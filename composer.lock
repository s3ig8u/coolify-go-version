{
    "_readme": [
        "This file locks the dependencies of your project to a known state",
        "Read more about it at https://getcomposer.org/doc/01-basic-usage.md#installing-dependencies",
        "This file is @generated automatically"
    ],
<<<<<<< HEAD
    "content-hash": "edc1042455661505e65373a55fed9b81",
=======
    "content-hash": "4d4a58970bcb8990e0fa643bef8c8243",
>>>>>>> 00a8c847
    "packages": [
        {
            "name": "bacon/bacon-qr-code",
            "version": "2.0.8",
            "source": {
                "type": "git",
                "url": "https://github.com/Bacon/BaconQrCode.git",
                "reference": "8674e51bb65af933a5ffaf1c308a660387c35c22"
            },
            "dist": {
                "type": "zip",
                "url": "https://api.github.com/repos/Bacon/BaconQrCode/zipball/8674e51bb65af933a5ffaf1c308a660387c35c22",
                "reference": "8674e51bb65af933a5ffaf1c308a660387c35c22",
                "shasum": ""
            },
            "require": {
                "dasprid/enum": "^1.0.3",
                "ext-iconv": "*",
                "php": "^7.1 || ^8.0"
            },
            "require-dev": {
                "phly/keep-a-changelog": "^2.1",
                "phpunit/phpunit": "^7 | ^8 | ^9",
                "spatie/phpunit-snapshot-assertions": "^4.2.9",
                "squizlabs/php_codesniffer": "^3.4"
            },
            "suggest": {
                "ext-imagick": "to generate QR code images"
            },
            "type": "library",
            "autoload": {
                "psr-4": {
                    "BaconQrCode\\": "src/"
                }
            },
            "notification-url": "https://packagist.org/downloads/",
            "license": [
                "BSD-2-Clause"
            ],
            "authors": [
                {
                    "name": "Ben Scholzen 'DASPRiD'",
                    "email": "mail@dasprids.de",
                    "homepage": "https://dasprids.de/",
                    "role": "Developer"
                }
            ],
            "description": "BaconQrCode is a QR code generator for PHP.",
            "homepage": "https://github.com/Bacon/BaconQrCode",
            "support": {
                "issues": "https://github.com/Bacon/BaconQrCode/issues",
                "source": "https://github.com/Bacon/BaconQrCode/tree/2.0.8"
            },
            "time": "2022-12-07T17:46:57+00:00"
        },
        {
            "name": "brick/math",
            "version": "0.11.0",
            "source": {
                "type": "git",
                "url": "https://github.com/brick/math.git",
                "reference": "0ad82ce168c82ba30d1c01ec86116ab52f589478"
            },
            "dist": {
                "type": "zip",
                "url": "https://api.github.com/repos/brick/math/zipball/0ad82ce168c82ba30d1c01ec86116ab52f589478",
                "reference": "0ad82ce168c82ba30d1c01ec86116ab52f589478",
                "shasum": ""
            },
            "require": {
                "php": "^8.0"
            },
            "require-dev": {
                "php-coveralls/php-coveralls": "^2.2",
                "phpunit/phpunit": "^9.0",
                "vimeo/psalm": "5.0.0"
            },
            "type": "library",
            "autoload": {
                "psr-4": {
                    "Brick\\Math\\": "src/"
                }
            },
            "notification-url": "https://packagist.org/downloads/",
            "license": [
                "MIT"
            ],
            "description": "Arbitrary-precision arithmetic library",
            "keywords": [
                "Arbitrary-precision",
                "BigInteger",
                "BigRational",
                "arithmetic",
                "bigdecimal",
                "bignum",
                "brick",
                "math"
            ],
            "support": {
                "issues": "https://github.com/brick/math/issues",
                "source": "https://github.com/brick/math/tree/0.11.0"
            },
            "funding": [
                {
                    "url": "https://github.com/BenMorel",
                    "type": "github"
                }
            ],
            "time": "2023-01-15T23:15:59+00:00"
        },
        {
            "name": "dasprid/enum",
            "version": "1.0.4",
            "source": {
                "type": "git",
                "url": "https://github.com/DASPRiD/Enum.git",
                "reference": "8e6b6ea76eabbf19ea2bf5b67b98e1860474012f"
            },
            "dist": {
                "type": "zip",
                "url": "https://api.github.com/repos/DASPRiD/Enum/zipball/8e6b6ea76eabbf19ea2bf5b67b98e1860474012f",
                "reference": "8e6b6ea76eabbf19ea2bf5b67b98e1860474012f",
                "shasum": ""
            },
            "require": {
                "php": ">=7.1 <9.0"
            },
            "require-dev": {
                "phpunit/phpunit": "^7 | ^8 | ^9",
                "squizlabs/php_codesniffer": "*"
            },
            "type": "library",
            "autoload": {
                "psr-4": {
                    "DASPRiD\\Enum\\": "src/"
                }
            },
            "notification-url": "https://packagist.org/downloads/",
            "license": [
                "BSD-2-Clause"
            ],
            "authors": [
                {
                    "name": "Ben Scholzen 'DASPRiD'",
                    "email": "mail@dasprids.de",
                    "homepage": "https://dasprids.de/",
                    "role": "Developer"
                }
            ],
            "description": "PHP 7.1 enum implementation",
            "keywords": [
                "enum",
                "map"
            ],
            "support": {
                "issues": "https://github.com/DASPRiD/Enum/issues",
                "source": "https://github.com/DASPRiD/Enum/tree/1.0.4"
            },
            "time": "2023-03-01T18:44:03+00:00"
        },
        {
            "name": "dflydev/dot-access-data",
            "version": "v3.0.2",
            "source": {
                "type": "git",
                "url": "https://github.com/dflydev/dflydev-dot-access-data.git",
                "reference": "f41715465d65213d644d3141a6a93081be5d3549"
            },
            "dist": {
                "type": "zip",
                "url": "https://api.github.com/repos/dflydev/dflydev-dot-access-data/zipball/f41715465d65213d644d3141a6a93081be5d3549",
                "reference": "f41715465d65213d644d3141a6a93081be5d3549",
                "shasum": ""
            },
            "require": {
                "php": "^7.1 || ^8.0"
            },
            "require-dev": {
                "phpstan/phpstan": "^0.12.42",
                "phpunit/phpunit": "^7.5 || ^8.5 || ^9.3",
                "scrutinizer/ocular": "1.6.0",
                "squizlabs/php_codesniffer": "^3.5",
                "vimeo/psalm": "^4.0.0"
            },
            "type": "library",
            "extra": {
                "branch-alias": {
                    "dev-main": "3.x-dev"
                }
            },
            "autoload": {
                "psr-4": {
                    "Dflydev\\DotAccessData\\": "src/"
                }
            },
            "notification-url": "https://packagist.org/downloads/",
            "license": [
                "MIT"
            ],
            "authors": [
                {
                    "name": "Dragonfly Development Inc.",
                    "email": "info@dflydev.com",
                    "homepage": "http://dflydev.com"
                },
                {
                    "name": "Beau Simensen",
                    "email": "beau@dflydev.com",
                    "homepage": "http://beausimensen.com"
                },
                {
                    "name": "Carlos Frutos",
                    "email": "carlos@kiwing.it",
                    "homepage": "https://github.com/cfrutos"
                },
                {
                    "name": "Colin O'Dell",
                    "email": "colinodell@gmail.com",
                    "homepage": "https://www.colinodell.com"
                }
            ],
            "description": "Given a deep data structure, access data by dot notation.",
            "homepage": "https://github.com/dflydev/dflydev-dot-access-data",
            "keywords": [
                "access",
                "data",
                "dot",
                "notation"
            ],
            "support": {
                "issues": "https://github.com/dflydev/dflydev-dot-access-data/issues",
                "source": "https://github.com/dflydev/dflydev-dot-access-data/tree/v3.0.2"
            },
            "time": "2022-10-27T11:44:00+00:00"
        },
        {
            "name": "doctrine/cache",
            "version": "2.2.0",
            "source": {
                "type": "git",
                "url": "https://github.com/doctrine/cache.git",
                "reference": "1ca8f21980e770095a31456042471a57bc4c68fb"
            },
            "dist": {
                "type": "zip",
                "url": "https://api.github.com/repos/doctrine/cache/zipball/1ca8f21980e770095a31456042471a57bc4c68fb",
                "reference": "1ca8f21980e770095a31456042471a57bc4c68fb",
                "shasum": ""
            },
            "require": {
                "php": "~7.1 || ^8.0"
            },
            "conflict": {
                "doctrine/common": ">2.2,<2.4"
            },
            "require-dev": {
                "cache/integration-tests": "dev-master",
                "doctrine/coding-standard": "^9",
                "phpunit/phpunit": "^7.5 || ^8.5 || ^9.5",
                "psr/cache": "^1.0 || ^2.0 || ^3.0",
                "symfony/cache": "^4.4 || ^5.4 || ^6",
                "symfony/var-exporter": "^4.4 || ^5.4 || ^6"
            },
            "type": "library",
            "autoload": {
                "psr-4": {
                    "Doctrine\\Common\\Cache\\": "lib/Doctrine/Common/Cache"
                }
            },
            "notification-url": "https://packagist.org/downloads/",
            "license": [
                "MIT"
            ],
            "authors": [
                {
                    "name": "Guilherme Blanco",
                    "email": "guilhermeblanco@gmail.com"
                },
                {
                    "name": "Roman Borschel",
                    "email": "roman@code-factory.org"
                },
                {
                    "name": "Benjamin Eberlei",
                    "email": "kontakt@beberlei.de"
                },
                {
                    "name": "Jonathan Wage",
                    "email": "jonwage@gmail.com"
                },
                {
                    "name": "Johannes Schmitt",
                    "email": "schmittjoh@gmail.com"
                }
            ],
            "description": "PHP Doctrine Cache library is a popular cache implementation that supports many different drivers such as redis, memcache, apc, mongodb and others.",
            "homepage": "https://www.doctrine-project.org/projects/cache.html",
            "keywords": [
                "abstraction",
                "apcu",
                "cache",
                "caching",
                "couchdb",
                "memcached",
                "php",
                "redis",
                "xcache"
            ],
            "support": {
                "issues": "https://github.com/doctrine/cache/issues",
                "source": "https://github.com/doctrine/cache/tree/2.2.0"
            },
            "funding": [
                {
                    "url": "https://www.doctrine-project.org/sponsorship.html",
                    "type": "custom"
                },
                {
                    "url": "https://www.patreon.com/phpdoctrine",
                    "type": "patreon"
                },
                {
                    "url": "https://tidelift.com/funding/github/packagist/doctrine%2Fcache",
                    "type": "tidelift"
                }
            ],
            "time": "2022-05-20T20:07:39+00:00"
        },
        {
            "name": "doctrine/dbal",
            "version": "3.6.2",
            "source": {
                "type": "git",
                "url": "https://github.com/doctrine/dbal.git",
                "reference": "b4bd1cfbd2b916951696d82e57d054394d84864c"
            },
            "dist": {
                "type": "zip",
                "url": "https://api.github.com/repos/doctrine/dbal/zipball/b4bd1cfbd2b916951696d82e57d054394d84864c",
                "reference": "b4bd1cfbd2b916951696d82e57d054394d84864c",
                "shasum": ""
            },
            "require": {
                "composer-runtime-api": "^2",
                "doctrine/cache": "^1.11|^2.0",
                "doctrine/deprecations": "^0.5.3|^1",
                "doctrine/event-manager": "^1|^2",
                "php": "^7.4 || ^8.0",
                "psr/cache": "^1|^2|^3",
                "psr/log": "^1|^2|^3"
            },
            "require-dev": {
                "doctrine/coding-standard": "11.1.0",
                "fig/log-test": "^1",
                "jetbrains/phpstorm-stubs": "2022.3",
                "phpstan/phpstan": "1.10.9",
                "phpstan/phpstan-strict-rules": "^1.5",
                "phpunit/phpunit": "9.6.6",
                "psalm/plugin-phpunit": "0.18.4",
                "squizlabs/php_codesniffer": "3.7.2",
                "symfony/cache": "^5.4|^6.0",
                "symfony/console": "^4.4|^5.4|^6.0",
                "vimeo/psalm": "4.30.0"
            },
            "suggest": {
                "symfony/console": "For helpful console commands such as SQL execution and import of files."
            },
            "bin": [
                "bin/doctrine-dbal"
            ],
            "type": "library",
            "autoload": {
                "psr-4": {
                    "Doctrine\\DBAL\\": "src"
                }
            },
            "notification-url": "https://packagist.org/downloads/",
            "license": [
                "MIT"
            ],
            "authors": [
                {
                    "name": "Guilherme Blanco",
                    "email": "guilhermeblanco@gmail.com"
                },
                {
                    "name": "Roman Borschel",
                    "email": "roman@code-factory.org"
                },
                {
                    "name": "Benjamin Eberlei",
                    "email": "kontakt@beberlei.de"
                },
                {
                    "name": "Jonathan Wage",
                    "email": "jonwage@gmail.com"
                }
            ],
            "description": "Powerful PHP database abstraction layer (DBAL) with many features for database schema introspection and management.",
            "homepage": "https://www.doctrine-project.org/projects/dbal.html",
            "keywords": [
                "abstraction",
                "database",
                "db2",
                "dbal",
                "mariadb",
                "mssql",
                "mysql",
                "oci8",
                "oracle",
                "pdo",
                "pgsql",
                "postgresql",
                "queryobject",
                "sasql",
                "sql",
                "sqlite",
                "sqlserver",
                "sqlsrv"
            ],
            "support": {
                "issues": "https://github.com/doctrine/dbal/issues",
                "source": "https://github.com/doctrine/dbal/tree/3.6.2"
            },
            "funding": [
                {
                    "url": "https://www.doctrine-project.org/sponsorship.html",
                    "type": "custom"
                },
                {
                    "url": "https://www.patreon.com/phpdoctrine",
                    "type": "patreon"
                },
                {
                    "url": "https://tidelift.com/funding/github/packagist/doctrine%2Fdbal",
                    "type": "tidelift"
                }
            ],
            "time": "2023-04-14T07:25:38+00:00"
        },
        {
            "name": "doctrine/deprecations",
            "version": "v1.0.0",
            "source": {
                "type": "git",
                "url": "https://github.com/doctrine/deprecations.git",
                "reference": "0e2a4f1f8cdfc7a92ec3b01c9334898c806b30de"
            },
            "dist": {
                "type": "zip",
                "url": "https://api.github.com/repos/doctrine/deprecations/zipball/0e2a4f1f8cdfc7a92ec3b01c9334898c806b30de",
                "reference": "0e2a4f1f8cdfc7a92ec3b01c9334898c806b30de",
                "shasum": ""
            },
            "require": {
                "php": "^7.1|^8.0"
            },
            "require-dev": {
                "doctrine/coding-standard": "^9",
                "phpunit/phpunit": "^7.5|^8.5|^9.5",
                "psr/log": "^1|^2|^3"
            },
            "suggest": {
                "psr/log": "Allows logging deprecations via PSR-3 logger implementation"
            },
            "type": "library",
            "autoload": {
                "psr-4": {
                    "Doctrine\\Deprecations\\": "lib/Doctrine/Deprecations"
                }
            },
            "notification-url": "https://packagist.org/downloads/",
            "license": [
                "MIT"
            ],
            "description": "A small layer on top of trigger_error(E_USER_DEPRECATED) or PSR-3 logging with options to disable all deprecations or selectively for packages.",
            "homepage": "https://www.doctrine-project.org/",
            "support": {
                "issues": "https://github.com/doctrine/deprecations/issues",
                "source": "https://github.com/doctrine/deprecations/tree/v1.0.0"
            },
            "time": "2022-05-02T15:47:09+00:00"
        },
        {
            "name": "doctrine/event-manager",
            "version": "2.0.0",
            "source": {
                "type": "git",
                "url": "https://github.com/doctrine/event-manager.git",
                "reference": "750671534e0241a7c50ea5b43f67e23eb5c96f32"
            },
            "dist": {
                "type": "zip",
                "url": "https://api.github.com/repos/doctrine/event-manager/zipball/750671534e0241a7c50ea5b43f67e23eb5c96f32",
                "reference": "750671534e0241a7c50ea5b43f67e23eb5c96f32",
                "shasum": ""
            },
            "require": {
                "php": "^8.1"
            },
            "conflict": {
                "doctrine/common": "<2.9"
            },
            "require-dev": {
                "doctrine/coding-standard": "^10",
                "phpstan/phpstan": "^1.8.8",
                "phpunit/phpunit": "^9.5",
                "vimeo/psalm": "^4.28"
            },
            "type": "library",
            "autoload": {
                "psr-4": {
                    "Doctrine\\Common\\": "src"
                }
            },
            "notification-url": "https://packagist.org/downloads/",
            "license": [
                "MIT"
            ],
            "authors": [
                {
                    "name": "Guilherme Blanco",
                    "email": "guilhermeblanco@gmail.com"
                },
                {
                    "name": "Roman Borschel",
                    "email": "roman@code-factory.org"
                },
                {
                    "name": "Benjamin Eberlei",
                    "email": "kontakt@beberlei.de"
                },
                {
                    "name": "Jonathan Wage",
                    "email": "jonwage@gmail.com"
                },
                {
                    "name": "Johannes Schmitt",
                    "email": "schmittjoh@gmail.com"
                },
                {
                    "name": "Marco Pivetta",
                    "email": "ocramius@gmail.com"
                }
            ],
            "description": "The Doctrine Event Manager is a simple PHP event system that was built to be used with the various Doctrine projects.",
            "homepage": "https://www.doctrine-project.org/projects/event-manager.html",
            "keywords": [
                "event",
                "event dispatcher",
                "event manager",
                "event system",
                "events"
            ],
            "support": {
                "issues": "https://github.com/doctrine/event-manager/issues",
                "source": "https://github.com/doctrine/event-manager/tree/2.0.0"
            },
            "funding": [
                {
                    "url": "https://www.doctrine-project.org/sponsorship.html",
                    "type": "custom"
                },
                {
                    "url": "https://www.patreon.com/phpdoctrine",
                    "type": "patreon"
                },
                {
                    "url": "https://tidelift.com/funding/github/packagist/doctrine%2Fevent-manager",
                    "type": "tidelift"
                }
            ],
            "time": "2022-10-12T20:59:15+00:00"
        },
        {
            "name": "doctrine/inflector",
            "version": "2.0.6",
            "source": {
                "type": "git",
                "url": "https://github.com/doctrine/inflector.git",
                "reference": "d9d313a36c872fd6ee06d9a6cbcf713eaa40f024"
            },
            "dist": {
                "type": "zip",
                "url": "https://api.github.com/repos/doctrine/inflector/zipball/d9d313a36c872fd6ee06d9a6cbcf713eaa40f024",
                "reference": "d9d313a36c872fd6ee06d9a6cbcf713eaa40f024",
                "shasum": ""
            },
            "require": {
                "php": "^7.2 || ^8.0"
            },
            "require-dev": {
                "doctrine/coding-standard": "^10",
                "phpstan/phpstan": "^1.8",
                "phpstan/phpstan-phpunit": "^1.1",
                "phpstan/phpstan-strict-rules": "^1.3",
                "phpunit/phpunit": "^8.5 || ^9.5",
                "vimeo/psalm": "^4.25"
            },
            "type": "library",
            "autoload": {
                "psr-4": {
                    "Doctrine\\Inflector\\": "lib/Doctrine/Inflector"
                }
            },
            "notification-url": "https://packagist.org/downloads/",
            "license": [
                "MIT"
            ],
            "authors": [
                {
                    "name": "Guilherme Blanco",
                    "email": "guilhermeblanco@gmail.com"
                },
                {
                    "name": "Roman Borschel",
                    "email": "roman@code-factory.org"
                },
                {
                    "name": "Benjamin Eberlei",
                    "email": "kontakt@beberlei.de"
                },
                {
                    "name": "Jonathan Wage",
                    "email": "jonwage@gmail.com"
                },
                {
                    "name": "Johannes Schmitt",
                    "email": "schmittjoh@gmail.com"
                }
            ],
            "description": "PHP Doctrine Inflector is a small library that can perform string manipulations with regard to upper/lowercase and singular/plural forms of words.",
            "homepage": "https://www.doctrine-project.org/projects/inflector.html",
            "keywords": [
                "inflection",
                "inflector",
                "lowercase",
                "manipulation",
                "php",
                "plural",
                "singular",
                "strings",
                "uppercase",
                "words"
            ],
            "support": {
                "issues": "https://github.com/doctrine/inflector/issues",
                "source": "https://github.com/doctrine/inflector/tree/2.0.6"
            },
            "funding": [
                {
                    "url": "https://www.doctrine-project.org/sponsorship.html",
                    "type": "custom"
                },
                {
                    "url": "https://www.patreon.com/phpdoctrine",
                    "type": "patreon"
                },
                {
                    "url": "https://tidelift.com/funding/github/packagist/doctrine%2Finflector",
                    "type": "tidelift"
                }
            ],
            "time": "2022-10-20T09:10:12+00:00"
        },
        {
            "name": "doctrine/lexer",
            "version": "3.0.0",
            "source": {
                "type": "git",
                "url": "https://github.com/doctrine/lexer.git",
                "reference": "84a527db05647743d50373e0ec53a152f2cde568"
            },
            "dist": {
                "type": "zip",
                "url": "https://api.github.com/repos/doctrine/lexer/zipball/84a527db05647743d50373e0ec53a152f2cde568",
                "reference": "84a527db05647743d50373e0ec53a152f2cde568",
                "shasum": ""
            },
            "require": {
                "php": "^8.1"
            },
            "require-dev": {
                "doctrine/coding-standard": "^10",
                "phpstan/phpstan": "^1.9",
                "phpunit/phpunit": "^9.5",
                "psalm/plugin-phpunit": "^0.18.3",
                "vimeo/psalm": "^5.0"
            },
            "type": "library",
            "autoload": {
                "psr-4": {
                    "Doctrine\\Common\\Lexer\\": "src"
                }
            },
            "notification-url": "https://packagist.org/downloads/",
            "license": [
                "MIT"
            ],
            "authors": [
                {
                    "name": "Guilherme Blanco",
                    "email": "guilhermeblanco@gmail.com"
                },
                {
                    "name": "Roman Borschel",
                    "email": "roman@code-factory.org"
                },
                {
                    "name": "Johannes Schmitt",
                    "email": "schmittjoh@gmail.com"
                }
            ],
            "description": "PHP Doctrine Lexer parser library that can be used in Top-Down, Recursive Descent Parsers.",
            "homepage": "https://www.doctrine-project.org/projects/lexer.html",
            "keywords": [
                "annotations",
                "docblock",
                "lexer",
                "parser",
                "php"
            ],
            "support": {
                "issues": "https://github.com/doctrine/lexer/issues",
                "source": "https://github.com/doctrine/lexer/tree/3.0.0"
            },
            "funding": [
                {
                    "url": "https://www.doctrine-project.org/sponsorship.html",
                    "type": "custom"
                },
                {
                    "url": "https://www.patreon.com/phpdoctrine",
                    "type": "patreon"
                },
                {
                    "url": "https://tidelift.com/funding/github/packagist/doctrine%2Flexer",
                    "type": "tidelift"
                }
            ],
            "time": "2022-12-15T16:57:16+00:00"
        },
        {
            "name": "dragonmantank/cron-expression",
            "version": "v3.3.2",
            "source": {
                "type": "git",
                "url": "https://github.com/dragonmantank/cron-expression.git",
                "reference": "782ca5968ab8b954773518e9e49a6f892a34b2a8"
            },
            "dist": {
                "type": "zip",
                "url": "https://api.github.com/repos/dragonmantank/cron-expression/zipball/782ca5968ab8b954773518e9e49a6f892a34b2a8",
                "reference": "782ca5968ab8b954773518e9e49a6f892a34b2a8",
                "shasum": ""
            },
            "require": {
                "php": "^7.2|^8.0",
                "webmozart/assert": "^1.0"
            },
            "replace": {
                "mtdowling/cron-expression": "^1.0"
            },
            "require-dev": {
                "phpstan/extension-installer": "^1.0",
                "phpstan/phpstan": "^1.0",
                "phpstan/phpstan-webmozart-assert": "^1.0",
                "phpunit/phpunit": "^7.0|^8.0|^9.0"
            },
            "type": "library",
            "autoload": {
                "psr-4": {
                    "Cron\\": "src/Cron/"
                }
            },
            "notification-url": "https://packagist.org/downloads/",
            "license": [
                "MIT"
            ],
            "authors": [
                {
                    "name": "Chris Tankersley",
                    "email": "chris@ctankersley.com",
                    "homepage": "https://github.com/dragonmantank"
                }
            ],
            "description": "CRON for PHP: Calculate the next or previous run date and determine if a CRON expression is due",
            "keywords": [
                "cron",
                "schedule"
            ],
            "support": {
                "issues": "https://github.com/dragonmantank/cron-expression/issues",
                "source": "https://github.com/dragonmantank/cron-expression/tree/v3.3.2"
            },
            "funding": [
                {
                    "url": "https://github.com/dragonmantank",
                    "type": "github"
                }
            ],
            "time": "2022-09-10T18:51:20+00:00"
        },
        {
            "name": "egulias/email-validator",
            "version": "4.0.1",
            "source": {
                "type": "git",
                "url": "https://github.com/egulias/EmailValidator.git",
                "reference": "3a85486b709bc384dae8eb78fb2eec649bdb64ff"
            },
            "dist": {
                "type": "zip",
                "url": "https://api.github.com/repos/egulias/EmailValidator/zipball/3a85486b709bc384dae8eb78fb2eec649bdb64ff",
                "reference": "3a85486b709bc384dae8eb78fb2eec649bdb64ff",
                "shasum": ""
            },
            "require": {
                "doctrine/lexer": "^2.0 || ^3.0",
                "php": ">=8.1",
                "symfony/polyfill-intl-idn": "^1.26"
            },
            "require-dev": {
                "phpunit/phpunit": "^9.5.27",
                "vimeo/psalm": "^4.30"
            },
            "suggest": {
                "ext-intl": "PHP Internationalization Libraries are required to use the SpoofChecking validation"
            },
            "type": "library",
            "extra": {
                "branch-alias": {
                    "dev-master": "4.0.x-dev"
                }
            },
            "autoload": {
                "psr-4": {
                    "Egulias\\EmailValidator\\": "src"
                }
            },
            "notification-url": "https://packagist.org/downloads/",
            "license": [
                "MIT"
            ],
            "authors": [
                {
                    "name": "Eduardo Gulias Davis"
                }
            ],
            "description": "A library for validating emails against several RFCs",
            "homepage": "https://github.com/egulias/EmailValidator",
            "keywords": [
                "email",
                "emailvalidation",
                "emailvalidator",
                "validation",
                "validator"
            ],
            "support": {
                "issues": "https://github.com/egulias/EmailValidator/issues",
                "source": "https://github.com/egulias/EmailValidator/tree/4.0.1"
            },
            "funding": [
                {
                    "url": "https://github.com/egulias",
                    "type": "github"
                }
            ],
            "time": "2023-01-14T14:17:03+00:00"
        },
        {
            "name": "fruitcake/php-cors",
            "version": "v1.2.0",
            "source": {
                "type": "git",
                "url": "https://github.com/fruitcake/php-cors.git",
                "reference": "58571acbaa5f9f462c9c77e911700ac66f446d4e"
            },
            "dist": {
                "type": "zip",
                "url": "https://api.github.com/repos/fruitcake/php-cors/zipball/58571acbaa5f9f462c9c77e911700ac66f446d4e",
                "reference": "58571acbaa5f9f462c9c77e911700ac66f446d4e",
                "shasum": ""
            },
            "require": {
                "php": "^7.4|^8.0",
                "symfony/http-foundation": "^4.4|^5.4|^6"
            },
            "require-dev": {
                "phpstan/phpstan": "^1.4",
                "phpunit/phpunit": "^9",
                "squizlabs/php_codesniffer": "^3.5"
            },
            "type": "library",
            "extra": {
                "branch-alias": {
                    "dev-main": "1.1-dev"
                }
            },
            "autoload": {
                "psr-4": {
                    "Fruitcake\\Cors\\": "src/"
                }
            },
            "notification-url": "https://packagist.org/downloads/",
            "license": [
                "MIT"
            ],
            "authors": [
                {
                    "name": "Fruitcake",
                    "homepage": "https://fruitcake.nl"
                },
                {
                    "name": "Barryvdh",
                    "email": "barryvdh@gmail.com"
                }
            ],
            "description": "Cross-origin resource sharing library for the Symfony HttpFoundation",
            "homepage": "https://github.com/fruitcake/php-cors",
            "keywords": [
                "cors",
                "laravel",
                "symfony"
            ],
            "support": {
                "issues": "https://github.com/fruitcake/php-cors/issues",
                "source": "https://github.com/fruitcake/php-cors/tree/v1.2.0"
            },
            "funding": [
                {
                    "url": "https://fruitcake.nl",
                    "type": "custom"
                },
                {
                    "url": "https://github.com/barryvdh",
                    "type": "github"
                }
            ],
            "time": "2022-02-20T15:07:15+00:00"
        },
        {
            "name": "graham-campbell/result-type",
            "version": "v1.1.1",
            "source": {
                "type": "git",
                "url": "https://github.com/GrahamCampbell/Result-Type.git",
                "reference": "672eff8cf1d6fe1ef09ca0f89c4b287d6a3eb831"
            },
            "dist": {
                "type": "zip",
                "url": "https://api.github.com/repos/GrahamCampbell/Result-Type/zipball/672eff8cf1d6fe1ef09ca0f89c4b287d6a3eb831",
                "reference": "672eff8cf1d6fe1ef09ca0f89c4b287d6a3eb831",
                "shasum": ""
            },
            "require": {
                "php": "^7.2.5 || ^8.0",
                "phpoption/phpoption": "^1.9.1"
            },
            "require-dev": {
                "phpunit/phpunit": "^8.5.32 || ^9.6.3 || ^10.0.12"
            },
            "type": "library",
            "autoload": {
                "psr-4": {
                    "GrahamCampbell\\ResultType\\": "src/"
                }
            },
            "notification-url": "https://packagist.org/downloads/",
            "license": [
                "MIT"
            ],
            "authors": [
                {
                    "name": "Graham Campbell",
                    "email": "hello@gjcampbell.co.uk",
                    "homepage": "https://github.com/GrahamCampbell"
                }
            ],
            "description": "An Implementation Of The Result Type",
            "keywords": [
                "Graham Campbell",
                "GrahamCampbell",
                "Result Type",
                "Result-Type",
                "result"
            ],
            "support": {
                "issues": "https://github.com/GrahamCampbell/Result-Type/issues",
                "source": "https://github.com/GrahamCampbell/Result-Type/tree/v1.1.1"
            },
            "funding": [
                {
                    "url": "https://github.com/GrahamCampbell",
                    "type": "github"
                },
                {
                    "url": "https://tidelift.com/funding/github/packagist/graham-campbell/result-type",
                    "type": "tidelift"
                }
            ],
            "time": "2023-02-25T20:23:15+00:00"
        },
        {
            "name": "guzzlehttp/guzzle",
            "version": "7.5.1",
            "source": {
                "type": "git",
                "url": "https://github.com/guzzle/guzzle.git",
                "reference": "b964ca597e86b752cd994f27293e9fa6b6a95ed9"
            },
            "dist": {
                "type": "zip",
                "url": "https://api.github.com/repos/guzzle/guzzle/zipball/b964ca597e86b752cd994f27293e9fa6b6a95ed9",
                "reference": "b964ca597e86b752cd994f27293e9fa6b6a95ed9",
                "shasum": ""
            },
            "require": {
                "ext-json": "*",
                "guzzlehttp/promises": "^1.5",
                "guzzlehttp/psr7": "^1.9.1 || ^2.4.5",
                "php": "^7.2.5 || ^8.0",
                "psr/http-client": "^1.0",
                "symfony/deprecation-contracts": "^2.2 || ^3.0"
            },
            "provide": {
                "psr/http-client-implementation": "1.0"
            },
            "require-dev": {
                "bamarni/composer-bin-plugin": "^1.8.1",
                "ext-curl": "*",
                "php-http/client-integration-tests": "^3.0",
                "phpunit/phpunit": "^8.5.29 || ^9.5.23",
                "psr/log": "^1.1 || ^2.0 || ^3.0"
            },
            "suggest": {
                "ext-curl": "Required for CURL handler support",
                "ext-intl": "Required for Internationalized Domain Name (IDN) support",
                "psr/log": "Required for using the Log middleware"
            },
            "type": "library",
            "extra": {
                "bamarni-bin": {
                    "bin-links": true,
                    "forward-command": false
                },
                "branch-alias": {
                    "dev-master": "7.5-dev"
                }
            },
            "autoload": {
                "files": [
                    "src/functions_include.php"
                ],
                "psr-4": {
                    "GuzzleHttp\\": "src/"
                }
            },
            "notification-url": "https://packagist.org/downloads/",
            "license": [
                "MIT"
            ],
            "authors": [
                {
                    "name": "Graham Campbell",
                    "email": "hello@gjcampbell.co.uk",
                    "homepage": "https://github.com/GrahamCampbell"
                },
                {
                    "name": "Michael Dowling",
                    "email": "mtdowling@gmail.com",
                    "homepage": "https://github.com/mtdowling"
                },
                {
                    "name": "Jeremy Lindblom",
                    "email": "jeremeamia@gmail.com",
                    "homepage": "https://github.com/jeremeamia"
                },
                {
                    "name": "George Mponos",
                    "email": "gmponos@gmail.com",
                    "homepage": "https://github.com/gmponos"
                },
                {
                    "name": "Tobias Nyholm",
                    "email": "tobias.nyholm@gmail.com",
                    "homepage": "https://github.com/Nyholm"
                },
                {
                    "name": "Márk Sági-Kazár",
                    "email": "mark.sagikazar@gmail.com",
                    "homepage": "https://github.com/sagikazarmark"
                },
                {
                    "name": "Tobias Schultze",
                    "email": "webmaster@tubo-world.de",
                    "homepage": "https://github.com/Tobion"
                }
            ],
            "description": "Guzzle is a PHP HTTP client library",
            "keywords": [
                "client",
                "curl",
                "framework",
                "http",
                "http client",
                "psr-18",
                "psr-7",
                "rest",
                "web service"
            ],
            "support": {
                "issues": "https://github.com/guzzle/guzzle/issues",
                "source": "https://github.com/guzzle/guzzle/tree/7.5.1"
            },
            "funding": [
                {
                    "url": "https://github.com/GrahamCampbell",
                    "type": "github"
                },
                {
                    "url": "https://github.com/Nyholm",
                    "type": "github"
                },
                {
                    "url": "https://tidelift.com/funding/github/packagist/guzzlehttp/guzzle",
                    "type": "tidelift"
                }
            ],
            "time": "2023-04-17T16:30:08+00:00"
        },
        {
            "name": "guzzlehttp/promises",
            "version": "1.5.2",
            "source": {
                "type": "git",
                "url": "https://github.com/guzzle/promises.git",
                "reference": "b94b2807d85443f9719887892882d0329d1e2598"
            },
            "dist": {
                "type": "zip",
                "url": "https://api.github.com/repos/guzzle/promises/zipball/b94b2807d85443f9719887892882d0329d1e2598",
                "reference": "b94b2807d85443f9719887892882d0329d1e2598",
                "shasum": ""
            },
            "require": {
                "php": ">=5.5"
            },
            "require-dev": {
                "symfony/phpunit-bridge": "^4.4 || ^5.1"
            },
            "type": "library",
            "extra": {
                "branch-alias": {
                    "dev-master": "1.5-dev"
                }
            },
            "autoload": {
                "files": [
                    "src/functions_include.php"
                ],
                "psr-4": {
                    "GuzzleHttp\\Promise\\": "src/"
                }
            },
            "notification-url": "https://packagist.org/downloads/",
            "license": [
                "MIT"
            ],
            "authors": [
                {
                    "name": "Graham Campbell",
                    "email": "hello@gjcampbell.co.uk",
                    "homepage": "https://github.com/GrahamCampbell"
                },
                {
                    "name": "Michael Dowling",
                    "email": "mtdowling@gmail.com",
                    "homepage": "https://github.com/mtdowling"
                },
                {
                    "name": "Tobias Nyholm",
                    "email": "tobias.nyholm@gmail.com",
                    "homepage": "https://github.com/Nyholm"
                },
                {
                    "name": "Tobias Schultze",
                    "email": "webmaster@tubo-world.de",
                    "homepage": "https://github.com/Tobion"
                }
            ],
            "description": "Guzzle promises library",
            "keywords": [
                "promise"
            ],
            "support": {
                "issues": "https://github.com/guzzle/promises/issues",
                "source": "https://github.com/guzzle/promises/tree/1.5.2"
            },
            "funding": [
                {
                    "url": "https://github.com/GrahamCampbell",
                    "type": "github"
                },
                {
                    "url": "https://github.com/Nyholm",
                    "type": "github"
                },
                {
                    "url": "https://tidelift.com/funding/github/packagist/guzzlehttp/promises",
                    "type": "tidelift"
                }
            ],
            "time": "2022-08-28T14:55:35+00:00"
        },
        {
            "name": "guzzlehttp/psr7",
            "version": "2.5.0",
            "source": {
                "type": "git",
                "url": "https://github.com/guzzle/psr7.git",
                "reference": "b635f279edd83fc275f822a1188157ffea568ff6"
            },
            "dist": {
                "type": "zip",
                "url": "https://api.github.com/repos/guzzle/psr7/zipball/b635f279edd83fc275f822a1188157ffea568ff6",
                "reference": "b635f279edd83fc275f822a1188157ffea568ff6",
                "shasum": ""
            },
            "require": {
                "php": "^7.2.5 || ^8.0",
                "psr/http-factory": "^1.0",
                "psr/http-message": "^1.1 || ^2.0",
                "ralouphie/getallheaders": "^3.0"
            },
            "provide": {
                "psr/http-factory-implementation": "1.0",
                "psr/http-message-implementation": "1.0"
            },
            "require-dev": {
                "bamarni/composer-bin-plugin": "^1.8.1",
                "http-interop/http-factory-tests": "^0.9",
                "phpunit/phpunit": "^8.5.29 || ^9.5.23"
            },
            "suggest": {
                "laminas/laminas-httphandlerrunner": "Emit PSR-7 responses"
            },
            "type": "library",
            "extra": {
                "bamarni-bin": {
                    "bin-links": true,
                    "forward-command": false
                }
            },
            "autoload": {
                "psr-4": {
                    "GuzzleHttp\\Psr7\\": "src/"
                }
            },
            "notification-url": "https://packagist.org/downloads/",
            "license": [
                "MIT"
            ],
            "authors": [
                {
                    "name": "Graham Campbell",
                    "email": "hello@gjcampbell.co.uk",
                    "homepage": "https://github.com/GrahamCampbell"
                },
                {
                    "name": "Michael Dowling",
                    "email": "mtdowling@gmail.com",
                    "homepage": "https://github.com/mtdowling"
                },
                {
                    "name": "George Mponos",
                    "email": "gmponos@gmail.com",
                    "homepage": "https://github.com/gmponos"
                },
                {
                    "name": "Tobias Nyholm",
                    "email": "tobias.nyholm@gmail.com",
                    "homepage": "https://github.com/Nyholm"
                },
                {
                    "name": "Márk Sági-Kazár",
                    "email": "mark.sagikazar@gmail.com",
                    "homepage": "https://github.com/sagikazarmark"
                },
                {
                    "name": "Tobias Schultze",
                    "email": "webmaster@tubo-world.de",
                    "homepage": "https://github.com/Tobion"
                },
                {
                    "name": "Márk Sági-Kazár",
                    "email": "mark.sagikazar@gmail.com",
                    "homepage": "https://sagikazarmark.hu"
                }
            ],
            "description": "PSR-7 message implementation that also provides common utility methods",
            "keywords": [
                "http",
                "message",
                "psr-7",
                "request",
                "response",
                "stream",
                "uri",
                "url"
            ],
            "support": {
                "issues": "https://github.com/guzzle/psr7/issues",
                "source": "https://github.com/guzzle/psr7/tree/2.5.0"
            },
            "funding": [
                {
                    "url": "https://github.com/GrahamCampbell",
                    "type": "github"
                },
                {
                    "url": "https://github.com/Nyholm",
                    "type": "github"
                },
                {
                    "url": "https://tidelift.com/funding/github/packagist/guzzlehttp/psr7",
                    "type": "tidelift"
                }
            ],
            "time": "2023-04-17T16:11:26+00:00"
        },
        {
            "name": "guzzlehttp/uri-template",
            "version": "v1.0.1",
            "source": {
                "type": "git",
                "url": "https://github.com/guzzle/uri-template.git",
                "reference": "b945d74a55a25a949158444f09ec0d3c120d69e2"
            },
            "dist": {
                "type": "zip",
                "url": "https://api.github.com/repos/guzzle/uri-template/zipball/b945d74a55a25a949158444f09ec0d3c120d69e2",
                "reference": "b945d74a55a25a949158444f09ec0d3c120d69e2",
                "shasum": ""
            },
            "require": {
                "php": "^7.2.5 || ^8.0",
                "symfony/polyfill-php80": "^1.17"
            },
            "require-dev": {
                "phpunit/phpunit": "^8.5.19 || ^9.5.8",
                "uri-template/tests": "1.0.0"
            },
            "type": "library",
            "extra": {
                "branch-alias": {
                    "dev-master": "1.0-dev"
                }
            },
            "autoload": {
                "psr-4": {
                    "GuzzleHttp\\UriTemplate\\": "src"
                }
            },
            "notification-url": "https://packagist.org/downloads/",
            "license": [
                "MIT"
            ],
            "authors": [
                {
                    "name": "Graham Campbell",
                    "email": "hello@gjcampbell.co.uk",
                    "homepage": "https://github.com/GrahamCampbell"
                },
                {
                    "name": "Michael Dowling",
                    "email": "mtdowling@gmail.com",
                    "homepage": "https://github.com/mtdowling"
                },
                {
                    "name": "George Mponos",
                    "email": "gmponos@gmail.com",
                    "homepage": "https://github.com/gmponos"
                },
                {
                    "name": "Tobias Nyholm",
                    "email": "tobias.nyholm@gmail.com",
                    "homepage": "https://github.com/Nyholm"
                }
            ],
            "description": "A polyfill class for uri_template of PHP",
            "keywords": [
                "guzzlehttp",
                "uri-template"
            ],
            "support": {
                "issues": "https://github.com/guzzle/uri-template/issues",
                "source": "https://github.com/guzzle/uri-template/tree/v1.0.1"
            },
            "funding": [
                {
                    "url": "https://github.com/GrahamCampbell",
                    "type": "github"
                },
                {
                    "url": "https://github.com/Nyholm",
                    "type": "github"
                },
                {
                    "url": "https://tidelift.com/funding/github/packagist/guzzlehttp/uri-template",
                    "type": "tidelift"
                }
            ],
            "time": "2021-10-07T12:57:01+00:00"
        },
        {
            "name": "laravel/fortify",
            "version": "v1.17.1",
            "source": {
                "type": "git",
                "url": "https://github.com/laravel/fortify.git",
                "reference": "76908639d6c58a4996ce8bbacea9ec7f610b2ec6"
            },
            "dist": {
                "type": "zip",
                "url": "https://api.github.com/repos/laravel/fortify/zipball/76908639d6c58a4996ce8bbacea9ec7f610b2ec6",
                "reference": "76908639d6c58a4996ce8bbacea9ec7f610b2ec6",
                "shasum": ""
            },
            "require": {
                "bacon/bacon-qr-code": "^2.0",
                "ext-json": "*",
                "illuminate/support": "^8.82|^9.0|^10.0",
                "php": "^7.3|^8.0",
                "pragmarx/google2fa": "^7.0|^8.0"
            },
            "require-dev": {
                "mockery/mockery": "^1.0",
                "orchestra/testbench": "^6.0|^7.0|^8.0",
                "phpstan/phpstan": "^1.10",
                "phpunit/phpunit": "^9.3"
            },
            "type": "library",
            "extra": {
                "branch-alias": {
                    "dev-master": "1.x-dev"
                },
                "laravel": {
                    "providers": [
                        "Laravel\\Fortify\\FortifyServiceProvider"
                    ]
                }
            },
            "autoload": {
                "psr-4": {
                    "Laravel\\Fortify\\": "src/"
                }
            },
            "notification-url": "https://packagist.org/downloads/",
            "license": [
                "MIT"
            ],
            "authors": [
                {
                    "name": "Taylor Otwell",
                    "email": "taylor@laravel.com"
                }
            ],
            "description": "Backend controllers and scaffolding for Laravel authentication.",
            "keywords": [
                "auth",
                "laravel"
            ],
            "support": {
                "issues": "https://github.com/laravel/fortify/issues",
                "source": "https://github.com/laravel/fortify"
            },
            "time": "2023-04-19T15:48:59+00:00"
        },
        {
            "name": "laravel/framework",
            "version": "v10.9.0",
            "source": {
                "type": "git",
                "url": "https://github.com/laravel/framework.git",
                "reference": "35078125f61ef0b125edf524de934f108d4b47fd"
            },
            "dist": {
                "type": "zip",
                "url": "https://api.github.com/repos/laravel/framework/zipball/35078125f61ef0b125edf524de934f108d4b47fd",
                "reference": "35078125f61ef0b125edf524de934f108d4b47fd",
                "shasum": ""
            },
            "require": {
                "brick/math": "^0.9.3|^0.10.2|^0.11",
                "composer-runtime-api": "^2.2",
                "doctrine/inflector": "^2.0.5",
                "dragonmantank/cron-expression": "^3.3.2",
                "egulias/email-validator": "^3.2.1|^4.0",
                "ext-ctype": "*",
                "ext-filter": "*",
                "ext-hash": "*",
                "ext-mbstring": "*",
                "ext-openssl": "*",
                "ext-session": "*",
                "ext-tokenizer": "*",
                "fruitcake/php-cors": "^1.2",
                "guzzlehttp/uri-template": "^1.0",
                "laravel/serializable-closure": "^1.3",
                "league/commonmark": "^2.2.1",
                "league/flysystem": "^3.8.0",
                "monolog/monolog": "^3.0",
                "nesbot/carbon": "^2.62.1",
                "nunomaduro/termwind": "^1.13",
                "php": "^8.1",
                "psr/container": "^1.1.1|^2.0.1",
                "psr/log": "^1.0|^2.0|^3.0",
                "psr/simple-cache": "^1.0|^2.0|^3.0",
                "ramsey/uuid": "^4.7",
                "symfony/console": "^6.2",
                "symfony/error-handler": "^6.2",
                "symfony/finder": "^6.2",
                "symfony/http-foundation": "^6.2",
                "symfony/http-kernel": "^6.2",
                "symfony/mailer": "^6.2",
                "symfony/mime": "^6.2",
                "symfony/process": "^6.2",
                "symfony/routing": "^6.2",
                "symfony/uid": "^6.2",
                "symfony/var-dumper": "^6.2",
                "tijsverkoyen/css-to-inline-styles": "^2.2.5",
                "vlucas/phpdotenv": "^5.4.1",
                "voku/portable-ascii": "^2.0"
            },
            "conflict": {
                "tightenco/collect": "<5.5.33"
            },
            "provide": {
                "psr/container-implementation": "1.1|2.0",
                "psr/simple-cache-implementation": "1.0|2.0|3.0"
            },
            "replace": {
                "illuminate/auth": "self.version",
                "illuminate/broadcasting": "self.version",
                "illuminate/bus": "self.version",
                "illuminate/cache": "self.version",
                "illuminate/collections": "self.version",
                "illuminate/conditionable": "self.version",
                "illuminate/config": "self.version",
                "illuminate/console": "self.version",
                "illuminate/container": "self.version",
                "illuminate/contracts": "self.version",
                "illuminate/cookie": "self.version",
                "illuminate/database": "self.version",
                "illuminate/encryption": "self.version",
                "illuminate/events": "self.version",
                "illuminate/filesystem": "self.version",
                "illuminate/hashing": "self.version",
                "illuminate/http": "self.version",
                "illuminate/log": "self.version",
                "illuminate/macroable": "self.version",
                "illuminate/mail": "self.version",
                "illuminate/notifications": "self.version",
                "illuminate/pagination": "self.version",
                "illuminate/pipeline": "self.version",
                "illuminate/process": "self.version",
                "illuminate/queue": "self.version",
                "illuminate/redis": "self.version",
                "illuminate/routing": "self.version",
                "illuminate/session": "self.version",
                "illuminate/support": "self.version",
                "illuminate/testing": "self.version",
                "illuminate/translation": "self.version",
                "illuminate/validation": "self.version",
                "illuminate/view": "self.version"
            },
            "require-dev": {
                "ably/ably-php": "^1.0",
                "aws/aws-sdk-php": "^3.235.5",
                "doctrine/dbal": "^3.5.1",
                "ext-gmp": "*",
                "fakerphp/faker": "^1.21",
                "guzzlehttp/guzzle": "^7.5",
                "league/flysystem-aws-s3-v3": "^3.0",
                "league/flysystem-ftp": "^3.0",
                "league/flysystem-path-prefixing": "^3.3",
                "league/flysystem-read-only": "^3.3",
                "league/flysystem-sftp-v3": "^3.0",
                "mockery/mockery": "^1.5.1",
                "orchestra/testbench-core": "^8.4",
                "pda/pheanstalk": "^4.0",
                "phpstan/phpdoc-parser": "^1.15",
                "phpstan/phpstan": "^1.4.7",
                "phpunit/phpunit": "^10.0.7",
                "predis/predis": "^2.0.2",
                "symfony/cache": "^6.2",
                "symfony/http-client": "^6.2.4"
            },
            "suggest": {
                "ably/ably-php": "Required to use the Ably broadcast driver (^1.0).",
                "aws/aws-sdk-php": "Required to use the SQS queue driver, DynamoDb failed job storage, and SES mail driver (^3.235.5).",
                "brianium/paratest": "Required to run tests in parallel (^6.0).",
                "doctrine/dbal": "Required to rename columns and drop SQLite columns (^3.5.1).",
                "ext-apcu": "Required to use the APC cache driver.",
                "ext-fileinfo": "Required to use the Filesystem class.",
                "ext-ftp": "Required to use the Flysystem FTP driver.",
                "ext-gd": "Required to use Illuminate\\Http\\Testing\\FileFactory::image().",
                "ext-memcached": "Required to use the memcache cache driver.",
                "ext-pcntl": "Required to use all features of the queue worker and console signal trapping.",
                "ext-pdo": "Required to use all database features.",
                "ext-posix": "Required to use all features of the queue worker.",
                "ext-redis": "Required to use the Redis cache and queue drivers (^4.0|^5.0).",
                "fakerphp/faker": "Required to use the eloquent factory builder (^1.9.1).",
                "filp/whoops": "Required for friendly error pages in development (^2.14.3).",
                "guzzlehttp/guzzle": "Required to use the HTTP Client and the ping methods on schedules (^7.5).",
                "laravel/tinker": "Required to use the tinker console command (^2.0).",
                "league/flysystem-aws-s3-v3": "Required to use the Flysystem S3 driver (^3.0).",
                "league/flysystem-ftp": "Required to use the Flysystem FTP driver (^3.0).",
                "league/flysystem-path-prefixing": "Required to use the scoped driver (^3.3).",
                "league/flysystem-read-only": "Required to use read-only disks (^3.3)",
                "league/flysystem-sftp-v3": "Required to use the Flysystem SFTP driver (^3.0).",
                "mockery/mockery": "Required to use mocking (^1.5.1).",
                "nyholm/psr7": "Required to use PSR-7 bridging features (^1.2).",
                "pda/pheanstalk": "Required to use the beanstalk queue driver (^4.0).",
                "phpunit/phpunit": "Required to use assertions and run tests (^9.5.8|^10.0.7).",
                "predis/predis": "Required to use the predis connector (^2.0.2).",
                "psr/http-message": "Required to allow Storage::put to accept a StreamInterface (^1.0).",
                "pusher/pusher-php-server": "Required to use the Pusher broadcast driver (^6.0|^7.0).",
                "symfony/cache": "Required to PSR-6 cache bridge (^6.2).",
                "symfony/filesystem": "Required to enable support for relative symbolic links (^6.2).",
                "symfony/http-client": "Required to enable support for the Symfony API mail transports (^6.2).",
                "symfony/mailgun-mailer": "Required to enable support for the Mailgun mail transport (^6.2).",
                "symfony/postmark-mailer": "Required to enable support for the Postmark mail transport (^6.2).",
                "symfony/psr-http-message-bridge": "Required to use PSR-7 bridging features (^2.0)."
            },
            "type": "library",
            "extra": {
                "branch-alias": {
                    "dev-master": "10.x-dev"
                }
            },
            "autoload": {
                "files": [
                    "src/Illuminate/Collections/helpers.php",
                    "src/Illuminate/Events/functions.php",
                    "src/Illuminate/Foundation/helpers.php",
                    "src/Illuminate/Support/helpers.php"
                ],
                "psr-4": {
                    "Illuminate\\": "src/Illuminate/",
                    "Illuminate\\Support\\": [
                        "src/Illuminate/Macroable/",
                        "src/Illuminate/Collections/",
                        "src/Illuminate/Conditionable/"
                    ]
                }
            },
            "notification-url": "https://packagist.org/downloads/",
            "license": [
                "MIT"
            ],
            "authors": [
                {
                    "name": "Taylor Otwell",
                    "email": "taylor@laravel.com"
                }
            ],
            "description": "The Laravel Framework.",
            "homepage": "https://laravel.com",
            "keywords": [
                "framework",
                "laravel"
            ],
            "support": {
                "issues": "https://github.com/laravel/framework/issues",
                "source": "https://github.com/laravel/framework"
            },
            "time": "2023-04-25T13:47:18+00:00"
        },
        {
            "name": "laravel/sanctum",
            "version": "v3.2.4",
            "source": {
                "type": "git",
                "url": "https://github.com/laravel/sanctum.git",
                "reference": "c8269dcff3cda261ce113ab9548a0253d709aa91"
            },
            "dist": {
                "type": "zip",
                "url": "https://api.github.com/repos/laravel/sanctum/zipball/c8269dcff3cda261ce113ab9548a0253d709aa91",
                "reference": "c8269dcff3cda261ce113ab9548a0253d709aa91",
                "shasum": ""
            },
            "require": {
                "ext-json": "*",
                "illuminate/console": "^9.21|^10.0",
                "illuminate/contracts": "^9.21|^10.0",
                "illuminate/database": "^9.21|^10.0",
                "illuminate/support": "^9.21|^10.0",
                "php": "^8.0.2"
            },
            "require-dev": {
                "mockery/mockery": "^1.0",
                "orchestra/testbench": "^7.0|^8.0",
                "phpstan/phpstan": "^1.10",
                "phpunit/phpunit": "^9.3"
            },
            "type": "library",
            "extra": {
                "branch-alias": {
                    "dev-master": "3.x-dev"
                },
                "laravel": {
                    "providers": [
                        "Laravel\\Sanctum\\SanctumServiceProvider"
                    ]
                }
            },
            "autoload": {
                "psr-4": {
                    "Laravel\\Sanctum\\": "src/"
                }
            },
            "notification-url": "https://packagist.org/downloads/",
            "license": [
                "MIT"
            ],
            "authors": [
                {
                    "name": "Taylor Otwell",
                    "email": "taylor@laravel.com"
                }
            ],
            "description": "Laravel Sanctum provides a featherweight authentication system for SPAs and simple APIs.",
            "keywords": [
                "auth",
                "laravel",
                "sanctum"
            ],
            "support": {
                "issues": "https://github.com/laravel/sanctum/issues",
                "source": "https://github.com/laravel/sanctum"
            },
            "time": "2023-04-26T18:55:47+00:00"
        },
        {
            "name": "laravel/serializable-closure",
            "version": "v1.3.0",
            "source": {
                "type": "git",
                "url": "https://github.com/laravel/serializable-closure.git",
                "reference": "f23fe9d4e95255dacee1bf3525e0810d1a1b0f37"
            },
            "dist": {
                "type": "zip",
                "url": "https://api.github.com/repos/laravel/serializable-closure/zipball/f23fe9d4e95255dacee1bf3525e0810d1a1b0f37",
                "reference": "f23fe9d4e95255dacee1bf3525e0810d1a1b0f37",
                "shasum": ""
            },
            "require": {
                "php": "^7.3|^8.0"
            },
            "require-dev": {
                "nesbot/carbon": "^2.61",
                "pestphp/pest": "^1.21.3",
                "phpstan/phpstan": "^1.8.2",
                "symfony/var-dumper": "^5.4.11"
            },
            "type": "library",
            "extra": {
                "branch-alias": {
                    "dev-master": "1.x-dev"
                }
            },
            "autoload": {
                "psr-4": {
                    "Laravel\\SerializableClosure\\": "src/"
                }
            },
            "notification-url": "https://packagist.org/downloads/",
            "license": [
                "MIT"
            ],
            "authors": [
                {
                    "name": "Taylor Otwell",
                    "email": "taylor@laravel.com"
                },
                {
                    "name": "Nuno Maduro",
                    "email": "nuno@laravel.com"
                }
            ],
            "description": "Laravel Serializable Closure provides an easy and secure way to serialize closures in PHP.",
            "keywords": [
                "closure",
                "laravel",
                "serializable"
            ],
            "support": {
                "issues": "https://github.com/laravel/serializable-closure/issues",
                "source": "https://github.com/laravel/serializable-closure"
            },
            "time": "2023-01-30T18:31:20+00:00"
        },
        {
            "name": "laravel/tinker",
            "version": "v2.8.1",
            "source": {
                "type": "git",
                "url": "https://github.com/laravel/tinker.git",
                "reference": "04a2d3bd0d650c0764f70bf49d1ee39393e4eb10"
            },
            "dist": {
                "type": "zip",
                "url": "https://api.github.com/repos/laravel/tinker/zipball/04a2d3bd0d650c0764f70bf49d1ee39393e4eb10",
                "reference": "04a2d3bd0d650c0764f70bf49d1ee39393e4eb10",
                "shasum": ""
            },
            "require": {
                "illuminate/console": "^6.0|^7.0|^8.0|^9.0|^10.0",
                "illuminate/contracts": "^6.0|^7.0|^8.0|^9.0|^10.0",
                "illuminate/support": "^6.0|^7.0|^8.0|^9.0|^10.0",
                "php": "^7.2.5|^8.0",
                "psy/psysh": "^0.10.4|^0.11.1",
                "symfony/var-dumper": "^4.3.4|^5.0|^6.0"
            },
            "require-dev": {
                "mockery/mockery": "~1.3.3|^1.4.2",
                "phpunit/phpunit": "^8.5.8|^9.3.3"
            },
            "suggest": {
                "illuminate/database": "The Illuminate Database package (^6.0|^7.0|^8.0|^9.0|^10.0)."
            },
            "type": "library",
            "extra": {
                "branch-alias": {
                    "dev-master": "2.x-dev"
                },
                "laravel": {
                    "providers": [
                        "Laravel\\Tinker\\TinkerServiceProvider"
                    ]
                }
            },
            "autoload": {
                "psr-4": {
                    "Laravel\\Tinker\\": "src/"
                }
            },
            "notification-url": "https://packagist.org/downloads/",
            "license": [
                "MIT"
            ],
            "authors": [
                {
                    "name": "Taylor Otwell",
                    "email": "taylor@laravel.com"
                }
            ],
            "description": "Powerful REPL for the Laravel framework.",
            "keywords": [
                "REPL",
                "Tinker",
                "laravel",
                "psysh"
            ],
            "support": {
                "issues": "https://github.com/laravel/tinker/issues",
                "source": "https://github.com/laravel/tinker/tree/v2.8.1"
            },
            "time": "2023-02-15T16:40:09+00:00"
        },
        {
            "name": "lcobucci/jwt",
            "version": "5.0.0",
            "source": {
                "type": "git",
                "url": "https://github.com/lcobucci/jwt.git",
                "reference": "47bdb0e0b5d00c2f89ebe33e7e384c77e84e7c34"
            },
            "dist": {
                "type": "zip",
                "url": "https://api.github.com/repos/lcobucci/jwt/zipball/47bdb0e0b5d00c2f89ebe33e7e384c77e84e7c34",
                "reference": "47bdb0e0b5d00c2f89ebe33e7e384c77e84e7c34",
                "shasum": ""
            },
            "require": {
                "ext-hash": "*",
                "ext-json": "*",
                "ext-openssl": "*",
                "ext-sodium": "*",
                "php": "~8.1.0 || ~8.2.0",
                "psr/clock": "^1.0"
            },
            "require-dev": {
                "infection/infection": "^0.26.19",
                "lcobucci/clock": "^3.0",
                "lcobucci/coding-standard": "^9.0",
                "phpbench/phpbench": "^1.2.8",
                "phpstan/extension-installer": "^1.2",
                "phpstan/phpstan": "^1.10.3",
                "phpstan/phpstan-deprecation-rules": "^1.1.2",
                "phpstan/phpstan-phpunit": "^1.3.8",
                "phpstan/phpstan-strict-rules": "^1.5.0",
                "phpunit/phpunit": "^10.0.12"
            },
            "suggest": {
                "lcobucci/clock": ">= 3.0"
            },
            "type": "library",
            "autoload": {
                "psr-4": {
                    "Lcobucci\\JWT\\": "src"
                }
            },
            "notification-url": "https://packagist.org/downloads/",
            "license": [
                "BSD-3-Clause"
            ],
            "authors": [
                {
                    "name": "Luís Cobucci",
                    "email": "lcobucci@gmail.com",
                    "role": "Developer"
                }
            ],
            "description": "A simple library to work with JSON Web Token and JSON Web Signature",
            "keywords": [
                "JWS",
                "jwt"
            ],
            "support": {
                "issues": "https://github.com/lcobucci/jwt/issues",
                "source": "https://github.com/lcobucci/jwt/tree/5.0.0"
            },
            "funding": [
                {
                    "url": "https://github.com/lcobucci",
                    "type": "github"
                },
                {
                    "url": "https://www.patreon.com/lcobucci",
                    "type": "patreon"
                }
            ],
            "time": "2023-02-25T21:35:16+00:00"
        },
        {
            "name": "league/commonmark",
            "version": "2.4.0",
            "source": {
                "type": "git",
                "url": "https://github.com/thephpleague/commonmark.git",
                "reference": "d44a24690f16b8c1808bf13b1bd54ae4c63ea048"
            },
            "dist": {
                "type": "zip",
                "url": "https://api.github.com/repos/thephpleague/commonmark/zipball/d44a24690f16b8c1808bf13b1bd54ae4c63ea048",
                "reference": "d44a24690f16b8c1808bf13b1bd54ae4c63ea048",
                "shasum": ""
            },
            "require": {
                "ext-mbstring": "*",
                "league/config": "^1.1.1",
                "php": "^7.4 || ^8.0",
                "psr/event-dispatcher": "^1.0",
                "symfony/deprecation-contracts": "^2.1 || ^3.0",
                "symfony/polyfill-php80": "^1.16"
            },
            "require-dev": {
                "cebe/markdown": "^1.0",
                "commonmark/cmark": "0.30.0",
                "commonmark/commonmark.js": "0.30.0",
                "composer/package-versions-deprecated": "^1.8",
                "embed/embed": "^4.4",
                "erusev/parsedown": "^1.0",
                "ext-json": "*",
                "github/gfm": "0.29.0",
                "michelf/php-markdown": "^1.4 || ^2.0",
                "nyholm/psr7": "^1.5",
                "phpstan/phpstan": "^1.8.2",
                "phpunit/phpunit": "^9.5.21",
                "scrutinizer/ocular": "^1.8.1",
                "symfony/finder": "^5.3 | ^6.0",
                "symfony/yaml": "^2.3 | ^3.0 | ^4.0 | ^5.0 | ^6.0",
                "unleashedtech/php-coding-standard": "^3.1.1",
                "vimeo/psalm": "^4.24.0 || ^5.0.0"
            },
            "suggest": {
                "symfony/yaml": "v2.3+ required if using the Front Matter extension"
            },
            "type": "library",
            "extra": {
                "branch-alias": {
                    "dev-main": "2.5-dev"
                }
            },
            "autoload": {
                "psr-4": {
                    "League\\CommonMark\\": "src"
                }
            },
            "notification-url": "https://packagist.org/downloads/",
            "license": [
                "BSD-3-Clause"
            ],
            "authors": [
                {
                    "name": "Colin O'Dell",
                    "email": "colinodell@gmail.com",
                    "homepage": "https://www.colinodell.com",
                    "role": "Lead Developer"
                }
            ],
            "description": "Highly-extensible PHP Markdown parser which fully supports the CommonMark spec and GitHub-Flavored Markdown (GFM)",
            "homepage": "https://commonmark.thephpleague.com",
            "keywords": [
                "commonmark",
                "flavored",
                "gfm",
                "github",
                "github-flavored",
                "markdown",
                "md",
                "parser"
            ],
            "support": {
                "docs": "https://commonmark.thephpleague.com/",
                "forum": "https://github.com/thephpleague/commonmark/discussions",
                "issues": "https://github.com/thephpleague/commonmark/issues",
                "rss": "https://github.com/thephpleague/commonmark/releases.atom",
                "source": "https://github.com/thephpleague/commonmark"
            },
            "funding": [
                {
                    "url": "https://www.colinodell.com/sponsor",
                    "type": "custom"
                },
                {
                    "url": "https://www.paypal.me/colinpodell/10.00",
                    "type": "custom"
                },
                {
                    "url": "https://github.com/colinodell",
                    "type": "github"
                },
                {
                    "url": "https://tidelift.com/funding/github/packagist/league/commonmark",
                    "type": "tidelift"
                }
            ],
            "time": "2023-03-24T15:16:10+00:00"
        },
        {
            "name": "league/config",
            "version": "v1.2.0",
            "source": {
                "type": "git",
                "url": "https://github.com/thephpleague/config.git",
                "reference": "754b3604fb2984c71f4af4a9cbe7b57f346ec1f3"
            },
            "dist": {
                "type": "zip",
                "url": "https://api.github.com/repos/thephpleague/config/zipball/754b3604fb2984c71f4af4a9cbe7b57f346ec1f3",
                "reference": "754b3604fb2984c71f4af4a9cbe7b57f346ec1f3",
                "shasum": ""
            },
            "require": {
                "dflydev/dot-access-data": "^3.0.1",
                "nette/schema": "^1.2",
                "php": "^7.4 || ^8.0"
            },
            "require-dev": {
                "phpstan/phpstan": "^1.8.2",
                "phpunit/phpunit": "^9.5.5",
                "scrutinizer/ocular": "^1.8.1",
                "unleashedtech/php-coding-standard": "^3.1",
                "vimeo/psalm": "^4.7.3"
            },
            "type": "library",
            "extra": {
                "branch-alias": {
                    "dev-main": "1.2-dev"
                }
            },
            "autoload": {
                "psr-4": {
                    "League\\Config\\": "src"
                }
            },
            "notification-url": "https://packagist.org/downloads/",
            "license": [
                "BSD-3-Clause"
            ],
            "authors": [
                {
                    "name": "Colin O'Dell",
                    "email": "colinodell@gmail.com",
                    "homepage": "https://www.colinodell.com",
                    "role": "Lead Developer"
                }
            ],
            "description": "Define configuration arrays with strict schemas and access values with dot notation",
            "homepage": "https://config.thephpleague.com",
            "keywords": [
                "array",
                "config",
                "configuration",
                "dot",
                "dot-access",
                "nested",
                "schema"
            ],
            "support": {
                "docs": "https://config.thephpleague.com/",
                "issues": "https://github.com/thephpleague/config/issues",
                "rss": "https://github.com/thephpleague/config/releases.atom",
                "source": "https://github.com/thephpleague/config"
            },
            "funding": [
                {
                    "url": "https://www.colinodell.com/sponsor",
                    "type": "custom"
                },
                {
                    "url": "https://www.paypal.me/colinpodell/10.00",
                    "type": "custom"
                },
                {
                    "url": "https://github.com/colinodell",
                    "type": "github"
                }
            ],
            "time": "2022-12-11T20:36:23+00:00"
        },
        {
            "name": "league/flysystem",
            "version": "3.14.0",
            "source": {
                "type": "git",
                "url": "https://github.com/thephpleague/flysystem.git",
                "reference": "e2a279d7f47d9098e479e8b21f7fb8b8de230158"
            },
            "dist": {
                "type": "zip",
                "url": "https://api.github.com/repos/thephpleague/flysystem/zipball/e2a279d7f47d9098e479e8b21f7fb8b8de230158",
                "reference": "e2a279d7f47d9098e479e8b21f7fb8b8de230158",
                "shasum": ""
            },
            "require": {
                "league/mime-type-detection": "^1.0.0",
                "php": "^8.0.2"
            },
            "conflict": {
                "aws/aws-sdk-php": "3.209.31 || 3.210.0",
                "guzzlehttp/guzzle": "<7.0",
                "guzzlehttp/ringphp": "<1.1.1",
                "phpseclib/phpseclib": "3.0.15",
                "symfony/http-client": "<5.2"
            },
            "require-dev": {
                "async-aws/s3": "^1.5",
                "async-aws/simple-s3": "^1.1",
                "aws/aws-sdk-php": "^3.220.0",
                "composer/semver": "^3.0",
                "ext-fileinfo": "*",
                "ext-ftp": "*",
                "ext-zip": "*",
                "friendsofphp/php-cs-fixer": "^3.5",
                "google/cloud-storage": "^1.23",
                "microsoft/azure-storage-blob": "^1.1",
                "phpseclib/phpseclib": "^3.0.14",
                "phpstan/phpstan": "^0.12.26",
                "phpunit/phpunit": "^9.5.11",
                "sabre/dav": "^4.3.1"
            },
            "type": "library",
            "autoload": {
                "psr-4": {
                    "League\\Flysystem\\": "src"
                }
            },
            "notification-url": "https://packagist.org/downloads/",
            "license": [
                "MIT"
            ],
            "authors": [
                {
                    "name": "Frank de Jonge",
                    "email": "info@frankdejonge.nl"
                }
            ],
            "description": "File storage abstraction for PHP",
            "keywords": [
                "WebDAV",
                "aws",
                "cloud",
                "file",
                "files",
                "filesystem",
                "filesystems",
                "ftp",
                "s3",
                "sftp",
                "storage"
            ],
            "support": {
                "issues": "https://github.com/thephpleague/flysystem/issues",
                "source": "https://github.com/thephpleague/flysystem/tree/3.14.0"
            },
            "funding": [
                {
                    "url": "https://ecologi.com/frankdejonge",
                    "type": "custom"
                },
                {
                    "url": "https://github.com/frankdejonge",
                    "type": "github"
                }
            ],
            "time": "2023-04-11T18:11:47+00:00"
        },
        {
            "name": "league/mime-type-detection",
            "version": "1.11.0",
            "source": {
                "type": "git",
                "url": "https://github.com/thephpleague/mime-type-detection.git",
                "reference": "ff6248ea87a9f116e78edd6002e39e5128a0d4dd"
            },
            "dist": {
                "type": "zip",
                "url": "https://api.github.com/repos/thephpleague/mime-type-detection/zipball/ff6248ea87a9f116e78edd6002e39e5128a0d4dd",
                "reference": "ff6248ea87a9f116e78edd6002e39e5128a0d4dd",
                "shasum": ""
            },
            "require": {
                "ext-fileinfo": "*",
                "php": "^7.2 || ^8.0"
            },
            "require-dev": {
                "friendsofphp/php-cs-fixer": "^3.2",
                "phpstan/phpstan": "^0.12.68",
                "phpunit/phpunit": "^8.5.8 || ^9.3"
            },
            "type": "library",
            "autoload": {
                "psr-4": {
                    "League\\MimeTypeDetection\\": "src"
                }
            },
            "notification-url": "https://packagist.org/downloads/",
            "license": [
                "MIT"
            ],
            "authors": [
                {
                    "name": "Frank de Jonge",
                    "email": "info@frankdejonge.nl"
                }
            ],
            "description": "Mime-type detection for Flysystem",
            "support": {
                "issues": "https://github.com/thephpleague/mime-type-detection/issues",
                "source": "https://github.com/thephpleague/mime-type-detection/tree/1.11.0"
            },
            "funding": [
                {
                    "url": "https://github.com/frankdejonge",
                    "type": "github"
                },
                {
                    "url": "https://tidelift.com/funding/github/packagist/league/flysystem",
                    "type": "tidelift"
                }
            ],
            "time": "2022-04-17T13:12:02+00:00"
        },
        {
            "name": "livewire/livewire",
            "version": "v2.12.3",
            "source": {
                "type": "git",
                "url": "https://github.com/livewire/livewire.git",
                "reference": "019b1e69d8cd8c7e749eba7a38e4fa69ecbc8f74"
            },
            "dist": {
                "type": "zip",
                "url": "https://api.github.com/repos/livewire/livewire/zipball/019b1e69d8cd8c7e749eba7a38e4fa69ecbc8f74",
                "reference": "019b1e69d8cd8c7e749eba7a38e4fa69ecbc8f74",
                "shasum": ""
            },
            "require": {
                "illuminate/database": "^7.0|^8.0|^9.0|^10.0",
                "illuminate/support": "^7.0|^8.0|^9.0|^10.0",
                "illuminate/validation": "^7.0|^8.0|^9.0|^10.0",
                "league/mime-type-detection": "^1.9",
                "php": "^7.2.5|^8.0",
                "symfony/http-kernel": "^5.0|^6.0"
            },
            "require-dev": {
                "calebporzio/sushi": "^2.1",
                "laravel/framework": "^7.0|^8.0|^9.0|^10.0",
                "mockery/mockery": "^1.3.1",
                "orchestra/testbench": "^5.0|^6.0|^7.0|^8.0",
                "orchestra/testbench-dusk": "^5.2|^6.0|^7.0|^8.0",
                "phpunit/phpunit": "^8.4|^9.0",
                "psy/psysh": "@stable"
            },
            "type": "library",
            "extra": {
                "laravel": {
                    "providers": [
                        "Livewire\\LivewireServiceProvider"
                    ],
                    "aliases": {
                        "Livewire": "Livewire\\Livewire"
                    }
                }
            },
            "autoload": {
                "files": [
                    "src/helpers.php"
                ],
                "psr-4": {
                    "Livewire\\": "src/"
                }
            },
            "notification-url": "https://packagist.org/downloads/",
            "license": [
                "MIT"
            ],
            "authors": [
                {
                    "name": "Caleb Porzio",
                    "email": "calebporzio@gmail.com"
                }
            ],
            "description": "A front-end framework for Laravel.",
            "support": {
                "issues": "https://github.com/livewire/livewire/issues",
                "source": "https://github.com/livewire/livewire/tree/v2.12.3"
            },
            "funding": [
                {
                    "url": "https://github.com/livewire",
                    "type": "github"
                }
            ],
            "time": "2023-03-03T20:12:38+00:00"
        },
        {
            "name": "monolog/monolog",
            "version": "3.3.1",
            "source": {
                "type": "git",
                "url": "https://github.com/Seldaek/monolog.git",
                "reference": "9b5daeaffce5b926cac47923798bba91059e60e2"
            },
            "dist": {
                "type": "zip",
                "url": "https://api.github.com/repos/Seldaek/monolog/zipball/9b5daeaffce5b926cac47923798bba91059e60e2",
                "reference": "9b5daeaffce5b926cac47923798bba91059e60e2",
                "shasum": ""
            },
            "require": {
                "php": ">=8.1",
                "psr/log": "^2.0 || ^3.0"
            },
            "provide": {
                "psr/log-implementation": "3.0.0"
            },
            "require-dev": {
                "aws/aws-sdk-php": "^3.0",
                "doctrine/couchdb": "~1.0@dev",
                "elasticsearch/elasticsearch": "^7 || ^8",
                "ext-json": "*",
                "graylog2/gelf-php": "^1.4.2 || ^2@dev",
                "guzzlehttp/guzzle": "^7.4.5",
                "guzzlehttp/psr7": "^2.2",
                "mongodb/mongodb": "^1.8",
                "php-amqplib/php-amqplib": "~2.4 || ^3",
                "phpstan/phpstan": "^1.9",
                "phpstan/phpstan-deprecation-rules": "^1.0",
                "phpstan/phpstan-strict-rules": "^1.4",
                "phpunit/phpunit": "^9.5.26",
                "predis/predis": "^1.1 || ^2",
                "ruflin/elastica": "^7",
                "symfony/mailer": "^5.4 || ^6",
                "symfony/mime": "^5.4 || ^6"
            },
            "suggest": {
                "aws/aws-sdk-php": "Allow sending log messages to AWS services like DynamoDB",
                "doctrine/couchdb": "Allow sending log messages to a CouchDB server",
                "elasticsearch/elasticsearch": "Allow sending log messages to an Elasticsearch server via official client",
                "ext-amqp": "Allow sending log messages to an AMQP server (1.0+ required)",
                "ext-curl": "Required to send log messages using the IFTTTHandler, the LogglyHandler, the SendGridHandler, the SlackWebhookHandler or the TelegramBotHandler",
                "ext-mbstring": "Allow to work properly with unicode symbols",
                "ext-mongodb": "Allow sending log messages to a MongoDB server (via driver)",
                "ext-openssl": "Required to send log messages using SSL",
                "ext-sockets": "Allow sending log messages to a Syslog server (via UDP driver)",
                "graylog2/gelf-php": "Allow sending log messages to a GrayLog2 server",
                "mongodb/mongodb": "Allow sending log messages to a MongoDB server (via library)",
                "php-amqplib/php-amqplib": "Allow sending log messages to an AMQP server using php-amqplib",
                "rollbar/rollbar": "Allow sending log messages to Rollbar",
                "ruflin/elastica": "Allow sending log messages to an Elastic Search server"
            },
            "type": "library",
            "extra": {
                "branch-alias": {
                    "dev-main": "3.x-dev"
                }
            },
            "autoload": {
                "psr-4": {
                    "Monolog\\": "src/Monolog"
                }
            },
            "notification-url": "https://packagist.org/downloads/",
            "license": [
                "MIT"
            ],
            "authors": [
                {
                    "name": "Jordi Boggiano",
                    "email": "j.boggiano@seld.be",
                    "homepage": "https://seld.be"
                }
            ],
            "description": "Sends your logs to files, sockets, inboxes, databases and various web services",
            "homepage": "https://github.com/Seldaek/monolog",
            "keywords": [
                "log",
                "logging",
                "psr-3"
            ],
            "support": {
                "issues": "https://github.com/Seldaek/monolog/issues",
                "source": "https://github.com/Seldaek/monolog/tree/3.3.1"
            },
            "funding": [
                {
                    "url": "https://github.com/Seldaek",
                    "type": "github"
                },
                {
                    "url": "https://tidelift.com/funding/github/packagist/monolog/monolog",
                    "type": "tidelift"
                }
            ],
            "time": "2023-02-06T13:46:10+00:00"
        },
        {
            "name": "nesbot/carbon",
            "version": "2.66.0",
            "source": {
                "type": "git",
                "url": "https://github.com/briannesbitt/Carbon.git",
                "reference": "496712849902241f04902033b0441b269effe001"
            },
            "dist": {
                "type": "zip",
                "url": "https://api.github.com/repos/briannesbitt/Carbon/zipball/496712849902241f04902033b0441b269effe001",
                "reference": "496712849902241f04902033b0441b269effe001",
                "shasum": ""
            },
            "require": {
                "ext-json": "*",
                "php": "^7.1.8 || ^8.0",
                "symfony/polyfill-mbstring": "^1.0",
                "symfony/polyfill-php80": "^1.16",
                "symfony/translation": "^3.4 || ^4.0 || ^5.0 || ^6.0"
            },
            "require-dev": {
                "doctrine/dbal": "^2.0 || ^3.1.4",
                "doctrine/orm": "^2.7",
                "friendsofphp/php-cs-fixer": "^3.0",
                "kylekatarnls/multi-tester": "^2.0",
                "ondrejmirtes/better-reflection": "*",
                "phpmd/phpmd": "^2.9",
                "phpstan/extension-installer": "^1.0",
                "phpstan/phpstan": "^0.12.99 || ^1.7.14",
                "phpunit/php-file-iterator": "^2.0.5 || ^3.0.6",
                "phpunit/phpunit": "^7.5.20 || ^8.5.26 || ^9.5.20",
                "squizlabs/php_codesniffer": "^3.4"
            },
            "bin": [
                "bin/carbon"
            ],
            "type": "library",
            "extra": {
                "branch-alias": {
                    "dev-3.x": "3.x-dev",
                    "dev-master": "2.x-dev"
                },
                "laravel": {
                    "providers": [
                        "Carbon\\Laravel\\ServiceProvider"
                    ]
                },
                "phpstan": {
                    "includes": [
                        "extension.neon"
                    ]
                }
            },
            "autoload": {
                "psr-4": {
                    "Carbon\\": "src/Carbon/"
                }
            },
            "notification-url": "https://packagist.org/downloads/",
            "license": [
                "MIT"
            ],
            "authors": [
                {
                    "name": "Brian Nesbitt",
                    "email": "brian@nesbot.com",
                    "homepage": "https://markido.com"
                },
                {
                    "name": "kylekatarnls",
                    "homepage": "https://github.com/kylekatarnls"
                }
            ],
            "description": "An API extension for DateTime that supports 281 different languages.",
            "homepage": "https://carbon.nesbot.com",
            "keywords": [
                "date",
                "datetime",
                "time"
            ],
            "support": {
                "docs": "https://carbon.nesbot.com/docs",
                "issues": "https://github.com/briannesbitt/Carbon/issues",
                "source": "https://github.com/briannesbitt/Carbon"
            },
            "funding": [
                {
                    "url": "https://github.com/sponsors/kylekatarnls",
                    "type": "github"
                },
                {
                    "url": "https://opencollective.com/Carbon#sponsor",
                    "type": "opencollective"
                },
                {
                    "url": "https://tidelift.com/subscription/pkg/packagist-nesbot-carbon?utm_source=packagist-nesbot-carbon&utm_medium=referral&utm_campaign=readme",
                    "type": "tidelift"
                }
            ],
            "time": "2023-01-29T18:53:47+00:00"
        },
        {
            "name": "nette/schema",
            "version": "v1.2.3",
            "source": {
                "type": "git",
                "url": "https://github.com/nette/schema.git",
                "reference": "abbdbb70e0245d5f3bf77874cea1dfb0c930d06f"
            },
            "dist": {
                "type": "zip",
                "url": "https://api.github.com/repos/nette/schema/zipball/abbdbb70e0245d5f3bf77874cea1dfb0c930d06f",
                "reference": "abbdbb70e0245d5f3bf77874cea1dfb0c930d06f",
                "shasum": ""
            },
            "require": {
                "nette/utils": "^2.5.7 || ^3.1.5 ||  ^4.0",
                "php": ">=7.1 <8.3"
            },
            "require-dev": {
                "nette/tester": "^2.3 || ^2.4",
                "phpstan/phpstan-nette": "^1.0",
                "tracy/tracy": "^2.7"
            },
            "type": "library",
            "extra": {
                "branch-alias": {
                    "dev-master": "1.2-dev"
                }
            },
            "autoload": {
                "classmap": [
                    "src/"
                ]
            },
            "notification-url": "https://packagist.org/downloads/",
            "license": [
                "BSD-3-Clause",
                "GPL-2.0-only",
                "GPL-3.0-only"
            ],
            "authors": [
                {
                    "name": "David Grudl",
                    "homepage": "https://davidgrudl.com"
                },
                {
                    "name": "Nette Community",
                    "homepage": "https://nette.org/contributors"
                }
            ],
            "description": "📐 Nette Schema: validating data structures against a given Schema.",
            "homepage": "https://nette.org",
            "keywords": [
                "config",
                "nette"
            ],
            "support": {
                "issues": "https://github.com/nette/schema/issues",
                "source": "https://github.com/nette/schema/tree/v1.2.3"
            },
            "time": "2022-10-13T01:24:26+00:00"
        },
        {
            "name": "nette/utils",
            "version": "v4.0.0",
            "source": {
                "type": "git",
                "url": "https://github.com/nette/utils.git",
                "reference": "cacdbf5a91a657ede665c541eda28941d4b09c1e"
            },
            "dist": {
                "type": "zip",
                "url": "https://api.github.com/repos/nette/utils/zipball/cacdbf5a91a657ede665c541eda28941d4b09c1e",
                "reference": "cacdbf5a91a657ede665c541eda28941d4b09c1e",
                "shasum": ""
            },
            "require": {
                "php": ">=8.0 <8.3"
            },
            "conflict": {
                "nette/finder": "<3",
                "nette/schema": "<1.2.2"
            },
            "require-dev": {
                "jetbrains/phpstorm-attributes": "dev-master",
                "nette/tester": "^2.4",
                "phpstan/phpstan": "^1.0",
                "tracy/tracy": "^2.9"
            },
            "suggest": {
                "ext-gd": "to use Image",
                "ext-iconv": "to use Strings::webalize(), toAscii(), chr() and reverse()",
                "ext-intl": "to use Strings::webalize(), toAscii(), normalize() and compare()",
                "ext-json": "to use Nette\\Utils\\Json",
                "ext-mbstring": "to use Strings::lower() etc...",
                "ext-tokenizer": "to use Nette\\Utils\\Reflection::getUseStatements()",
                "ext-xml": "to use Strings::length() etc. when mbstring is not available"
            },
            "type": "library",
            "extra": {
                "branch-alias": {
                    "dev-master": "4.0-dev"
                }
            },
            "autoload": {
                "classmap": [
                    "src/"
                ]
            },
            "notification-url": "https://packagist.org/downloads/",
            "license": [
                "BSD-3-Clause",
                "GPL-2.0-only",
                "GPL-3.0-only"
            ],
            "authors": [
                {
                    "name": "David Grudl",
                    "homepage": "https://davidgrudl.com"
                },
                {
                    "name": "Nette Community",
                    "homepage": "https://nette.org/contributors"
                }
            ],
            "description": "🛠  Nette Utils: lightweight utilities for string & array manipulation, image handling, safe JSON encoding/decoding, validation, slug or strong password generating etc.",
            "homepage": "https://nette.org",
            "keywords": [
                "array",
                "core",
                "datetime",
                "images",
                "json",
                "nette",
                "paginator",
                "password",
                "slugify",
                "string",
                "unicode",
                "utf-8",
                "utility",
                "validation"
            ],
            "support": {
                "issues": "https://github.com/nette/utils/issues",
                "source": "https://github.com/nette/utils/tree/v4.0.0"
            },
            "time": "2023-02-02T10:41:53+00:00"
        },
        {
            "name": "nikic/php-parser",
            "version": "v4.15.4",
            "source": {
                "type": "git",
                "url": "https://github.com/nikic/PHP-Parser.git",
                "reference": "6bb5176bc4af8bcb7d926f88718db9b96a2d4290"
            },
            "dist": {
                "type": "zip",
                "url": "https://api.github.com/repos/nikic/PHP-Parser/zipball/6bb5176bc4af8bcb7d926f88718db9b96a2d4290",
                "reference": "6bb5176bc4af8bcb7d926f88718db9b96a2d4290",
                "shasum": ""
            },
            "require": {
                "ext-tokenizer": "*",
                "php": ">=7.0"
            },
            "require-dev": {
                "ircmaxell/php-yacc": "^0.0.7",
                "phpunit/phpunit": "^6.5 || ^7.0 || ^8.0 || ^9.0"
            },
            "bin": [
                "bin/php-parse"
            ],
            "type": "library",
            "extra": {
                "branch-alias": {
                    "dev-master": "4.9-dev"
                }
            },
            "autoload": {
                "psr-4": {
                    "PhpParser\\": "lib/PhpParser"
                }
            },
            "notification-url": "https://packagist.org/downloads/",
            "license": [
                "BSD-3-Clause"
            ],
            "authors": [
                {
                    "name": "Nikita Popov"
                }
            ],
            "description": "A PHP parser written in PHP",
            "keywords": [
                "parser",
                "php"
            ],
            "support": {
                "issues": "https://github.com/nikic/PHP-Parser/issues",
                "source": "https://github.com/nikic/PHP-Parser/tree/v4.15.4"
            },
            "time": "2023-03-05T19:49:14+00:00"
        },
        {
            "name": "nubs/random-name-generator",
            "version": "v2.2.0",
            "source": {
                "type": "git",
                "url": "https://github.com/nubs/random-name-generator.git",
                "reference": "50abf24519badc5795a43c831f1d2a1faa45cb77"
            },
            "dist": {
                "type": "zip",
                "url": "https://api.github.com/repos/nubs/random-name-generator/zipball/50abf24519badc5795a43c831f1d2a1faa45cb77",
                "reference": "50abf24519badc5795a43c831f1d2a1faa45cb77",
                "shasum": ""
            },
            "require": {
                "php": "~5.6 || ~7.0 || ~8.0"
            },
            "require-dev": {
                "cinam/randomizer": ">=1.1.1,<2.0",
                "php-coveralls/php-coveralls": "~2.4",
                "phpunit/phpunit": "^5.0 || ^6.5 || ^7.0 || ^9.0",
                "squizlabs/php_codesniffer": "~2.3"
            },
            "type": "library",
            "autoload": {
                "psr-4": {
                    "Nubs\\RandomNameGenerator\\": "src"
                }
            },
            "notification-url": "https://packagist.org/downloads/",
            "license": [
                "MIT"
            ],
            "authors": [
                {
                    "name": "Spencer Rinehart",
                    "email": "anubis@overthemonkey.com",
                    "role": "Developer"
                }
            ],
            "description": "A library to create interesting, sometimes entertaining, random names.",
            "keywords": [
                "alliteration",
                "generator",
                "random",
                "video game"
            ],
            "support": {
                "issues": "https://github.com/nubs/random-name-generator/issues",
                "source": "https://github.com/nubs/random-name-generator/tree/v2.2.0"
            },
            "time": "2021-01-12T13:46:08+00:00"
        },
        {
            "name": "nunomaduro/termwind",
            "version": "v1.15.1",
            "source": {
                "type": "git",
                "url": "https://github.com/nunomaduro/termwind.git",
                "reference": "8ab0b32c8caa4a2e09700ea32925441385e4a5dc"
            },
            "dist": {
                "type": "zip",
                "url": "https://api.github.com/repos/nunomaduro/termwind/zipball/8ab0b32c8caa4a2e09700ea32925441385e4a5dc",
                "reference": "8ab0b32c8caa4a2e09700ea32925441385e4a5dc",
                "shasum": ""
            },
            "require": {
                "ext-mbstring": "*",
                "php": "^8.0",
                "symfony/console": "^5.3.0|^6.0.0"
            },
            "require-dev": {
                "ergebnis/phpstan-rules": "^1.0.",
                "illuminate/console": "^8.0|^9.0",
                "illuminate/support": "^8.0|^9.0",
                "laravel/pint": "^1.0.0",
                "pestphp/pest": "^1.21.0",
                "pestphp/pest-plugin-mock": "^1.0",
                "phpstan/phpstan": "^1.4.6",
                "phpstan/phpstan-strict-rules": "^1.1.0",
                "symfony/var-dumper": "^5.2.7|^6.0.0",
                "thecodingmachine/phpstan-strict-rules": "^1.0.0"
            },
            "type": "library",
            "extra": {
                "laravel": {
                    "providers": [
                        "Termwind\\Laravel\\TermwindServiceProvider"
                    ]
                }
            },
            "autoload": {
                "files": [
                    "src/Functions.php"
                ],
                "psr-4": {
                    "Termwind\\": "src/"
                }
            },
            "notification-url": "https://packagist.org/downloads/",
            "license": [
                "MIT"
            ],
            "authors": [
                {
                    "name": "Nuno Maduro",
                    "email": "enunomaduro@gmail.com"
                }
            ],
            "description": "Its like Tailwind CSS, but for the console.",
            "keywords": [
                "cli",
                "console",
                "css",
                "package",
                "php",
                "style"
            ],
            "support": {
                "issues": "https://github.com/nunomaduro/termwind/issues",
                "source": "https://github.com/nunomaduro/termwind/tree/v1.15.1"
            },
            "funding": [
                {
                    "url": "https://www.paypal.com/paypalme/enunomaduro",
                    "type": "custom"
                },
                {
                    "url": "https://github.com/nunomaduro",
                    "type": "github"
                },
                {
                    "url": "https://github.com/xiCO2k",
                    "type": "github"
                }
            ],
            "time": "2023-02-08T01:06:31+00:00"
        },
        {
            "name": "paragonie/constant_time_encoding",
            "version": "v2.6.3",
            "source": {
                "type": "git",
                "url": "https://github.com/paragonie/constant_time_encoding.git",
                "reference": "58c3f47f650c94ec05a151692652a868995d2938"
            },
            "dist": {
                "type": "zip",
                "url": "https://api.github.com/repos/paragonie/constant_time_encoding/zipball/58c3f47f650c94ec05a151692652a868995d2938",
                "reference": "58c3f47f650c94ec05a151692652a868995d2938",
                "shasum": ""
            },
            "require": {
                "php": "^7|^8"
            },
            "require-dev": {
                "phpunit/phpunit": "^6|^7|^8|^9",
                "vimeo/psalm": "^1|^2|^3|^4"
            },
            "type": "library",
            "autoload": {
                "psr-4": {
                    "ParagonIE\\ConstantTime\\": "src/"
                }
            },
            "notification-url": "https://packagist.org/downloads/",
            "license": [
                "MIT"
            ],
            "authors": [
                {
                    "name": "Paragon Initiative Enterprises",
                    "email": "security@paragonie.com",
                    "homepage": "https://paragonie.com",
                    "role": "Maintainer"
                },
                {
                    "name": "Steve 'Sc00bz' Thomas",
                    "email": "steve@tobtu.com",
                    "homepage": "https://www.tobtu.com",
                    "role": "Original Developer"
                }
            ],
            "description": "Constant-time Implementations of RFC 4648 Encoding (Base-64, Base-32, Base-16)",
            "keywords": [
                "base16",
                "base32",
                "base32_decode",
                "base32_encode",
                "base64",
                "base64_decode",
                "base64_encode",
                "bin2hex",
                "encoding",
                "hex",
                "hex2bin",
                "rfc4648"
            ],
            "support": {
                "email": "info@paragonie.com",
                "issues": "https://github.com/paragonie/constant_time_encoding/issues",
                "source": "https://github.com/paragonie/constant_time_encoding"
            },
            "time": "2022-06-14T06:56:20+00:00"
        },
        {
            "name": "phpdocumentor/reflection-common",
            "version": "2.2.0",
            "source": {
                "type": "git",
                "url": "https://github.com/phpDocumentor/ReflectionCommon.git",
                "reference": "1d01c49d4ed62f25aa84a747ad35d5a16924662b"
            },
            "dist": {
                "type": "zip",
                "url": "https://api.github.com/repos/phpDocumentor/ReflectionCommon/zipball/1d01c49d4ed62f25aa84a747ad35d5a16924662b",
                "reference": "1d01c49d4ed62f25aa84a747ad35d5a16924662b",
                "shasum": ""
            },
            "require": {
                "php": "^7.2 || ^8.0"
            },
            "type": "library",
            "extra": {
                "branch-alias": {
                    "dev-2.x": "2.x-dev"
                }
            },
            "autoload": {
                "psr-4": {
                    "phpDocumentor\\Reflection\\": "src/"
                }
            },
            "notification-url": "https://packagist.org/downloads/",
            "license": [
                "MIT"
            ],
            "authors": [
                {
                    "name": "Jaap van Otterdijk",
                    "email": "opensource@ijaap.nl"
                }
            ],
            "description": "Common reflection classes used by phpdocumentor to reflect the code structure",
            "homepage": "http://www.phpdoc.org",
            "keywords": [
                "FQSEN",
                "phpDocumentor",
                "phpdoc",
                "reflection",
                "static analysis"
            ],
            "support": {
                "issues": "https://github.com/phpDocumentor/ReflectionCommon/issues",
                "source": "https://github.com/phpDocumentor/ReflectionCommon/tree/2.x"
            },
            "time": "2020-06-27T09:03:43+00:00"
        },
        {
            "name": "phpdocumentor/type-resolver",
            "version": "1.7.1",
            "source": {
                "type": "git",
                "url": "https://github.com/phpDocumentor/TypeResolver.git",
                "reference": "dfc078e8af9c99210337325ff5aa152872c98714"
            },
            "dist": {
                "type": "zip",
                "url": "https://api.github.com/repos/phpDocumentor/TypeResolver/zipball/dfc078e8af9c99210337325ff5aa152872c98714",
                "reference": "dfc078e8af9c99210337325ff5aa152872c98714",
                "shasum": ""
            },
            "require": {
                "doctrine/deprecations": "^1.0",
                "php": "^7.4 || ^8.0",
                "phpdocumentor/reflection-common": "^2.0",
                "phpstan/phpdoc-parser": "^1.13"
            },
            "require-dev": {
                "ext-tokenizer": "*",
                "phpbench/phpbench": "^1.2",
                "phpstan/extension-installer": "^1.1",
                "phpstan/phpstan": "^1.8",
                "phpstan/phpstan-phpunit": "^1.1",
                "phpunit/phpunit": "^9.5",
                "rector/rector": "^0.13.9",
                "vimeo/psalm": "^4.25"
            },
            "type": "library",
            "extra": {
                "branch-alias": {
                    "dev-1.x": "1.x-dev"
                }
            },
            "autoload": {
                "psr-4": {
                    "phpDocumentor\\Reflection\\": "src"
                }
            },
            "notification-url": "https://packagist.org/downloads/",
            "license": [
                "MIT"
            ],
            "authors": [
                {
                    "name": "Mike van Riel",
                    "email": "me@mikevanriel.com"
                }
            ],
            "description": "A PSR-5 based resolver of Class names, Types and Structural Element Names",
            "support": {
                "issues": "https://github.com/phpDocumentor/TypeResolver/issues",
                "source": "https://github.com/phpDocumentor/TypeResolver/tree/1.7.1"
            },
            "time": "2023-03-27T19:02:04+00:00"
        },
        {
            "name": "phpoption/phpoption",
            "version": "1.9.1",
            "source": {
                "type": "git",
                "url": "https://github.com/schmittjoh/php-option.git",
                "reference": "dd3a383e599f49777d8b628dadbb90cae435b87e"
            },
            "dist": {
                "type": "zip",
                "url": "https://api.github.com/repos/schmittjoh/php-option/zipball/dd3a383e599f49777d8b628dadbb90cae435b87e",
                "reference": "dd3a383e599f49777d8b628dadbb90cae435b87e",
                "shasum": ""
            },
            "require": {
                "php": "^7.2.5 || ^8.0"
            },
            "require-dev": {
                "bamarni/composer-bin-plugin": "^1.8.2",
                "phpunit/phpunit": "^8.5.32 || ^9.6.3 || ^10.0.12"
            },
            "type": "library",
            "extra": {
                "bamarni-bin": {
                    "bin-links": true,
                    "forward-command": true
                },
                "branch-alias": {
                    "dev-master": "1.9-dev"
                }
            },
            "autoload": {
                "psr-4": {
                    "PhpOption\\": "src/PhpOption/"
                }
            },
            "notification-url": "https://packagist.org/downloads/",
            "license": [
                "Apache-2.0"
            ],
            "authors": [
                {
                    "name": "Johannes M. Schmitt",
                    "email": "schmittjoh@gmail.com",
                    "homepage": "https://github.com/schmittjoh"
                },
                {
                    "name": "Graham Campbell",
                    "email": "hello@gjcampbell.co.uk",
                    "homepage": "https://github.com/GrahamCampbell"
                }
            ],
            "description": "Option Type for PHP",
            "keywords": [
                "language",
                "option",
                "php",
                "type"
            ],
            "support": {
                "issues": "https://github.com/schmittjoh/php-option/issues",
                "source": "https://github.com/schmittjoh/php-option/tree/1.9.1"
            },
            "funding": [
                {
                    "url": "https://github.com/GrahamCampbell",
                    "type": "github"
                },
                {
                    "url": "https://tidelift.com/funding/github/packagist/phpoption/phpoption",
                    "type": "tidelift"
                }
            ],
            "time": "2023-02-25T19:38:58+00:00"
        },
        {
            "name": "phpstan/phpdoc-parser",
            "version": "1.20.3",
            "source": {
                "type": "git",
                "url": "https://github.com/phpstan/phpdoc-parser.git",
                "reference": "6c04009f6cae6eda2f040745b6b846080ef069c2"
            },
            "dist": {
                "type": "zip",
                "url": "https://api.github.com/repos/phpstan/phpdoc-parser/zipball/6c04009f6cae6eda2f040745b6b846080ef069c2",
                "reference": "6c04009f6cae6eda2f040745b6b846080ef069c2",
                "shasum": ""
            },
            "require": {
                "php": "^7.2 || ^8.0"
            },
            "require-dev": {
                "php-parallel-lint/php-parallel-lint": "^1.2",
                "phpstan/extension-installer": "^1.0",
                "phpstan/phpstan": "^1.5",
                "phpstan/phpstan-phpunit": "^1.1",
                "phpstan/phpstan-strict-rules": "^1.0",
                "phpunit/phpunit": "^9.5",
                "symfony/process": "^5.2"
            },
            "type": "library",
            "autoload": {
                "psr-4": {
                    "PHPStan\\PhpDocParser\\": [
                        "src/"
                    ]
                }
            },
            "notification-url": "https://packagist.org/downloads/",
            "license": [
                "MIT"
            ],
            "description": "PHPDoc parser with support for nullable, intersection and generic types",
            "support": {
                "issues": "https://github.com/phpstan/phpdoc-parser/issues",
                "source": "https://github.com/phpstan/phpdoc-parser/tree/1.20.3"
            },
            "time": "2023-04-25T09:01:03+00:00"
        },
        {
            "name": "pimple/pimple",
            "version": "v3.5.0",
            "source": {
                "type": "git",
                "url": "https://github.com/silexphp/Pimple.git",
                "reference": "a94b3a4db7fb774b3d78dad2315ddc07629e1bed"
            },
            "dist": {
                "type": "zip",
                "url": "https://api.github.com/repos/silexphp/Pimple/zipball/a94b3a4db7fb774b3d78dad2315ddc07629e1bed",
                "reference": "a94b3a4db7fb774b3d78dad2315ddc07629e1bed",
                "shasum": ""
            },
            "require": {
                "php": ">=7.2.5",
                "psr/container": "^1.1 || ^2.0"
            },
            "require-dev": {
                "symfony/phpunit-bridge": "^5.4@dev"
            },
            "type": "library",
            "extra": {
                "branch-alias": {
                    "dev-master": "3.4.x-dev"
                }
            },
            "autoload": {
                "psr-0": {
                    "Pimple": "src/"
                }
            },
            "notification-url": "https://packagist.org/downloads/",
            "license": [
                "MIT"
            ],
            "authors": [
                {
                    "name": "Fabien Potencier",
                    "email": "fabien@symfony.com"
                }
            ],
            "description": "Pimple, a simple Dependency Injection Container",
            "homepage": "https://pimple.symfony.com",
            "keywords": [
                "container",
                "dependency injection"
            ],
            "support": {
                "source": "https://github.com/silexphp/Pimple/tree/v3.5.0"
            },
            "time": "2021-10-28T11:13:42+00:00"
        },
        {
            "name": "pragmarx/google2fa",
            "version": "v8.0.1",
            "source": {
                "type": "git",
                "url": "https://github.com/antonioribeiro/google2fa.git",
                "reference": "80c3d801b31fe165f8fe99ea085e0a37834e1be3"
            },
            "dist": {
                "type": "zip",
                "url": "https://api.github.com/repos/antonioribeiro/google2fa/zipball/80c3d801b31fe165f8fe99ea085e0a37834e1be3",
                "reference": "80c3d801b31fe165f8fe99ea085e0a37834e1be3",
                "shasum": ""
            },
            "require": {
                "paragonie/constant_time_encoding": "^1.0|^2.0",
                "php": "^7.1|^8.0"
            },
            "require-dev": {
                "phpstan/phpstan": "^0.12.18",
                "phpunit/phpunit": "^7.5.15|^8.5|^9.0"
            },
            "type": "library",
            "autoload": {
                "psr-4": {
                    "PragmaRX\\Google2FA\\": "src/"
                }
            },
            "notification-url": "https://packagist.org/downloads/",
            "license": [
                "MIT"
            ],
            "authors": [
                {
                    "name": "Antonio Carlos Ribeiro",
                    "email": "acr@antoniocarlosribeiro.com",
                    "role": "Creator & Designer"
                }
            ],
            "description": "A One Time Password Authentication package, compatible with Google Authenticator.",
            "keywords": [
                "2fa",
                "Authentication",
                "Two Factor Authentication",
                "google2fa"
            ],
            "support": {
                "issues": "https://github.com/antonioribeiro/google2fa/issues",
                "source": "https://github.com/antonioribeiro/google2fa/tree/v8.0.1"
            },
            "time": "2022-06-13T21:57:56+00:00"
        },
        {
            "name": "psr/cache",
            "version": "3.0.0",
            "source": {
                "type": "git",
                "url": "https://github.com/php-fig/cache.git",
                "reference": "aa5030cfa5405eccfdcb1083ce040c2cb8d253bf"
            },
            "dist": {
                "type": "zip",
                "url": "https://api.github.com/repos/php-fig/cache/zipball/aa5030cfa5405eccfdcb1083ce040c2cb8d253bf",
                "reference": "aa5030cfa5405eccfdcb1083ce040c2cb8d253bf",
                "shasum": ""
            },
            "require": {
                "php": ">=8.0.0"
            },
            "type": "library",
            "extra": {
                "branch-alias": {
                    "dev-master": "1.0.x-dev"
                }
            },
            "autoload": {
                "psr-4": {
                    "Psr\\Cache\\": "src/"
                }
            },
            "notification-url": "https://packagist.org/downloads/",
            "license": [
                "MIT"
            ],
            "authors": [
                {
                    "name": "PHP-FIG",
                    "homepage": "https://www.php-fig.org/"
                }
            ],
            "description": "Common interface for caching libraries",
            "keywords": [
                "cache",
                "psr",
                "psr-6"
            ],
            "support": {
                "source": "https://github.com/php-fig/cache/tree/3.0.0"
            },
            "time": "2021-02-03T23:26:27+00:00"
        },
        {
            "name": "psr/clock",
            "version": "1.0.0",
            "source": {
                "type": "git",
                "url": "https://github.com/php-fig/clock.git",
                "reference": "e41a24703d4560fd0acb709162f73b8adfc3aa0d"
            },
            "dist": {
                "type": "zip",
                "url": "https://api.github.com/repos/php-fig/clock/zipball/e41a24703d4560fd0acb709162f73b8adfc3aa0d",
                "reference": "e41a24703d4560fd0acb709162f73b8adfc3aa0d",
                "shasum": ""
            },
            "require": {
                "php": "^7.0 || ^8.0"
            },
            "type": "library",
            "autoload": {
                "psr-4": {
                    "Psr\\Clock\\": "src/"
                }
            },
            "notification-url": "https://packagist.org/downloads/",
            "license": [
                "MIT"
            ],
            "authors": [
                {
                    "name": "PHP-FIG",
                    "homepage": "https://www.php-fig.org/"
                }
            ],
            "description": "Common interface for reading the clock.",
            "homepage": "https://github.com/php-fig/clock",
            "keywords": [
                "clock",
                "now",
                "psr",
                "psr-20",
                "time"
            ],
            "support": {
                "issues": "https://github.com/php-fig/clock/issues",
                "source": "https://github.com/php-fig/clock/tree/1.0.0"
            },
            "time": "2022-11-25T14:36:26+00:00"
        },
        {
            "name": "psr/container",
            "version": "2.0.2",
            "source": {
                "type": "git",
                "url": "https://github.com/php-fig/container.git",
                "reference": "c71ecc56dfe541dbd90c5360474fbc405f8d5963"
            },
            "dist": {
                "type": "zip",
                "url": "https://api.github.com/repos/php-fig/container/zipball/c71ecc56dfe541dbd90c5360474fbc405f8d5963",
                "reference": "c71ecc56dfe541dbd90c5360474fbc405f8d5963",
                "shasum": ""
            },
            "require": {
                "php": ">=7.4.0"
            },
            "type": "library",
            "extra": {
                "branch-alias": {
                    "dev-master": "2.0.x-dev"
                }
            },
            "autoload": {
                "psr-4": {
                    "Psr\\Container\\": "src/"
                }
            },
            "notification-url": "https://packagist.org/downloads/",
            "license": [
                "MIT"
            ],
            "authors": [
                {
                    "name": "PHP-FIG",
                    "homepage": "https://www.php-fig.org/"
                }
            ],
            "description": "Common Container Interface (PHP FIG PSR-11)",
            "homepage": "https://github.com/php-fig/container",
            "keywords": [
                "PSR-11",
                "container",
                "container-interface",
                "container-interop",
                "psr"
            ],
            "support": {
                "issues": "https://github.com/php-fig/container/issues",
                "source": "https://github.com/php-fig/container/tree/2.0.2"
            },
            "time": "2021-11-05T16:47:00+00:00"
        },
        {
            "name": "psr/event-dispatcher",
            "version": "1.0.0",
            "source": {
                "type": "git",
                "url": "https://github.com/php-fig/event-dispatcher.git",
                "reference": "dbefd12671e8a14ec7f180cab83036ed26714bb0"
            },
            "dist": {
                "type": "zip",
                "url": "https://api.github.com/repos/php-fig/event-dispatcher/zipball/dbefd12671e8a14ec7f180cab83036ed26714bb0",
                "reference": "dbefd12671e8a14ec7f180cab83036ed26714bb0",
                "shasum": ""
            },
            "require": {
                "php": ">=7.2.0"
            },
            "type": "library",
            "extra": {
                "branch-alias": {
                    "dev-master": "1.0.x-dev"
                }
            },
            "autoload": {
                "psr-4": {
                    "Psr\\EventDispatcher\\": "src/"
                }
            },
            "notification-url": "https://packagist.org/downloads/",
            "license": [
                "MIT"
            ],
            "authors": [
                {
                    "name": "PHP-FIG",
                    "homepage": "http://www.php-fig.org/"
                }
            ],
            "description": "Standard interfaces for event handling.",
            "keywords": [
                "events",
                "psr",
                "psr-14"
            ],
            "support": {
                "issues": "https://github.com/php-fig/event-dispatcher/issues",
                "source": "https://github.com/php-fig/event-dispatcher/tree/1.0.0"
            },
            "time": "2019-01-08T18:20:26+00:00"
        },
        {
            "name": "psr/http-client",
            "version": "1.0.2",
            "source": {
                "type": "git",
                "url": "https://github.com/php-fig/http-client.git",
                "reference": "0955afe48220520692d2d09f7ab7e0f93ffd6a31"
            },
            "dist": {
                "type": "zip",
                "url": "https://api.github.com/repos/php-fig/http-client/zipball/0955afe48220520692d2d09f7ab7e0f93ffd6a31",
                "reference": "0955afe48220520692d2d09f7ab7e0f93ffd6a31",
                "shasum": ""
            },
            "require": {
                "php": "^7.0 || ^8.0",
                "psr/http-message": "^1.0 || ^2.0"
            },
            "type": "library",
            "extra": {
                "branch-alias": {
                    "dev-master": "1.0.x-dev"
                }
            },
            "autoload": {
                "psr-4": {
                    "Psr\\Http\\Client\\": "src/"
                }
            },
            "notification-url": "https://packagist.org/downloads/",
            "license": [
                "MIT"
            ],
            "authors": [
                {
                    "name": "PHP-FIG",
                    "homepage": "https://www.php-fig.org/"
                }
            ],
            "description": "Common interface for HTTP clients",
            "homepage": "https://github.com/php-fig/http-client",
            "keywords": [
                "http",
                "http-client",
                "psr",
                "psr-18"
            ],
            "support": {
                "source": "https://github.com/php-fig/http-client/tree/1.0.2"
            },
            "time": "2023-04-10T20:12:12+00:00"
        },
        {
            "name": "psr/http-factory",
            "version": "1.0.2",
            "source": {
                "type": "git",
                "url": "https://github.com/php-fig/http-factory.git",
                "reference": "e616d01114759c4c489f93b099585439f795fe35"
            },
            "dist": {
                "type": "zip",
                "url": "https://api.github.com/repos/php-fig/http-factory/zipball/e616d01114759c4c489f93b099585439f795fe35",
                "reference": "e616d01114759c4c489f93b099585439f795fe35",
                "shasum": ""
            },
            "require": {
                "php": ">=7.0.0",
                "psr/http-message": "^1.0 || ^2.0"
            },
            "type": "library",
            "extra": {
                "branch-alias": {
                    "dev-master": "1.0.x-dev"
                }
            },
            "autoload": {
                "psr-4": {
                    "Psr\\Http\\Message\\": "src/"
                }
            },
            "notification-url": "https://packagist.org/downloads/",
            "license": [
                "MIT"
            ],
            "authors": [
                {
                    "name": "PHP-FIG",
                    "homepage": "https://www.php-fig.org/"
                }
            ],
            "description": "Common interfaces for PSR-7 HTTP message factories",
            "keywords": [
                "factory",
                "http",
                "message",
                "psr",
                "psr-17",
                "psr-7",
                "request",
                "response"
            ],
            "support": {
                "source": "https://github.com/php-fig/http-factory/tree/1.0.2"
            },
            "time": "2023-04-10T20:10:41+00:00"
        },
        {
            "name": "psr/http-message",
            "version": "2.0",
            "source": {
                "type": "git",
                "url": "https://github.com/php-fig/http-message.git",
                "reference": "402d35bcb92c70c026d1a6a9883f06b2ead23d71"
            },
            "dist": {
                "type": "zip",
                "url": "https://api.github.com/repos/php-fig/http-message/zipball/402d35bcb92c70c026d1a6a9883f06b2ead23d71",
                "reference": "402d35bcb92c70c026d1a6a9883f06b2ead23d71",
                "shasum": ""
            },
            "require": {
                "php": "^7.2 || ^8.0"
            },
            "type": "library",
            "extra": {
                "branch-alias": {
                    "dev-master": "2.0.x-dev"
                }
            },
            "autoload": {
                "psr-4": {
                    "Psr\\Http\\Message\\": "src/"
                }
            },
            "notification-url": "https://packagist.org/downloads/",
            "license": [
                "MIT"
            ],
            "authors": [
                {
                    "name": "PHP-FIG",
                    "homepage": "https://www.php-fig.org/"
                }
            ],
            "description": "Common interface for HTTP messages",
            "homepage": "https://github.com/php-fig/http-message",
            "keywords": [
                "http",
                "http-message",
                "psr",
                "psr-7",
                "request",
                "response"
            ],
            "support": {
                "source": "https://github.com/php-fig/http-message/tree/2.0"
            },
            "time": "2023-04-04T09:54:51+00:00"
        },
        {
            "name": "psr/log",
            "version": "3.0.0",
            "source": {
                "type": "git",
                "url": "https://github.com/php-fig/log.git",
                "reference": "fe5ea303b0887d5caefd3d431c3e61ad47037001"
            },
            "dist": {
                "type": "zip",
                "url": "https://api.github.com/repos/php-fig/log/zipball/fe5ea303b0887d5caefd3d431c3e61ad47037001",
                "reference": "fe5ea303b0887d5caefd3d431c3e61ad47037001",
                "shasum": ""
            },
            "require": {
                "php": ">=8.0.0"
            },
            "type": "library",
            "extra": {
                "branch-alias": {
                    "dev-master": "3.x-dev"
                }
            },
            "autoload": {
                "psr-4": {
                    "Psr\\Log\\": "src"
                }
            },
            "notification-url": "https://packagist.org/downloads/",
            "license": [
                "MIT"
            ],
            "authors": [
                {
                    "name": "PHP-FIG",
                    "homepage": "https://www.php-fig.org/"
                }
            ],
            "description": "Common interface for logging libraries",
            "homepage": "https://github.com/php-fig/log",
            "keywords": [
                "log",
                "psr",
                "psr-3"
            ],
            "support": {
                "source": "https://github.com/php-fig/log/tree/3.0.0"
            },
            "time": "2021-07-14T16:46:02+00:00"
        },
        {
            "name": "psr/simple-cache",
            "version": "3.0.0",
            "source": {
                "type": "git",
                "url": "https://github.com/php-fig/simple-cache.git",
                "reference": "764e0b3939f5ca87cb904f570ef9be2d78a07865"
            },
            "dist": {
                "type": "zip",
                "url": "https://api.github.com/repos/php-fig/simple-cache/zipball/764e0b3939f5ca87cb904f570ef9be2d78a07865",
                "reference": "764e0b3939f5ca87cb904f570ef9be2d78a07865",
                "shasum": ""
            },
            "require": {
                "php": ">=8.0.0"
            },
            "type": "library",
            "extra": {
                "branch-alias": {
                    "dev-master": "3.0.x-dev"
                }
            },
            "autoload": {
                "psr-4": {
                    "Psr\\SimpleCache\\": "src/"
                }
            },
            "notification-url": "https://packagist.org/downloads/",
            "license": [
                "MIT"
            ],
            "authors": [
                {
                    "name": "PHP-FIG",
                    "homepage": "https://www.php-fig.org/"
                }
            ],
            "description": "Common interfaces for simple caching",
            "keywords": [
                "cache",
                "caching",
                "psr",
                "psr-16",
                "simple-cache"
            ],
            "support": {
                "source": "https://github.com/php-fig/simple-cache/tree/3.0.0"
            },
            "time": "2021-10-29T13:26:27+00:00"
        },
        {
            "name": "psy/psysh",
            "version": "v0.11.16",
            "source": {
                "type": "git",
                "url": "https://github.com/bobthecow/psysh.git",
                "reference": "151b145906804eea8e5d71fea23bfb470c904bfb"
            },
            "dist": {
                "type": "zip",
                "url": "https://api.github.com/repos/bobthecow/psysh/zipball/151b145906804eea8e5d71fea23bfb470c904bfb",
                "reference": "151b145906804eea8e5d71fea23bfb470c904bfb",
                "shasum": ""
            },
            "require": {
                "ext-json": "*",
                "ext-tokenizer": "*",
                "nikic/php-parser": "^4.0 || ^3.1",
                "php": "^8.0 || ^7.0.8",
                "symfony/console": "^6.0 || ^5.0 || ^4.0 || ^3.4",
                "symfony/var-dumper": "^6.0 || ^5.0 || ^4.0 || ^3.4"
            },
            "conflict": {
                "symfony/console": "4.4.37 || 5.3.14 || 5.3.15 || 5.4.3 || 5.4.4 || 6.0.3 || 6.0.4"
            },
            "require-dev": {
                "bamarni/composer-bin-plugin": "^1.2"
            },
            "suggest": {
                "ext-pcntl": "Enabling the PCNTL extension makes PsySH a lot happier :)",
                "ext-pdo-sqlite": "The doc command requires SQLite to work.",
                "ext-posix": "If you have PCNTL, you'll want the POSIX extension as well.",
                "ext-readline": "Enables support for arrow-key history navigation, and showing and manipulating command history."
            },
            "bin": [
                "bin/psysh"
            ],
            "type": "library",
            "extra": {
                "branch-alias": {
                    "dev-main": "0.11.x-dev"
                }
            },
            "autoload": {
                "files": [
                    "src/functions.php"
                ],
                "psr-4": {
                    "Psy\\": "src/"
                }
            },
            "notification-url": "https://packagist.org/downloads/",
            "license": [
                "MIT"
            ],
            "authors": [
                {
                    "name": "Justin Hileman",
                    "email": "justin@justinhileman.info",
                    "homepage": "http://justinhileman.com"
                }
            ],
            "description": "An interactive shell for modern PHP.",
            "homepage": "http://psysh.org",
            "keywords": [
                "REPL",
                "console",
                "interactive",
                "shell"
            ],
            "support": {
                "issues": "https://github.com/bobthecow/psysh/issues",
                "source": "https://github.com/bobthecow/psysh/tree/v0.11.16"
            },
            "time": "2023-04-26T12:53:57+00:00"
        },
        {
            "name": "ralouphie/getallheaders",
            "version": "3.0.3",
            "source": {
                "type": "git",
                "url": "https://github.com/ralouphie/getallheaders.git",
                "reference": "120b605dfeb996808c31b6477290a714d356e822"
            },
            "dist": {
                "type": "zip",
                "url": "https://api.github.com/repos/ralouphie/getallheaders/zipball/120b605dfeb996808c31b6477290a714d356e822",
                "reference": "120b605dfeb996808c31b6477290a714d356e822",
                "shasum": ""
            },
            "require": {
                "php": ">=5.6"
            },
            "require-dev": {
                "php-coveralls/php-coveralls": "^2.1",
                "phpunit/phpunit": "^5 || ^6.5"
            },
            "type": "library",
            "autoload": {
                "files": [
                    "src/getallheaders.php"
                ]
            },
            "notification-url": "https://packagist.org/downloads/",
            "license": [
                "MIT"
            ],
            "authors": [
                {
                    "name": "Ralph Khattar",
                    "email": "ralph.khattar@gmail.com"
                }
            ],
            "description": "A polyfill for getallheaders.",
            "support": {
                "issues": "https://github.com/ralouphie/getallheaders/issues",
                "source": "https://github.com/ralouphie/getallheaders/tree/develop"
            },
            "time": "2019-03-08T08:55:37+00:00"
        },
        {
            "name": "ramsey/collection",
            "version": "2.0.0",
            "source": {
                "type": "git",
                "url": "https://github.com/ramsey/collection.git",
                "reference": "a4b48764bfbb8f3a6a4d1aeb1a35bb5e9ecac4a5"
            },
            "dist": {
                "type": "zip",
                "url": "https://api.github.com/repos/ramsey/collection/zipball/a4b48764bfbb8f3a6a4d1aeb1a35bb5e9ecac4a5",
                "reference": "a4b48764bfbb8f3a6a4d1aeb1a35bb5e9ecac4a5",
                "shasum": ""
            },
            "require": {
                "php": "^8.1"
            },
            "require-dev": {
                "captainhook/plugin-composer": "^5.3",
                "ergebnis/composer-normalize": "^2.28.3",
                "fakerphp/faker": "^1.21",
                "hamcrest/hamcrest-php": "^2.0",
                "jangregor/phpstan-prophecy": "^1.0",
                "mockery/mockery": "^1.5",
                "php-parallel-lint/php-console-highlighter": "^1.0",
                "php-parallel-lint/php-parallel-lint": "^1.3",
                "phpcsstandards/phpcsutils": "^1.0.0-rc1",
                "phpspec/prophecy-phpunit": "^2.0",
                "phpstan/extension-installer": "^1.2",
                "phpstan/phpstan": "^1.9",
                "phpstan/phpstan-mockery": "^1.1",
                "phpstan/phpstan-phpunit": "^1.3",
                "phpunit/phpunit": "^9.5",
                "psalm/plugin-mockery": "^1.1",
                "psalm/plugin-phpunit": "^0.18.4",
                "ramsey/coding-standard": "^2.0.3",
                "ramsey/conventional-commits": "^1.3",
                "vimeo/psalm": "^5.4"
            },
            "type": "library",
            "extra": {
                "captainhook": {
                    "force-install": true
                },
                "ramsey/conventional-commits": {
                    "configFile": "conventional-commits.json"
                }
            },
            "autoload": {
                "psr-4": {
                    "Ramsey\\Collection\\": "src/"
                }
            },
            "notification-url": "https://packagist.org/downloads/",
            "license": [
                "MIT"
            ],
            "authors": [
                {
                    "name": "Ben Ramsey",
                    "email": "ben@benramsey.com",
                    "homepage": "https://benramsey.com"
                }
            ],
            "description": "A PHP library for representing and manipulating collections.",
            "keywords": [
                "array",
                "collection",
                "hash",
                "map",
                "queue",
                "set"
            ],
            "support": {
                "issues": "https://github.com/ramsey/collection/issues",
                "source": "https://github.com/ramsey/collection/tree/2.0.0"
            },
            "funding": [
                {
                    "url": "https://github.com/ramsey",
                    "type": "github"
                },
                {
                    "url": "https://tidelift.com/funding/github/packagist/ramsey/collection",
                    "type": "tidelift"
                }
            ],
            "time": "2022-12-31T21:50:55+00:00"
        },
        {
            "name": "ramsey/uuid",
            "version": "4.7.4",
            "source": {
                "type": "git",
                "url": "https://github.com/ramsey/uuid.git",
                "reference": "60a4c63ab724854332900504274f6150ff26d286"
            },
            "dist": {
                "type": "zip",
                "url": "https://api.github.com/repos/ramsey/uuid/zipball/60a4c63ab724854332900504274f6150ff26d286",
                "reference": "60a4c63ab724854332900504274f6150ff26d286",
                "shasum": ""
            },
            "require": {
                "brick/math": "^0.8.8 || ^0.9 || ^0.10 || ^0.11",
                "ext-json": "*",
                "php": "^8.0",
                "ramsey/collection": "^1.2 || ^2.0"
            },
            "replace": {
                "rhumsaa/uuid": "self.version"
            },
            "require-dev": {
                "captainhook/captainhook": "^5.10",
                "captainhook/plugin-composer": "^5.3",
                "dealerdirect/phpcodesniffer-composer-installer": "^0.7.0",
                "doctrine/annotations": "^1.8",
                "ergebnis/composer-normalize": "^2.15",
                "mockery/mockery": "^1.3",
                "paragonie/random-lib": "^2",
                "php-mock/php-mock": "^2.2",
                "php-mock/php-mock-mockery": "^1.3",
                "php-parallel-lint/php-parallel-lint": "^1.1",
                "phpbench/phpbench": "^1.0",
                "phpstan/extension-installer": "^1.1",
                "phpstan/phpstan": "^1.8",
                "phpstan/phpstan-mockery": "^1.1",
                "phpstan/phpstan-phpunit": "^1.1",
                "phpunit/phpunit": "^8.5 || ^9",
                "ramsey/composer-repl": "^1.4",
                "slevomat/coding-standard": "^8.4",
                "squizlabs/php_codesniffer": "^3.5",
                "vimeo/psalm": "^4.9"
            },
            "suggest": {
                "ext-bcmath": "Enables faster math with arbitrary-precision integers using BCMath.",
                "ext-gmp": "Enables faster math with arbitrary-precision integers using GMP.",
                "ext-uuid": "Enables the use of PeclUuidTimeGenerator and PeclUuidRandomGenerator.",
                "paragonie/random-lib": "Provides RandomLib for use with the RandomLibAdapter",
                "ramsey/uuid-doctrine": "Allows the use of Ramsey\\Uuid\\Uuid as Doctrine field type."
            },
            "type": "library",
            "extra": {
                "captainhook": {
                    "force-install": true
                }
            },
            "autoload": {
                "files": [
                    "src/functions.php"
                ],
                "psr-4": {
                    "Ramsey\\Uuid\\": "src/"
                }
            },
            "notification-url": "https://packagist.org/downloads/",
            "license": [
                "MIT"
            ],
            "description": "A PHP library for generating and working with universally unique identifiers (UUIDs).",
            "keywords": [
                "guid",
                "identifier",
                "uuid"
            ],
            "support": {
                "issues": "https://github.com/ramsey/uuid/issues",
                "source": "https://github.com/ramsey/uuid/tree/4.7.4"
            },
            "funding": [
                {
                    "url": "https://github.com/ramsey",
                    "type": "github"
                },
                {
                    "url": "https://tidelift.com/funding/github/packagist/ramsey/uuid",
                    "type": "tidelift"
                }
            ],
            "time": "2023-04-15T23:01:58+00:00"
        },
        {
            "name": "spatie/backtrace",
            "version": "1.4.0",
            "source": {
                "type": "git",
                "url": "https://github.com/spatie/backtrace.git",
                "reference": "ec4dd16476b802dbdc6b4467f84032837e316b8c"
            },
            "dist": {
                "type": "zip",
                "url": "https://api.github.com/repos/spatie/backtrace/zipball/ec4dd16476b802dbdc6b4467f84032837e316b8c",
                "reference": "ec4dd16476b802dbdc6b4467f84032837e316b8c",
                "shasum": ""
            },
            "require": {
                "php": "^7.3|^8.0"
            },
            "require-dev": {
                "ext-json": "*",
                "phpunit/phpunit": "^9.3",
                "spatie/phpunit-snapshot-assertions": "^4.2",
                "symfony/var-dumper": "^5.1"
            },
            "type": "library",
            "autoload": {
                "psr-4": {
                    "Spatie\\Backtrace\\": "src"
                }
            },
            "notification-url": "https://packagist.org/downloads/",
            "license": [
                "MIT"
            ],
            "authors": [
                {
                    "name": "Freek Van de Herten",
                    "email": "freek@spatie.be",
                    "homepage": "https://spatie.be",
                    "role": "Developer"
                }
            ],
            "description": "A better backtrace",
            "homepage": "https://github.com/spatie/backtrace",
            "keywords": [
                "Backtrace",
                "spatie"
            ],
            "support": {
                "source": "https://github.com/spatie/backtrace/tree/1.4.0"
            },
            "funding": [
                {
                    "url": "https://github.com/sponsors/spatie",
                    "type": "github"
                },
                {
                    "url": "https://spatie.be/open-source/support-us",
                    "type": "other"
                }
            ],
            "time": "2023-03-04T08:57:24+00:00"
        },
        {
            "name": "spatie/laravel-activitylog",
            "version": "4.7.3",
            "source": {
                "type": "git",
                "url": "https://github.com/spatie/laravel-activitylog.git",
                "reference": "ec65a478a909b8df1b4f0c3c45de2592ca7639e5"
            },
            "dist": {
                "type": "zip",
                "url": "https://api.github.com/repos/spatie/laravel-activitylog/zipball/ec65a478a909b8df1b4f0c3c45de2592ca7639e5",
                "reference": "ec65a478a909b8df1b4f0c3c45de2592ca7639e5",
                "shasum": ""
            },
            "require": {
                "illuminate/config": "^8.0 || ^9.0 || ^10.0",
                "illuminate/database": "^8.69 || ^9.27 || ^10.0",
                "illuminate/support": "^8.0 || ^9.0 || ^10.0",
                "php": "^8.0",
                "spatie/laravel-package-tools": "^1.6.3"
            },
            "require-dev": {
                "ext-json": "*",
                "orchestra/testbench": "^6.23 || ^7.0 || ^8.0",
                "pestphp/pest": "^1.20"
            },
            "type": "library",
            "extra": {
                "laravel": {
                    "providers": [
                        "Spatie\\Activitylog\\ActivitylogServiceProvider"
                    ]
                }
            },
            "autoload": {
                "files": [
                    "src/helpers.php"
                ],
                "psr-4": {
                    "Spatie\\Activitylog\\": "src"
                }
            },
            "notification-url": "https://packagist.org/downloads/",
            "license": [
                "MIT"
            ],
            "authors": [
                {
                    "name": "Freek Van der Herten",
                    "email": "freek@spatie.be",
                    "homepage": "https://spatie.be",
                    "role": "Developer"
                },
                {
                    "name": "Sebastian De Deyne",
                    "email": "sebastian@spatie.be",
                    "homepage": "https://spatie.be",
                    "role": "Developer"
                },
                {
                    "name": "Tom Witkowski",
                    "email": "dev.gummibeer@gmail.com",
                    "homepage": "https://gummibeer.de",
                    "role": "Developer"
                }
            ],
            "description": "A very simple activity logger to monitor the users of your website or application",
            "homepage": "https://github.com/spatie/activitylog",
            "keywords": [
                "activity",
                "laravel",
                "log",
                "spatie",
                "user"
            ],
            "support": {
                "issues": "https://github.com/spatie/laravel-activitylog/issues",
                "source": "https://github.com/spatie/laravel-activitylog/tree/4.7.3"
            },
            "funding": [
                {
                    "url": "https://spatie.be/open-source/support-us",
                    "type": "custom"
                },
                {
                    "url": "https://github.com/spatie",
                    "type": "github"
                }
            ],
            "time": "2023-01-25T17:04:51+00:00"
        },
        {
            "name": "spatie/laravel-data",
            "version": "3.4.4",
            "source": {
                "type": "git",
                "url": "https://github.com/spatie/laravel-data.git",
                "reference": "d0208dbc6d49ca44ef3ba0dd542cd83ba15bcbc4"
            },
            "dist": {
                "type": "zip",
                "url": "https://api.github.com/repos/spatie/laravel-data/zipball/d0208dbc6d49ca44ef3ba0dd542cd83ba15bcbc4",
                "reference": "d0208dbc6d49ca44ef3ba0dd542cd83ba15bcbc4",
                "shasum": ""
            },
            "require": {
                "illuminate/contracts": "^9.30|^10.0",
                "php": "^8.1",
                "phpdocumentor/type-resolver": "^1.5",
                "spatie/laravel-package-tools": "^1.9.0"
            },
            "require-dev": {
                "fakerphp/faker": "^1.14",
                "friendsofphp/php-cs-fixer": "^3.0",
                "inertiajs/inertia-laravel": "^0.6.3",
                "nesbot/carbon": "^2.63",
                "nette/php-generator": "^3.5",
                "nunomaduro/larastan": "^2.0",
                "orchestra/testbench": "^7.6|^8.0",
                "pestphp/pest": "^1.22",
                "pestphp/pest-plugin-laravel": "^1.3",
                "phpbench/phpbench": "^1.2",
                "phpstan/extension-installer": "^1.1",
                "phpunit/phpunit": "^9.3",
                "spatie/invade": "^1.0",
                "spatie/laravel-typescript-transformer": "^2.1.6",
                "spatie/pest-plugin-snapshots": "^1.1",
                "spatie/phpunit-snapshot-assertions": "^4.2",
                "spatie/test-time": "^1.2"
            },
            "type": "library",
            "extra": {
                "laravel": {
                    "providers": [
                        "Spatie\\LaravelData\\LaravelDataServiceProvider"
                    ]
                }
            },
            "autoload": {
                "psr-4": {
                    "Spatie\\LaravelData\\": "src",
                    "Spatie\\LaravelData\\Database\\Factories\\": "database/factories"
                }
            },
            "notification-url": "https://packagist.org/downloads/",
            "license": [
                "MIT"
            ],
            "authors": [
                {
                    "name": "Ruben Van Assche",
                    "email": "ruben@spatie.be",
                    "role": "Developer"
                }
            ],
            "description": "Create unified resources and data transfer objects",
            "homepage": "https://github.com/spatie/laravel-data",
            "keywords": [
                "laravel",
                "laravel-data",
                "spatie"
            ],
            "support": {
                "issues": "https://github.com/spatie/laravel-data/issues",
                "source": "https://github.com/spatie/laravel-data/tree/3.4.4"
            },
            "funding": [
                {
                    "url": "https://github.com/spatie",
                    "type": "github"
                }
            ],
            "time": "2023-04-14T08:24:46+00:00"
        },
        {
            "name": "spatie/laravel-package-tools",
            "version": "1.15.0",
            "source": {
                "type": "git",
                "url": "https://github.com/spatie/laravel-package-tools.git",
                "reference": "efab1844b8826443135201c4443690f032c3d533"
            },
            "dist": {
                "type": "zip",
                "url": "https://api.github.com/repos/spatie/laravel-package-tools/zipball/efab1844b8826443135201c4443690f032c3d533",
                "reference": "efab1844b8826443135201c4443690f032c3d533",
                "shasum": ""
            },
            "require": {
                "illuminate/contracts": "^9.28|^10.0",
                "php": "^8.0"
            },
            "require-dev": {
                "mockery/mockery": "^1.5",
                "orchestra/testbench": "^7.7|^8.0",
                "pestphp/pest": "^1.22",
                "phpunit/phpunit": "^9.5.24",
                "spatie/pest-plugin-test-time": "^1.1"
            },
            "type": "library",
            "autoload": {
                "psr-4": {
                    "Spatie\\LaravelPackageTools\\": "src"
                }
            },
            "notification-url": "https://packagist.org/downloads/",
            "license": [
                "MIT"
            ],
            "authors": [
                {
                    "name": "Freek Van der Herten",
                    "email": "freek@spatie.be",
                    "role": "Developer"
                }
            ],
            "description": "Tools for creating Laravel packages",
            "homepage": "https://github.com/spatie/laravel-package-tools",
            "keywords": [
                "laravel-package-tools",
                "spatie"
            ],
            "support": {
                "issues": "https://github.com/spatie/laravel-package-tools/issues",
                "source": "https://github.com/spatie/laravel-package-tools/tree/1.15.0"
            },
            "funding": [
                {
                    "url": "https://github.com/spatie",
                    "type": "github"
                }
            ],
            "time": "2023-04-27T08:09:01+00:00"
        },
        {
            "name": "spatie/laravel-ray",
            "version": "1.32.4",
            "source": {
                "type": "git",
                "url": "https://github.com/spatie/laravel-ray.git",
                "reference": "2274653f0a90dd87fbb887437be1c1ea1388a47c"
            },
            "dist": {
                "type": "zip",
                "url": "https://api.github.com/repos/spatie/laravel-ray/zipball/2274653f0a90dd87fbb887437be1c1ea1388a47c",
                "reference": "2274653f0a90dd87fbb887437be1c1ea1388a47c",
                "shasum": ""
            },
            "require": {
                "ext-json": "*",
                "illuminate/contracts": "^7.20|^8.19|^9.0|^10.0",
                "illuminate/database": "^7.20|^8.19|^9.0|^10.0",
                "illuminate/queue": "^7.20|^8.19|^9.0|^10.0",
                "illuminate/support": "^7.20|^8.19|^9.0|^10.0",
                "php": "^7.4|^8.0",
                "spatie/backtrace": "^1.0",
                "spatie/ray": "^1.37",
                "symfony/stopwatch": "4.2|^5.1|^6.0",
                "zbateson/mail-mime-parser": "^1.3.1|^2.0"
            },
            "require-dev": {
                "guzzlehttp/guzzle": "^7.3",
                "laravel/framework": "^7.20|^8.19|^9.0|^10.0",
                "orchestra/testbench-core": "^5.0|^6.0|^7.0|^8.0",
                "pestphp/pest": "^1.22",
                "phpstan/phpstan": "^0.12.93",
                "phpunit/phpunit": "^9.3",
                "spatie/pest-plugin-snapshots": "^1.1"
            },
            "type": "library",
            "extra": {
                "branch-alias": {
                    "dev-main": "1.29.x-dev"
                },
                "laravel": {
                    "providers": [
                        "Spatie\\LaravelRay\\RayServiceProvider"
                    ]
                }
            },
            "autoload": {
                "psr-4": {
                    "Spatie\\LaravelRay\\": "src"
                }
            },
            "notification-url": "https://packagist.org/downloads/",
            "license": [
                "MIT"
            ],
            "authors": [
                {
                    "name": "Freek Van der Herten",
                    "email": "freek@spatie.be",
                    "homepage": "https://spatie.be",
                    "role": "Developer"
                }
            ],
            "description": "Easily debug Laravel apps",
            "homepage": "https://github.com/spatie/laravel-ray",
            "keywords": [
                "laravel-ray",
                "spatie"
            ],
            "support": {
                "issues": "https://github.com/spatie/laravel-ray/issues",
                "source": "https://github.com/spatie/laravel-ray/tree/1.32.4"
            },
            "funding": [
                {
                    "url": "https://github.com/sponsors/spatie",
                    "type": "github"
                },
                {
                    "url": "https://spatie.be/open-source/support-us",
                    "type": "other"
                }
            ],
            "time": "2023-03-23T08:04:54+00:00"
        },
        {
            "name": "spatie/laravel-schemaless-attributes",
            "version": "2.4.0",
            "source": {
                "type": "git",
                "url": "https://github.com/spatie/laravel-schemaless-attributes.git",
                "reference": "ae19842763fe8d5a5059f8a7c0802bee6662b00c"
            },
            "dist": {
                "type": "zip",
                "url": "https://api.github.com/repos/spatie/laravel-schemaless-attributes/zipball/ae19842763fe8d5a5059f8a7c0802bee6662b00c",
                "reference": "ae19842763fe8d5a5059f8a7c0802bee6662b00c",
                "shasum": ""
            },
            "require": {
                "illuminate/contracts": "^7.0|^8.0|^9.0|^10.0",
                "illuminate/database": "^7.0|^8.0|^9.0|^10.0",
                "illuminate/support": "^7.0|^8.0|^9.0|^10.0",
                "php": "^8.0",
                "spatie/laravel-package-tools": "^1.4.3"
            },
            "require-dev": {
                "brianium/paratest": "^6.2",
                "mockery/mockery": "^1.4",
                "nunomaduro/collision": "^5.3|^6.0",
                "orchestra/testbench": "^6.15|^7.0|^8.0",
                "pestphp/pest-plugin-laravel": "^1.3",
                "phpunit/phpunit": "^9.5.4"
            },
            "type": "library",
            "extra": {
                "laravel": {
                    "providers": [
                        "Spatie\\SchemalessAttributes\\SchemalessAttributesServiceProvider"
                    ]
                }
            },
            "autoload": {
                "psr-4": {
                    "Spatie\\SchemalessAttributes\\": "src"
                }
            },
            "notification-url": "https://packagist.org/downloads/",
            "license": [
                "MIT"
            ],
            "authors": [
                {
                    "name": "Freek Van der Herten",
                    "email": "freek@spatie.be",
                    "homepage": "https://spatie.be",
                    "role": "Developer"
                }
            ],
            "description": "Add schemaless attributes to Eloquent models",
            "homepage": "https://github.com/spatie/laravel-schemaless-attributes",
            "keywords": [
                "laravel-schemaless-attributes",
                "spatie"
            ],
            "support": {
                "issues": "https://github.com/spatie/laravel-schemaless-attributes/issues",
                "source": "https://github.com/spatie/laravel-schemaless-attributes/tree/2.4.0"
            },
            "funding": [
                {
                    "url": "https://spatie.be/open-source/support-us",
                    "type": "custom"
                },
                {
                    "url": "https://github.com/spatie",
                    "type": "github"
                }
            ],
            "time": "2023-01-14T20:58:52+00:00"
        },
        {
            "name": "spatie/macroable",
            "version": "2.0.0",
            "source": {
                "type": "git",
                "url": "https://github.com/spatie/macroable.git",
                "reference": "ec2c320f932e730607aff8052c44183cf3ecb072"
            },
            "dist": {
                "type": "zip",
                "url": "https://api.github.com/repos/spatie/macroable/zipball/ec2c320f932e730607aff8052c44183cf3ecb072",
                "reference": "ec2c320f932e730607aff8052c44183cf3ecb072",
                "shasum": ""
            },
            "require": {
                "php": "^8.0"
            },
            "require-dev": {
                "phpunit/phpunit": "^8.0|^9.3"
            },
            "type": "library",
            "autoload": {
                "psr-4": {
                    "Spatie\\Macroable\\": "src"
                }
            },
            "notification-url": "https://packagist.org/downloads/",
            "license": [
                "MIT"
            ],
            "authors": [
                {
                    "name": "Freek Van der Herten",
                    "email": "freek@spatie.be",
                    "homepage": "https://spatie.be",
                    "role": "Developer"
                }
            ],
            "description": "A trait to dynamically add methods to a class",
            "homepage": "https://github.com/spatie/macroable",
            "keywords": [
                "macroable",
                "spatie"
            ],
            "support": {
                "issues": "https://github.com/spatie/macroable/issues",
                "source": "https://github.com/spatie/macroable/tree/2.0.0"
            },
            "time": "2021-03-26T22:39:02+00:00"
        },
        {
            "name": "spatie/ray",
            "version": "1.37.1",
            "source": {
                "type": "git",
                "url": "https://github.com/spatie/ray.git",
                "reference": "a915e327f04c0fbed3bdd26e076e39feea091062"
            },
            "dist": {
                "type": "zip",
                "url": "https://api.github.com/repos/spatie/ray/zipball/a915e327f04c0fbed3bdd26e076e39feea091062",
                "reference": "a915e327f04c0fbed3bdd26e076e39feea091062",
                "shasum": ""
            },
            "require": {
                "ext-curl": "*",
                "ext-json": "*",
                "php": "^7.3|^8.0",
                "ramsey/uuid": "^3.0|^4.1",
                "spatie/backtrace": "^1.1",
                "spatie/macroable": "^1.0|^2.0",
                "symfony/stopwatch": "^4.0|^5.1|^6.0",
                "symfony/var-dumper": "^4.2|^5.1|^6.0"
            },
            "require-dev": {
                "illuminate/support": "6.x|^8.18|^9.0",
                "nesbot/carbon": "^2.63",
                "pestphp/pest": "^1.22",
                "phpstan/phpstan": "^1.10",
                "phpunit/phpunit": "^9.5",
                "spatie/phpunit-snapshot-assertions": "^4.2",
                "spatie/test-time": "^1.2"
            },
            "type": "library",
            "autoload": {
                "files": [
                    "src/helpers.php"
                ],
                "psr-4": {
                    "Spatie\\Ray\\": "src"
                }
            },
            "notification-url": "https://packagist.org/downloads/",
            "license": [
                "MIT"
            ],
            "authors": [
                {
                    "name": "Freek Van der Herten",
                    "email": "freek@spatie.be",
                    "homepage": "https://spatie.be",
                    "role": "Developer"
                }
            ],
            "description": "Debug with Ray to fix problems faster",
            "homepage": "https://github.com/spatie/ray",
            "keywords": [
                "ray",
                "spatie"
            ],
            "support": {
                "issues": "https://github.com/spatie/ray/issues",
                "source": "https://github.com/spatie/ray/tree/1.37.1"
            },
            "funding": [
                {
                    "url": "https://github.com/sponsors/spatie",
                    "type": "github"
                },
                {
                    "url": "https://spatie.be/open-source/support-us",
                    "type": "other"
                }
            ],
            "time": "2023-03-06T07:22:28+00:00"
        },
        {
            "name": "spatie/url",
            "version": "2.2.1",
            "source": {
                "type": "git",
                "url": "https://github.com/spatie/url.git",
                "reference": "70468105958905d9a8566409212715e9754ca242"
            },
            "dist": {
                "type": "zip",
                "url": "https://api.github.com/repos/spatie/url/zipball/70468105958905d9a8566409212715e9754ca242",
                "reference": "70468105958905d9a8566409212715e9754ca242",
                "shasum": ""
            },
            "require": {
                "php": "^8.0",
                "psr/http-message": "^1.0 || ^2.0",
                "spatie/macroable": "^2.0"
            },
            "require-dev": {
                "pestphp/pest": "^1.21"
            },
            "type": "library",
            "autoload": {
                "psr-4": {
                    "Spatie\\Url\\": "src"
                }
            },
            "notification-url": "https://packagist.org/downloads/",
            "license": [
                "MIT"
            ],
            "authors": [
                {
                    "name": "Sebastian De Deyne",
                    "email": "sebastian@spatie.be",
                    "homepage": "https://spatie.be",
                    "role": "Developer"
                }
            ],
            "description": "Parse, build and manipulate URL's",
            "homepage": "https://github.com/spatie/url",
            "keywords": [
                "spatie",
                "url"
            ],
            "support": {
                "issues": "https://github.com/spatie/url/issues",
                "source": "https://github.com/spatie/url/tree/2.2.1"
            },
            "funding": [
                {
                    "url": "https://spatie.be/open-source/support-us",
                    "type": "custom"
                },
                {
                    "url": "https://github.com/spatie",
                    "type": "github"
                }
            ],
            "time": "2023-04-27T11:07:22+00:00"
        },
        {
            "name": "symfony/console",
            "version": "v6.2.8",
            "source": {
                "type": "git",
                "url": "https://github.com/symfony/console.git",
                "reference": "3582d68a64a86ec25240aaa521ec8bc2342b369b"
            },
            "dist": {
                "type": "zip",
                "url": "https://api.github.com/repos/symfony/console/zipball/3582d68a64a86ec25240aaa521ec8bc2342b369b",
                "reference": "3582d68a64a86ec25240aaa521ec8bc2342b369b",
                "shasum": ""
            },
            "require": {
                "php": ">=8.1",
                "symfony/deprecation-contracts": "^2.1|^3",
                "symfony/polyfill-mbstring": "~1.0",
                "symfony/service-contracts": "^1.1|^2|^3",
                "symfony/string": "^5.4|^6.0"
            },
            "conflict": {
                "symfony/dependency-injection": "<5.4",
                "symfony/dotenv": "<5.4",
                "symfony/event-dispatcher": "<5.4",
                "symfony/lock": "<5.4",
                "symfony/process": "<5.4"
            },
            "provide": {
                "psr/log-implementation": "1.0|2.0|3.0"
            },
            "require-dev": {
                "psr/log": "^1|^2|^3",
                "symfony/config": "^5.4|^6.0",
                "symfony/dependency-injection": "^5.4|^6.0",
                "symfony/event-dispatcher": "^5.4|^6.0",
                "symfony/lock": "^5.4|^6.0",
                "symfony/process": "^5.4|^6.0",
                "symfony/var-dumper": "^5.4|^6.0"
            },
            "suggest": {
                "psr/log": "For using the console logger",
                "symfony/event-dispatcher": "",
                "symfony/lock": "",
                "symfony/process": ""
            },
            "type": "library",
            "autoload": {
                "psr-4": {
                    "Symfony\\Component\\Console\\": ""
                },
                "exclude-from-classmap": [
                    "/Tests/"
                ]
            },
            "notification-url": "https://packagist.org/downloads/",
            "license": [
                "MIT"
            ],
            "authors": [
                {
                    "name": "Fabien Potencier",
                    "email": "fabien@symfony.com"
                },
                {
                    "name": "Symfony Community",
                    "homepage": "https://symfony.com/contributors"
                }
            ],
            "description": "Eases the creation of beautiful and testable command line interfaces",
            "homepage": "https://symfony.com",
            "keywords": [
                "cli",
                "command-line",
                "console",
                "terminal"
            ],
            "support": {
                "source": "https://github.com/symfony/console/tree/v6.2.8"
            },
            "funding": [
                {
                    "url": "https://symfony.com/sponsor",
                    "type": "custom"
                },
                {
                    "url": "https://github.com/fabpot",
                    "type": "github"
                },
                {
                    "url": "https://tidelift.com/funding/github/packagist/symfony/symfony",
                    "type": "tidelift"
                }
            ],
            "time": "2023-03-29T21:42:15+00:00"
        },
        {
            "name": "symfony/css-selector",
            "version": "v6.2.7",
            "source": {
                "type": "git",
                "url": "https://github.com/symfony/css-selector.git",
                "reference": "aedf3cb0f5b929ec255d96bbb4909e9932c769e0"
            },
            "dist": {
                "type": "zip",
                "url": "https://api.github.com/repos/symfony/css-selector/zipball/aedf3cb0f5b929ec255d96bbb4909e9932c769e0",
                "reference": "aedf3cb0f5b929ec255d96bbb4909e9932c769e0",
                "shasum": ""
            },
            "require": {
                "php": ">=8.1"
            },
            "type": "library",
            "autoload": {
                "psr-4": {
                    "Symfony\\Component\\CssSelector\\": ""
                },
                "exclude-from-classmap": [
                    "/Tests/"
                ]
            },
            "notification-url": "https://packagist.org/downloads/",
            "license": [
                "MIT"
            ],
            "authors": [
                {
                    "name": "Fabien Potencier",
                    "email": "fabien@symfony.com"
                },
                {
                    "name": "Jean-François Simon",
                    "email": "jeanfrancois.simon@sensiolabs.com"
                },
                {
                    "name": "Symfony Community",
                    "homepage": "https://symfony.com/contributors"
                }
            ],
            "description": "Converts CSS selectors to XPath expressions",
            "homepage": "https://symfony.com",
            "support": {
                "source": "https://github.com/symfony/css-selector/tree/v6.2.7"
            },
            "funding": [
                {
                    "url": "https://symfony.com/sponsor",
                    "type": "custom"
                },
                {
                    "url": "https://github.com/fabpot",
                    "type": "github"
                },
                {
                    "url": "https://tidelift.com/funding/github/packagist/symfony/symfony",
                    "type": "tidelift"
                }
            ],
            "time": "2023-02-14T08:44:56+00:00"
        },
        {
            "name": "symfony/deprecation-contracts",
            "version": "v3.2.1",
            "source": {
                "type": "git",
                "url": "https://github.com/symfony/deprecation-contracts.git",
                "reference": "e2d1534420bd723d0ef5aec58a22c5fe60ce6f5e"
            },
            "dist": {
                "type": "zip",
                "url": "https://api.github.com/repos/symfony/deprecation-contracts/zipball/e2d1534420bd723d0ef5aec58a22c5fe60ce6f5e",
                "reference": "e2d1534420bd723d0ef5aec58a22c5fe60ce6f5e",
                "shasum": ""
            },
            "require": {
                "php": ">=8.1"
            },
            "type": "library",
            "extra": {
                "branch-alias": {
                    "dev-main": "3.3-dev"
                },
                "thanks": {
                    "name": "symfony/contracts",
                    "url": "https://github.com/symfony/contracts"
                }
            },
            "autoload": {
                "files": [
                    "function.php"
                ]
            },
            "notification-url": "https://packagist.org/downloads/",
            "license": [
                "MIT"
            ],
            "authors": [
                {
                    "name": "Nicolas Grekas",
                    "email": "p@tchwork.com"
                },
                {
                    "name": "Symfony Community",
                    "homepage": "https://symfony.com/contributors"
                }
            ],
            "description": "A generic function and convention to trigger deprecation notices",
            "homepage": "https://symfony.com",
            "support": {
                "source": "https://github.com/symfony/deprecation-contracts/tree/v3.2.1"
            },
            "funding": [
                {
                    "url": "https://symfony.com/sponsor",
                    "type": "custom"
                },
                {
                    "url": "https://github.com/fabpot",
                    "type": "github"
                },
                {
                    "url": "https://tidelift.com/funding/github/packagist/symfony/symfony",
                    "type": "tidelift"
                }
            ],
            "time": "2023-03-01T10:25:55+00:00"
        },
        {
            "name": "symfony/error-handler",
            "version": "v6.2.9",
            "source": {
                "type": "git",
                "url": "https://github.com/symfony/error-handler.git",
                "reference": "e95f1273b3953c3b5e5341172dae838bacee11ee"
            },
            "dist": {
                "type": "zip",
                "url": "https://api.github.com/repos/symfony/error-handler/zipball/e95f1273b3953c3b5e5341172dae838bacee11ee",
                "reference": "e95f1273b3953c3b5e5341172dae838bacee11ee",
                "shasum": ""
            },
            "require": {
                "php": ">=8.1",
                "psr/log": "^1|^2|^3",
                "symfony/var-dumper": "^5.4|^6.0"
            },
            "require-dev": {
                "symfony/deprecation-contracts": "^2.1|^3",
                "symfony/http-kernel": "^5.4|^6.0",
                "symfony/serializer": "^5.4|^6.0"
            },
            "bin": [
                "Resources/bin/patch-type-declarations"
            ],
            "type": "library",
            "autoload": {
                "psr-4": {
                    "Symfony\\Component\\ErrorHandler\\": ""
                },
                "exclude-from-classmap": [
                    "/Tests/"
                ]
            },
            "notification-url": "https://packagist.org/downloads/",
            "license": [
                "MIT"
            ],
            "authors": [
                {
                    "name": "Fabien Potencier",
                    "email": "fabien@symfony.com"
                },
                {
                    "name": "Symfony Community",
                    "homepage": "https://symfony.com/contributors"
                }
            ],
            "description": "Provides tools to manage errors and ease debugging PHP code",
            "homepage": "https://symfony.com",
            "support": {
                "source": "https://github.com/symfony/error-handler/tree/v6.2.9"
            },
            "funding": [
                {
                    "url": "https://symfony.com/sponsor",
                    "type": "custom"
                },
                {
                    "url": "https://github.com/fabpot",
                    "type": "github"
                },
                {
                    "url": "https://tidelift.com/funding/github/packagist/symfony/symfony",
                    "type": "tidelift"
                }
            ],
            "time": "2023-04-11T16:03:19+00:00"
        },
        {
            "name": "symfony/event-dispatcher",
            "version": "v6.2.8",
            "source": {
                "type": "git",
                "url": "https://github.com/symfony/event-dispatcher.git",
                "reference": "04046f35fd7d72f9646e721fc2ecb8f9c67d3339"
            },
            "dist": {
                "type": "zip",
                "url": "https://api.github.com/repos/symfony/event-dispatcher/zipball/04046f35fd7d72f9646e721fc2ecb8f9c67d3339",
                "reference": "04046f35fd7d72f9646e721fc2ecb8f9c67d3339",
                "shasum": ""
            },
            "require": {
                "php": ">=8.1",
                "symfony/event-dispatcher-contracts": "^2|^3"
            },
            "conflict": {
                "symfony/dependency-injection": "<5.4"
            },
            "provide": {
                "psr/event-dispatcher-implementation": "1.0",
                "symfony/event-dispatcher-implementation": "2.0|3.0"
            },
            "require-dev": {
                "psr/log": "^1|^2|^3",
                "symfony/config": "^5.4|^6.0",
                "symfony/dependency-injection": "^5.4|^6.0",
                "symfony/error-handler": "^5.4|^6.0",
                "symfony/expression-language": "^5.4|^6.0",
                "symfony/http-foundation": "^5.4|^6.0",
                "symfony/service-contracts": "^1.1|^2|^3",
                "symfony/stopwatch": "^5.4|^6.0"
            },
            "suggest": {
                "symfony/dependency-injection": "",
                "symfony/http-kernel": ""
            },
            "type": "library",
            "autoload": {
                "psr-4": {
                    "Symfony\\Component\\EventDispatcher\\": ""
                },
                "exclude-from-classmap": [
                    "/Tests/"
                ]
            },
            "notification-url": "https://packagist.org/downloads/",
            "license": [
                "MIT"
            ],
            "authors": [
                {
                    "name": "Fabien Potencier",
                    "email": "fabien@symfony.com"
                },
                {
                    "name": "Symfony Community",
                    "homepage": "https://symfony.com/contributors"
                }
            ],
            "description": "Provides tools that allow your application components to communicate with each other by dispatching events and listening to them",
            "homepage": "https://symfony.com",
            "support": {
                "source": "https://github.com/symfony/event-dispatcher/tree/v6.2.8"
            },
            "funding": [
                {
                    "url": "https://symfony.com/sponsor",
                    "type": "custom"
                },
                {
                    "url": "https://github.com/fabpot",
                    "type": "github"
                },
                {
                    "url": "https://tidelift.com/funding/github/packagist/symfony/symfony",
                    "type": "tidelift"
                }
            ],
            "time": "2023-03-20T16:06:02+00:00"
        },
        {
            "name": "symfony/event-dispatcher-contracts",
            "version": "v3.2.1",
            "source": {
                "type": "git",
                "url": "https://github.com/symfony/event-dispatcher-contracts.git",
                "reference": "0ad3b6f1e4e2da5690fefe075cd53a238646d8dd"
            },
            "dist": {
                "type": "zip",
                "url": "https://api.github.com/repos/symfony/event-dispatcher-contracts/zipball/0ad3b6f1e4e2da5690fefe075cd53a238646d8dd",
                "reference": "0ad3b6f1e4e2da5690fefe075cd53a238646d8dd",
                "shasum": ""
            },
            "require": {
                "php": ">=8.1",
                "psr/event-dispatcher": "^1"
            },
            "suggest": {
                "symfony/event-dispatcher-implementation": ""
            },
            "type": "library",
            "extra": {
                "branch-alias": {
                    "dev-main": "3.3-dev"
                },
                "thanks": {
                    "name": "symfony/contracts",
                    "url": "https://github.com/symfony/contracts"
                }
            },
            "autoload": {
                "psr-4": {
                    "Symfony\\Contracts\\EventDispatcher\\": ""
                }
            },
            "notification-url": "https://packagist.org/downloads/",
            "license": [
                "MIT"
            ],
            "authors": [
                {
                    "name": "Nicolas Grekas",
                    "email": "p@tchwork.com"
                },
                {
                    "name": "Symfony Community",
                    "homepage": "https://symfony.com/contributors"
                }
            ],
            "description": "Generic abstractions related to dispatching event",
            "homepage": "https://symfony.com",
            "keywords": [
                "abstractions",
                "contracts",
                "decoupling",
                "interfaces",
                "interoperability",
                "standards"
            ],
            "support": {
                "source": "https://github.com/symfony/event-dispatcher-contracts/tree/v3.2.1"
            },
            "funding": [
                {
                    "url": "https://symfony.com/sponsor",
                    "type": "custom"
                },
                {
                    "url": "https://github.com/fabpot",
                    "type": "github"
                },
                {
                    "url": "https://tidelift.com/funding/github/packagist/symfony/symfony",
                    "type": "tidelift"
                }
            ],
            "time": "2023-03-01T10:32:47+00:00"
        },
        {
            "name": "symfony/finder",
            "version": "v6.2.7",
            "source": {
                "type": "git",
                "url": "https://github.com/symfony/finder.git",
                "reference": "20808dc6631aecafbe67c186af5dcb370be3a0eb"
            },
            "dist": {
                "type": "zip",
                "url": "https://api.github.com/repos/symfony/finder/zipball/20808dc6631aecafbe67c186af5dcb370be3a0eb",
                "reference": "20808dc6631aecafbe67c186af5dcb370be3a0eb",
                "shasum": ""
            },
            "require": {
                "php": ">=8.1"
            },
            "require-dev": {
                "symfony/filesystem": "^6.0"
            },
            "type": "library",
            "autoload": {
                "psr-4": {
                    "Symfony\\Component\\Finder\\": ""
                },
                "exclude-from-classmap": [
                    "/Tests/"
                ]
            },
            "notification-url": "https://packagist.org/downloads/",
            "license": [
                "MIT"
            ],
            "authors": [
                {
                    "name": "Fabien Potencier",
                    "email": "fabien@symfony.com"
                },
                {
                    "name": "Symfony Community",
                    "homepage": "https://symfony.com/contributors"
                }
            ],
            "description": "Finds files and directories via an intuitive fluent interface",
            "homepage": "https://symfony.com",
            "support": {
                "source": "https://github.com/symfony/finder/tree/v6.2.7"
            },
            "funding": [
                {
                    "url": "https://symfony.com/sponsor",
                    "type": "custom"
                },
                {
                    "url": "https://github.com/fabpot",
                    "type": "github"
                },
                {
                    "url": "https://tidelift.com/funding/github/packagist/symfony/symfony",
                    "type": "tidelift"
                }
            ],
            "time": "2023-02-16T09:57:23+00:00"
        },
        {
            "name": "symfony/http-foundation",
            "version": "v6.2.8",
            "source": {
                "type": "git",
                "url": "https://github.com/symfony/http-foundation.git",
                "reference": "511a524affeefc191939348823ac75e9921c2112"
            },
            "dist": {
                "type": "zip",
                "url": "https://api.github.com/repos/symfony/http-foundation/zipball/511a524affeefc191939348823ac75e9921c2112",
                "reference": "511a524affeefc191939348823ac75e9921c2112",
                "shasum": ""
            },
            "require": {
                "php": ">=8.1",
                "symfony/deprecation-contracts": "^2.1|^3",
                "symfony/polyfill-mbstring": "~1.1"
            },
            "conflict": {
                "symfony/cache": "<6.2"
            },
            "require-dev": {
                "predis/predis": "~1.0",
                "symfony/cache": "^5.4|^6.0",
                "symfony/dependency-injection": "^5.4|^6.0",
                "symfony/expression-language": "^5.4|^6.0",
                "symfony/http-kernel": "^5.4.12|^6.0.12|^6.1.4",
                "symfony/mime": "^5.4|^6.0",
                "symfony/rate-limiter": "^5.2|^6.0"
            },
            "suggest": {
                "symfony/mime": "To use the file extension guesser"
            },
            "type": "library",
            "autoload": {
                "psr-4": {
                    "Symfony\\Component\\HttpFoundation\\": ""
                },
                "exclude-from-classmap": [
                    "/Tests/"
                ]
            },
            "notification-url": "https://packagist.org/downloads/",
            "license": [
                "MIT"
            ],
            "authors": [
                {
                    "name": "Fabien Potencier",
                    "email": "fabien@symfony.com"
                },
                {
                    "name": "Symfony Community",
                    "homepage": "https://symfony.com/contributors"
                }
            ],
            "description": "Defines an object-oriented layer for the HTTP specification",
            "homepage": "https://symfony.com",
            "support": {
                "source": "https://github.com/symfony/http-foundation/tree/v6.2.8"
            },
            "funding": [
                {
                    "url": "https://symfony.com/sponsor",
                    "type": "custom"
                },
                {
                    "url": "https://github.com/fabpot",
                    "type": "github"
                },
                {
                    "url": "https://tidelift.com/funding/github/packagist/symfony/symfony",
                    "type": "tidelift"
                }
            ],
            "time": "2023-03-29T21:42:15+00:00"
        },
        {
            "name": "symfony/http-kernel",
            "version": "v6.2.9",
            "source": {
                "type": "git",
                "url": "https://github.com/symfony/http-kernel.git",
                "reference": "02246510cf7031726f7237138d61b796b95799b3"
            },
            "dist": {
                "type": "zip",
                "url": "https://api.github.com/repos/symfony/http-kernel/zipball/02246510cf7031726f7237138d61b796b95799b3",
                "reference": "02246510cf7031726f7237138d61b796b95799b3",
                "shasum": ""
            },
            "require": {
                "php": ">=8.1",
                "psr/log": "^1|^2|^3",
                "symfony/deprecation-contracts": "^2.1|^3",
                "symfony/error-handler": "^6.1",
                "symfony/event-dispatcher": "^5.4|^6.0",
                "symfony/http-foundation": "^5.4.21|^6.2.7",
                "symfony/polyfill-ctype": "^1.8"
            },
            "conflict": {
                "symfony/browser-kit": "<5.4",
                "symfony/cache": "<5.4",
                "symfony/config": "<6.1",
                "symfony/console": "<5.4",
                "symfony/dependency-injection": "<6.2",
                "symfony/doctrine-bridge": "<5.4",
                "symfony/form": "<5.4",
                "symfony/http-client": "<5.4",
                "symfony/mailer": "<5.4",
                "symfony/messenger": "<5.4",
                "symfony/translation": "<5.4",
                "symfony/twig-bridge": "<5.4",
                "symfony/validator": "<5.4",
                "twig/twig": "<2.13"
            },
            "provide": {
                "psr/log-implementation": "1.0|2.0|3.0"
            },
            "require-dev": {
                "psr/cache": "^1.0|^2.0|^3.0",
                "symfony/browser-kit": "^5.4|^6.0",
                "symfony/config": "^6.1",
                "symfony/console": "^5.4|^6.0",
                "symfony/css-selector": "^5.4|^6.0",
                "symfony/dependency-injection": "^6.2",
                "symfony/dom-crawler": "^5.4|^6.0",
                "symfony/expression-language": "^5.4|^6.0",
                "symfony/finder": "^5.4|^6.0",
                "symfony/http-client-contracts": "^1.1|^2|^3",
                "symfony/process": "^5.4|^6.0",
                "symfony/routing": "^5.4|^6.0",
                "symfony/stopwatch": "^5.4|^6.0",
                "symfony/translation": "^5.4|^6.0",
                "symfony/translation-contracts": "^1.1|^2|^3",
                "symfony/uid": "^5.4|^6.0",
                "twig/twig": "^2.13|^3.0.4"
            },
            "suggest": {
                "symfony/browser-kit": "",
                "symfony/config": "",
                "symfony/console": "",
                "symfony/dependency-injection": ""
            },
            "type": "library",
            "autoload": {
                "psr-4": {
                    "Symfony\\Component\\HttpKernel\\": ""
                },
                "exclude-from-classmap": [
                    "/Tests/"
                ]
            },
            "notification-url": "https://packagist.org/downloads/",
            "license": [
                "MIT"
            ],
            "authors": [
                {
                    "name": "Fabien Potencier",
                    "email": "fabien@symfony.com"
                },
                {
                    "name": "Symfony Community",
                    "homepage": "https://symfony.com/contributors"
                }
            ],
            "description": "Provides a structured process for converting a Request into a Response",
            "homepage": "https://symfony.com",
            "support": {
                "source": "https://github.com/symfony/http-kernel/tree/v6.2.9"
            },
            "funding": [
                {
                    "url": "https://symfony.com/sponsor",
                    "type": "custom"
                },
                {
                    "url": "https://github.com/fabpot",
                    "type": "github"
                },
                {
                    "url": "https://tidelift.com/funding/github/packagist/symfony/symfony",
                    "type": "tidelift"
                }
            ],
            "time": "2023-04-13T16:41:43+00:00"
        },
        {
            "name": "symfony/mailer",
            "version": "v6.2.8",
            "source": {
                "type": "git",
                "url": "https://github.com/symfony/mailer.git",
                "reference": "bfcfa015c67e19c6fdb7ca6fe70700af1e740a17"
            },
            "dist": {
                "type": "zip",
                "url": "https://api.github.com/repos/symfony/mailer/zipball/bfcfa015c67e19c6fdb7ca6fe70700af1e740a17",
                "reference": "bfcfa015c67e19c6fdb7ca6fe70700af1e740a17",
                "shasum": ""
            },
            "require": {
                "egulias/email-validator": "^2.1.10|^3|^4",
                "php": ">=8.1",
                "psr/event-dispatcher": "^1",
                "psr/log": "^1|^2|^3",
                "symfony/event-dispatcher": "^5.4|^6.0",
                "symfony/mime": "^6.2",
                "symfony/service-contracts": "^1.1|^2|^3"
            },
            "conflict": {
                "symfony/http-kernel": "<5.4",
                "symfony/messenger": "<6.2",
                "symfony/mime": "<6.2",
                "symfony/twig-bridge": "<6.2.1"
            },
            "require-dev": {
                "symfony/console": "^5.4|^6.0",
                "symfony/http-client": "^5.4|^6.0",
                "symfony/messenger": "^6.2",
                "symfony/twig-bridge": "^6.2"
            },
            "type": "library",
            "autoload": {
                "psr-4": {
                    "Symfony\\Component\\Mailer\\": ""
                },
                "exclude-from-classmap": [
                    "/Tests/"
                ]
            },
            "notification-url": "https://packagist.org/downloads/",
            "license": [
                "MIT"
            ],
            "authors": [
                {
                    "name": "Fabien Potencier",
                    "email": "fabien@symfony.com"
                },
                {
                    "name": "Symfony Community",
                    "homepage": "https://symfony.com/contributors"
                }
            ],
            "description": "Helps sending emails",
            "homepage": "https://symfony.com",
            "support": {
                "source": "https://github.com/symfony/mailer/tree/v6.2.8"
            },
            "funding": [
                {
                    "url": "https://symfony.com/sponsor",
                    "type": "custom"
                },
                {
                    "url": "https://github.com/fabpot",
                    "type": "github"
                },
                {
                    "url": "https://tidelift.com/funding/github/packagist/symfony/symfony",
                    "type": "tidelift"
                }
            ],
            "time": "2023-03-14T15:00:05+00:00"
        },
        {
            "name": "symfony/mime",
            "version": "v6.2.7",
            "source": {
                "type": "git",
                "url": "https://github.com/symfony/mime.git",
                "reference": "62e341f80699badb0ad70b31149c8df89a2d778e"
            },
            "dist": {
                "type": "zip",
                "url": "https://api.github.com/repos/symfony/mime/zipball/62e341f80699badb0ad70b31149c8df89a2d778e",
                "reference": "62e341f80699badb0ad70b31149c8df89a2d778e",
                "shasum": ""
            },
            "require": {
                "php": ">=8.1",
                "symfony/polyfill-intl-idn": "^1.10",
                "symfony/polyfill-mbstring": "^1.0"
            },
            "conflict": {
                "egulias/email-validator": "~3.0.0",
                "phpdocumentor/reflection-docblock": "<3.2.2",
                "phpdocumentor/type-resolver": "<1.4.0",
                "symfony/mailer": "<5.4",
                "symfony/serializer": "<6.2"
            },
            "require-dev": {
                "egulias/email-validator": "^2.1.10|^3.1|^4",
                "league/html-to-markdown": "^5.0",
                "phpdocumentor/reflection-docblock": "^3.0|^4.0|^5.0",
                "symfony/dependency-injection": "^5.4|^6.0",
                "symfony/property-access": "^5.4|^6.0",
                "symfony/property-info": "^5.4|^6.0",
                "symfony/serializer": "^6.2"
            },
            "type": "library",
            "autoload": {
                "psr-4": {
                    "Symfony\\Component\\Mime\\": ""
                },
                "exclude-from-classmap": [
                    "/Tests/"
                ]
            },
            "notification-url": "https://packagist.org/downloads/",
            "license": [
                "MIT"
            ],
            "authors": [
                {
                    "name": "Fabien Potencier",
                    "email": "fabien@symfony.com"
                },
                {
                    "name": "Symfony Community",
                    "homepage": "https://symfony.com/contributors"
                }
            ],
            "description": "Allows manipulating MIME messages",
            "homepage": "https://symfony.com",
            "keywords": [
                "mime",
                "mime-type"
            ],
            "support": {
                "source": "https://github.com/symfony/mime/tree/v6.2.7"
            },
            "funding": [
                {
                    "url": "https://symfony.com/sponsor",
                    "type": "custom"
                },
                {
                    "url": "https://github.com/fabpot",
                    "type": "github"
                },
                {
                    "url": "https://tidelift.com/funding/github/packagist/symfony/symfony",
                    "type": "tidelift"
                }
            ],
            "time": "2023-02-24T10:42:00+00:00"
        },
        {
            "name": "symfony/polyfill-ctype",
            "version": "v1.27.0",
            "source": {
                "type": "git",
                "url": "https://github.com/symfony/polyfill-ctype.git",
                "reference": "5bbc823adecdae860bb64756d639ecfec17b050a"
            },
            "dist": {
                "type": "zip",
                "url": "https://api.github.com/repos/symfony/polyfill-ctype/zipball/5bbc823adecdae860bb64756d639ecfec17b050a",
                "reference": "5bbc823adecdae860bb64756d639ecfec17b050a",
                "shasum": ""
            },
            "require": {
                "php": ">=7.1"
            },
            "provide": {
                "ext-ctype": "*"
            },
            "suggest": {
                "ext-ctype": "For best performance"
            },
            "type": "library",
            "extra": {
                "branch-alias": {
                    "dev-main": "1.27-dev"
                },
                "thanks": {
                    "name": "symfony/polyfill",
                    "url": "https://github.com/symfony/polyfill"
                }
            },
            "autoload": {
                "files": [
                    "bootstrap.php"
                ],
                "psr-4": {
                    "Symfony\\Polyfill\\Ctype\\": ""
                }
            },
            "notification-url": "https://packagist.org/downloads/",
            "license": [
                "MIT"
            ],
            "authors": [
                {
                    "name": "Gert de Pagter",
                    "email": "BackEndTea@gmail.com"
                },
                {
                    "name": "Symfony Community",
                    "homepage": "https://symfony.com/contributors"
                }
            ],
            "description": "Symfony polyfill for ctype functions",
            "homepage": "https://symfony.com",
            "keywords": [
                "compatibility",
                "ctype",
                "polyfill",
                "portable"
            ],
            "support": {
                "source": "https://github.com/symfony/polyfill-ctype/tree/v1.27.0"
            },
            "funding": [
                {
                    "url": "https://symfony.com/sponsor",
                    "type": "custom"
                },
                {
                    "url": "https://github.com/fabpot",
                    "type": "github"
                },
                {
                    "url": "https://tidelift.com/funding/github/packagist/symfony/symfony",
                    "type": "tidelift"
                }
            ],
            "time": "2022-11-03T14:55:06+00:00"
        },
        {
            "name": "symfony/polyfill-iconv",
            "version": "v1.27.0",
            "source": {
                "type": "git",
                "url": "https://github.com/symfony/polyfill-iconv.git",
                "reference": "927013f3aac555983a5059aada98e1907d842695"
            },
            "dist": {
                "type": "zip",
                "url": "https://api.github.com/repos/symfony/polyfill-iconv/zipball/927013f3aac555983a5059aada98e1907d842695",
                "reference": "927013f3aac555983a5059aada98e1907d842695",
                "shasum": ""
            },
            "require": {
                "php": ">=7.1"
            },
            "provide": {
                "ext-iconv": "*"
            },
            "suggest": {
                "ext-iconv": "For best performance"
            },
            "type": "library",
            "extra": {
                "branch-alias": {
                    "dev-main": "1.27-dev"
                },
                "thanks": {
                    "name": "symfony/polyfill",
                    "url": "https://github.com/symfony/polyfill"
                }
            },
            "autoload": {
                "files": [
                    "bootstrap.php"
                ],
                "psr-4": {
                    "Symfony\\Polyfill\\Iconv\\": ""
                }
            },
            "notification-url": "https://packagist.org/downloads/",
            "license": [
                "MIT"
            ],
            "authors": [
                {
                    "name": "Nicolas Grekas",
                    "email": "p@tchwork.com"
                },
                {
                    "name": "Symfony Community",
                    "homepage": "https://symfony.com/contributors"
                }
            ],
            "description": "Symfony polyfill for the Iconv extension",
            "homepage": "https://symfony.com",
            "keywords": [
                "compatibility",
                "iconv",
                "polyfill",
                "portable",
                "shim"
            ],
            "support": {
                "source": "https://github.com/symfony/polyfill-iconv/tree/v1.27.0"
            },
            "funding": [
                {
                    "url": "https://symfony.com/sponsor",
                    "type": "custom"
                },
                {
                    "url": "https://github.com/fabpot",
                    "type": "github"
                },
                {
                    "url": "https://tidelift.com/funding/github/packagist/symfony/symfony",
                    "type": "tidelift"
                }
            ],
            "time": "2022-11-03T14:55:06+00:00"
        },
        {
            "name": "symfony/polyfill-intl-grapheme",
            "version": "v1.27.0",
            "source": {
                "type": "git",
                "url": "https://github.com/symfony/polyfill-intl-grapheme.git",
                "reference": "511a08c03c1960e08a883f4cffcacd219b758354"
            },
            "dist": {
                "type": "zip",
                "url": "https://api.github.com/repos/symfony/polyfill-intl-grapheme/zipball/511a08c03c1960e08a883f4cffcacd219b758354",
                "reference": "511a08c03c1960e08a883f4cffcacd219b758354",
                "shasum": ""
            },
            "require": {
                "php": ">=7.1"
            },
            "suggest": {
                "ext-intl": "For best performance"
            },
            "type": "library",
            "extra": {
                "branch-alias": {
                    "dev-main": "1.27-dev"
                },
                "thanks": {
                    "name": "symfony/polyfill",
                    "url": "https://github.com/symfony/polyfill"
                }
            },
            "autoload": {
                "files": [
                    "bootstrap.php"
                ],
                "psr-4": {
                    "Symfony\\Polyfill\\Intl\\Grapheme\\": ""
                }
            },
            "notification-url": "https://packagist.org/downloads/",
            "license": [
                "MIT"
            ],
            "authors": [
                {
                    "name": "Nicolas Grekas",
                    "email": "p@tchwork.com"
                },
                {
                    "name": "Symfony Community",
                    "homepage": "https://symfony.com/contributors"
                }
            ],
            "description": "Symfony polyfill for intl's grapheme_* functions",
            "homepage": "https://symfony.com",
            "keywords": [
                "compatibility",
                "grapheme",
                "intl",
                "polyfill",
                "portable",
                "shim"
            ],
            "support": {
                "source": "https://github.com/symfony/polyfill-intl-grapheme/tree/v1.27.0"
            },
            "funding": [
                {
                    "url": "https://symfony.com/sponsor",
                    "type": "custom"
                },
                {
                    "url": "https://github.com/fabpot",
                    "type": "github"
                },
                {
                    "url": "https://tidelift.com/funding/github/packagist/symfony/symfony",
                    "type": "tidelift"
                }
            ],
            "time": "2022-11-03T14:55:06+00:00"
        },
        {
            "name": "symfony/polyfill-intl-idn",
            "version": "v1.27.0",
            "source": {
                "type": "git",
                "url": "https://github.com/symfony/polyfill-intl-idn.git",
                "reference": "639084e360537a19f9ee352433b84ce831f3d2da"
            },
            "dist": {
                "type": "zip",
                "url": "https://api.github.com/repos/symfony/polyfill-intl-idn/zipball/639084e360537a19f9ee352433b84ce831f3d2da",
                "reference": "639084e360537a19f9ee352433b84ce831f3d2da",
                "shasum": ""
            },
            "require": {
                "php": ">=7.1",
                "symfony/polyfill-intl-normalizer": "^1.10",
                "symfony/polyfill-php72": "^1.10"
            },
            "suggest": {
                "ext-intl": "For best performance"
            },
            "type": "library",
            "extra": {
                "branch-alias": {
                    "dev-main": "1.27-dev"
                },
                "thanks": {
                    "name": "symfony/polyfill",
                    "url": "https://github.com/symfony/polyfill"
                }
            },
            "autoload": {
                "files": [
                    "bootstrap.php"
                ],
                "psr-4": {
                    "Symfony\\Polyfill\\Intl\\Idn\\": ""
                }
            },
            "notification-url": "https://packagist.org/downloads/",
            "license": [
                "MIT"
            ],
            "authors": [
                {
                    "name": "Laurent Bassin",
                    "email": "laurent@bassin.info"
                },
                {
                    "name": "Trevor Rowbotham",
                    "email": "trevor.rowbotham@pm.me"
                },
                {
                    "name": "Symfony Community",
                    "homepage": "https://symfony.com/contributors"
                }
            ],
            "description": "Symfony polyfill for intl's idn_to_ascii and idn_to_utf8 functions",
            "homepage": "https://symfony.com",
            "keywords": [
                "compatibility",
                "idn",
                "intl",
                "polyfill",
                "portable",
                "shim"
            ],
            "support": {
                "source": "https://github.com/symfony/polyfill-intl-idn/tree/v1.27.0"
            },
            "funding": [
                {
                    "url": "https://symfony.com/sponsor",
                    "type": "custom"
                },
                {
                    "url": "https://github.com/fabpot",
                    "type": "github"
                },
                {
                    "url": "https://tidelift.com/funding/github/packagist/symfony/symfony",
                    "type": "tidelift"
                }
            ],
            "time": "2022-11-03T14:55:06+00:00"
        },
        {
            "name": "symfony/polyfill-intl-normalizer",
            "version": "v1.27.0",
            "source": {
                "type": "git",
                "url": "https://github.com/symfony/polyfill-intl-normalizer.git",
                "reference": "19bd1e4fcd5b91116f14d8533c57831ed00571b6"
            },
            "dist": {
                "type": "zip",
                "url": "https://api.github.com/repos/symfony/polyfill-intl-normalizer/zipball/19bd1e4fcd5b91116f14d8533c57831ed00571b6",
                "reference": "19bd1e4fcd5b91116f14d8533c57831ed00571b6",
                "shasum": ""
            },
            "require": {
                "php": ">=7.1"
            },
            "suggest": {
                "ext-intl": "For best performance"
            },
            "type": "library",
            "extra": {
                "branch-alias": {
                    "dev-main": "1.27-dev"
                },
                "thanks": {
                    "name": "symfony/polyfill",
                    "url": "https://github.com/symfony/polyfill"
                }
            },
            "autoload": {
                "files": [
                    "bootstrap.php"
                ],
                "psr-4": {
                    "Symfony\\Polyfill\\Intl\\Normalizer\\": ""
                },
                "classmap": [
                    "Resources/stubs"
                ]
            },
            "notification-url": "https://packagist.org/downloads/",
            "license": [
                "MIT"
            ],
            "authors": [
                {
                    "name": "Nicolas Grekas",
                    "email": "p@tchwork.com"
                },
                {
                    "name": "Symfony Community",
                    "homepage": "https://symfony.com/contributors"
                }
            ],
            "description": "Symfony polyfill for intl's Normalizer class and related functions",
            "homepage": "https://symfony.com",
            "keywords": [
                "compatibility",
                "intl",
                "normalizer",
                "polyfill",
                "portable",
                "shim"
            ],
            "support": {
                "source": "https://github.com/symfony/polyfill-intl-normalizer/tree/v1.27.0"
            },
            "funding": [
                {
                    "url": "https://symfony.com/sponsor",
                    "type": "custom"
                },
                {
                    "url": "https://github.com/fabpot",
                    "type": "github"
                },
                {
                    "url": "https://tidelift.com/funding/github/packagist/symfony/symfony",
                    "type": "tidelift"
                }
            ],
            "time": "2022-11-03T14:55:06+00:00"
        },
        {
            "name": "symfony/polyfill-mbstring",
            "version": "v1.27.0",
            "source": {
                "type": "git",
                "url": "https://github.com/symfony/polyfill-mbstring.git",
                "reference": "8ad114f6b39e2c98a8b0e3bd907732c207c2b534"
            },
            "dist": {
                "type": "zip",
                "url": "https://api.github.com/repos/symfony/polyfill-mbstring/zipball/8ad114f6b39e2c98a8b0e3bd907732c207c2b534",
                "reference": "8ad114f6b39e2c98a8b0e3bd907732c207c2b534",
                "shasum": ""
            },
            "require": {
                "php": ">=7.1"
            },
            "provide": {
                "ext-mbstring": "*"
            },
            "suggest": {
                "ext-mbstring": "For best performance"
            },
            "type": "library",
            "extra": {
                "branch-alias": {
                    "dev-main": "1.27-dev"
                },
                "thanks": {
                    "name": "symfony/polyfill",
                    "url": "https://github.com/symfony/polyfill"
                }
            },
            "autoload": {
                "files": [
                    "bootstrap.php"
                ],
                "psr-4": {
                    "Symfony\\Polyfill\\Mbstring\\": ""
                }
            },
            "notification-url": "https://packagist.org/downloads/",
            "license": [
                "MIT"
            ],
            "authors": [
                {
                    "name": "Nicolas Grekas",
                    "email": "p@tchwork.com"
                },
                {
                    "name": "Symfony Community",
                    "homepage": "https://symfony.com/contributors"
                }
            ],
            "description": "Symfony polyfill for the Mbstring extension",
            "homepage": "https://symfony.com",
            "keywords": [
                "compatibility",
                "mbstring",
                "polyfill",
                "portable",
                "shim"
            ],
            "support": {
                "source": "https://github.com/symfony/polyfill-mbstring/tree/v1.27.0"
            },
            "funding": [
                {
                    "url": "https://symfony.com/sponsor",
                    "type": "custom"
                },
                {
                    "url": "https://github.com/fabpot",
                    "type": "github"
                },
                {
                    "url": "https://tidelift.com/funding/github/packagist/symfony/symfony",
                    "type": "tidelift"
                }
            ],
            "time": "2022-11-03T14:55:06+00:00"
        },
        {
            "name": "symfony/polyfill-php72",
            "version": "v1.27.0",
            "source": {
                "type": "git",
                "url": "https://github.com/symfony/polyfill-php72.git",
                "reference": "869329b1e9894268a8a61dabb69153029b7a8c97"
            },
            "dist": {
                "type": "zip",
                "url": "https://api.github.com/repos/symfony/polyfill-php72/zipball/869329b1e9894268a8a61dabb69153029b7a8c97",
                "reference": "869329b1e9894268a8a61dabb69153029b7a8c97",
                "shasum": ""
            },
            "require": {
                "php": ">=7.1"
            },
            "type": "library",
            "extra": {
                "branch-alias": {
                    "dev-main": "1.27-dev"
                },
                "thanks": {
                    "name": "symfony/polyfill",
                    "url": "https://github.com/symfony/polyfill"
                }
            },
            "autoload": {
                "files": [
                    "bootstrap.php"
                ],
                "psr-4": {
                    "Symfony\\Polyfill\\Php72\\": ""
                }
            },
            "notification-url": "https://packagist.org/downloads/",
            "license": [
                "MIT"
            ],
            "authors": [
                {
                    "name": "Nicolas Grekas",
                    "email": "p@tchwork.com"
                },
                {
                    "name": "Symfony Community",
                    "homepage": "https://symfony.com/contributors"
                }
            ],
            "description": "Symfony polyfill backporting some PHP 7.2+ features to lower PHP versions",
            "homepage": "https://symfony.com",
            "keywords": [
                "compatibility",
                "polyfill",
                "portable",
                "shim"
            ],
            "support": {
                "source": "https://github.com/symfony/polyfill-php72/tree/v1.27.0"
            },
            "funding": [
                {
                    "url": "https://symfony.com/sponsor",
                    "type": "custom"
                },
                {
                    "url": "https://github.com/fabpot",
                    "type": "github"
                },
                {
                    "url": "https://tidelift.com/funding/github/packagist/symfony/symfony",
                    "type": "tidelift"
                }
            ],
            "time": "2022-11-03T14:55:06+00:00"
        },
        {
            "name": "symfony/polyfill-php80",
            "version": "v1.27.0",
            "source": {
                "type": "git",
                "url": "https://github.com/symfony/polyfill-php80.git",
                "reference": "7a6ff3f1959bb01aefccb463a0f2cd3d3d2fd936"
            },
            "dist": {
                "type": "zip",
                "url": "https://api.github.com/repos/symfony/polyfill-php80/zipball/7a6ff3f1959bb01aefccb463a0f2cd3d3d2fd936",
                "reference": "7a6ff3f1959bb01aefccb463a0f2cd3d3d2fd936",
                "shasum": ""
            },
            "require": {
                "php": ">=7.1"
            },
            "type": "library",
            "extra": {
                "branch-alias": {
                    "dev-main": "1.27-dev"
                },
                "thanks": {
                    "name": "symfony/polyfill",
                    "url": "https://github.com/symfony/polyfill"
                }
            },
            "autoload": {
                "files": [
                    "bootstrap.php"
                ],
                "psr-4": {
                    "Symfony\\Polyfill\\Php80\\": ""
                },
                "classmap": [
                    "Resources/stubs"
                ]
            },
            "notification-url": "https://packagist.org/downloads/",
            "license": [
                "MIT"
            ],
            "authors": [
                {
                    "name": "Ion Bazan",
                    "email": "ion.bazan@gmail.com"
                },
                {
                    "name": "Nicolas Grekas",
                    "email": "p@tchwork.com"
                },
                {
                    "name": "Symfony Community",
                    "homepage": "https://symfony.com/contributors"
                }
            ],
            "description": "Symfony polyfill backporting some PHP 8.0+ features to lower PHP versions",
            "homepage": "https://symfony.com",
            "keywords": [
                "compatibility",
                "polyfill",
                "portable",
                "shim"
            ],
            "support": {
                "source": "https://github.com/symfony/polyfill-php80/tree/v1.27.0"
            },
            "funding": [
                {
                    "url": "https://symfony.com/sponsor",
                    "type": "custom"
                },
                {
                    "url": "https://github.com/fabpot",
                    "type": "github"
                },
                {
                    "url": "https://tidelift.com/funding/github/packagist/symfony/symfony",
                    "type": "tidelift"
                }
            ],
            "time": "2022-11-03T14:55:06+00:00"
        },
        {
            "name": "symfony/polyfill-uuid",
            "version": "v1.27.0",
            "source": {
                "type": "git",
                "url": "https://github.com/symfony/polyfill-uuid.git",
                "reference": "f3cf1a645c2734236ed1e2e671e273eeb3586166"
            },
            "dist": {
                "type": "zip",
                "url": "https://api.github.com/repos/symfony/polyfill-uuid/zipball/f3cf1a645c2734236ed1e2e671e273eeb3586166",
                "reference": "f3cf1a645c2734236ed1e2e671e273eeb3586166",
                "shasum": ""
            },
            "require": {
                "php": ">=7.1"
            },
            "provide": {
                "ext-uuid": "*"
            },
            "suggest": {
                "ext-uuid": "For best performance"
            },
            "type": "library",
            "extra": {
                "branch-alias": {
                    "dev-main": "1.27-dev"
                },
                "thanks": {
                    "name": "symfony/polyfill",
                    "url": "https://github.com/symfony/polyfill"
                }
            },
            "autoload": {
                "files": [
                    "bootstrap.php"
                ],
                "psr-4": {
                    "Symfony\\Polyfill\\Uuid\\": ""
                }
            },
            "notification-url": "https://packagist.org/downloads/",
            "license": [
                "MIT"
            ],
            "authors": [
                {
                    "name": "Grégoire Pineau",
                    "email": "lyrixx@lyrixx.info"
                },
                {
                    "name": "Symfony Community",
                    "homepage": "https://symfony.com/contributors"
                }
            ],
            "description": "Symfony polyfill for uuid functions",
            "homepage": "https://symfony.com",
            "keywords": [
                "compatibility",
                "polyfill",
                "portable",
                "uuid"
            ],
            "support": {
                "source": "https://github.com/symfony/polyfill-uuid/tree/v1.27.0"
            },
            "funding": [
                {
                    "url": "https://symfony.com/sponsor",
                    "type": "custom"
                },
                {
                    "url": "https://github.com/fabpot",
                    "type": "github"
                },
                {
                    "url": "https://tidelift.com/funding/github/packagist/symfony/symfony",
                    "type": "tidelift"
                }
            ],
            "time": "2022-11-03T14:55:06+00:00"
        },
        {
            "name": "symfony/process",
            "version": "v6.2.8",
            "source": {
                "type": "git",
                "url": "https://github.com/symfony/process.git",
                "reference": "75ed64103df4f6615e15a7fe38b8111099f47416"
            },
            "dist": {
                "type": "zip",
                "url": "https://api.github.com/repos/symfony/process/zipball/75ed64103df4f6615e15a7fe38b8111099f47416",
                "reference": "75ed64103df4f6615e15a7fe38b8111099f47416",
                "shasum": ""
            },
            "require": {
                "php": ">=8.1"
            },
            "type": "library",
            "autoload": {
                "psr-4": {
                    "Symfony\\Component\\Process\\": ""
                },
                "exclude-from-classmap": [
                    "/Tests/"
                ]
            },
            "notification-url": "https://packagist.org/downloads/",
            "license": [
                "MIT"
            ],
            "authors": [
                {
                    "name": "Fabien Potencier",
                    "email": "fabien@symfony.com"
                },
                {
                    "name": "Symfony Community",
                    "homepage": "https://symfony.com/contributors"
                }
            ],
            "description": "Executes commands in sub-processes",
            "homepage": "https://symfony.com",
            "support": {
                "source": "https://github.com/symfony/process/tree/v6.2.8"
            },
            "funding": [
                {
                    "url": "https://symfony.com/sponsor",
                    "type": "custom"
                },
                {
                    "url": "https://github.com/fabpot",
                    "type": "github"
                },
                {
                    "url": "https://tidelift.com/funding/github/packagist/symfony/symfony",
                    "type": "tidelift"
                }
            ],
            "time": "2023-03-09T16:20:02+00:00"
        },
        {
            "name": "symfony/routing",
            "version": "v6.2.8",
            "source": {
                "type": "git",
                "url": "https://github.com/symfony/routing.git",
                "reference": "69062e2823f03b82265d73a966999660f0e1e404"
            },
            "dist": {
                "type": "zip",
                "url": "https://api.github.com/repos/symfony/routing/zipball/69062e2823f03b82265d73a966999660f0e1e404",
                "reference": "69062e2823f03b82265d73a966999660f0e1e404",
                "shasum": ""
            },
            "require": {
                "php": ">=8.1"
            },
            "conflict": {
                "doctrine/annotations": "<1.12",
                "symfony/config": "<6.2",
                "symfony/dependency-injection": "<5.4",
                "symfony/yaml": "<5.4"
            },
            "require-dev": {
                "doctrine/annotations": "^1.12|^2",
                "psr/log": "^1|^2|^3",
                "symfony/config": "^6.2",
                "symfony/dependency-injection": "^5.4|^6.0",
                "symfony/expression-language": "^5.4|^6.0",
                "symfony/http-foundation": "^5.4|^6.0",
                "symfony/yaml": "^5.4|^6.0"
            },
            "suggest": {
                "symfony/config": "For using the all-in-one router or any loader",
                "symfony/expression-language": "For using expression matching",
                "symfony/http-foundation": "For using a Symfony Request object",
                "symfony/yaml": "For using the YAML loader"
            },
            "type": "library",
            "autoload": {
                "psr-4": {
                    "Symfony\\Component\\Routing\\": ""
                },
                "exclude-from-classmap": [
                    "/Tests/"
                ]
            },
            "notification-url": "https://packagist.org/downloads/",
            "license": [
                "MIT"
            ],
            "authors": [
                {
                    "name": "Fabien Potencier",
                    "email": "fabien@symfony.com"
                },
                {
                    "name": "Symfony Community",
                    "homepage": "https://symfony.com/contributors"
                }
            ],
            "description": "Maps an HTTP request to a set of configuration variables",
            "homepage": "https://symfony.com",
            "keywords": [
                "router",
                "routing",
                "uri",
                "url"
            ],
            "support": {
                "source": "https://github.com/symfony/routing/tree/v6.2.8"
            },
            "funding": [
                {
                    "url": "https://symfony.com/sponsor",
                    "type": "custom"
                },
                {
                    "url": "https://github.com/fabpot",
                    "type": "github"
                },
                {
                    "url": "https://tidelift.com/funding/github/packagist/symfony/symfony",
                    "type": "tidelift"
                }
            ],
            "time": "2023-03-14T15:00:05+00:00"
        },
        {
            "name": "symfony/service-contracts",
            "version": "v3.2.1",
            "source": {
                "type": "git",
                "url": "https://github.com/symfony/service-contracts.git",
                "reference": "a8c9cedf55f314f3a186041d19537303766df09a"
            },
            "dist": {
                "type": "zip",
                "url": "https://api.github.com/repos/symfony/service-contracts/zipball/a8c9cedf55f314f3a186041d19537303766df09a",
                "reference": "a8c9cedf55f314f3a186041d19537303766df09a",
                "shasum": ""
            },
            "require": {
                "php": ">=8.1",
                "psr/container": "^2.0"
            },
            "conflict": {
                "ext-psr": "<1.1|>=2"
            },
            "suggest": {
                "symfony/service-implementation": ""
            },
            "type": "library",
            "extra": {
                "branch-alias": {
                    "dev-main": "3.3-dev"
                },
                "thanks": {
                    "name": "symfony/contracts",
                    "url": "https://github.com/symfony/contracts"
                }
            },
            "autoload": {
                "psr-4": {
                    "Symfony\\Contracts\\Service\\": ""
                },
                "exclude-from-classmap": [
                    "/Test/"
                ]
            },
            "notification-url": "https://packagist.org/downloads/",
            "license": [
                "MIT"
            ],
            "authors": [
                {
                    "name": "Nicolas Grekas",
                    "email": "p@tchwork.com"
                },
                {
                    "name": "Symfony Community",
                    "homepage": "https://symfony.com/contributors"
                }
            ],
            "description": "Generic abstractions related to writing services",
            "homepage": "https://symfony.com",
            "keywords": [
                "abstractions",
                "contracts",
                "decoupling",
                "interfaces",
                "interoperability",
                "standards"
            ],
            "support": {
                "source": "https://github.com/symfony/service-contracts/tree/v3.2.1"
            },
            "funding": [
                {
                    "url": "https://symfony.com/sponsor",
                    "type": "custom"
                },
                {
                    "url": "https://github.com/fabpot",
                    "type": "github"
                },
                {
                    "url": "https://tidelift.com/funding/github/packagist/symfony/symfony",
                    "type": "tidelift"
                }
            ],
            "time": "2023-03-01T10:32:47+00:00"
        },
        {
            "name": "symfony/stopwatch",
            "version": "v6.2.7",
            "source": {
                "type": "git",
                "url": "https://github.com/symfony/stopwatch.git",
                "reference": "f3adc98c1061875dd2edcd45e5b04e63d0e29f8f"
            },
            "dist": {
                "type": "zip",
                "url": "https://api.github.com/repos/symfony/stopwatch/zipball/f3adc98c1061875dd2edcd45e5b04e63d0e29f8f",
                "reference": "f3adc98c1061875dd2edcd45e5b04e63d0e29f8f",
                "shasum": ""
            },
            "require": {
                "php": ">=8.1",
                "symfony/service-contracts": "^1|^2|^3"
            },
            "type": "library",
            "autoload": {
                "psr-4": {
                    "Symfony\\Component\\Stopwatch\\": ""
                },
                "exclude-from-classmap": [
                    "/Tests/"
                ]
            },
            "notification-url": "https://packagist.org/downloads/",
            "license": [
                "MIT"
            ],
            "authors": [
                {
                    "name": "Fabien Potencier",
                    "email": "fabien@symfony.com"
                },
                {
                    "name": "Symfony Community",
                    "homepage": "https://symfony.com/contributors"
                }
            ],
            "description": "Provides a way to profile code",
            "homepage": "https://symfony.com",
            "support": {
                "source": "https://github.com/symfony/stopwatch/tree/v6.2.7"
            },
            "funding": [
                {
                    "url": "https://symfony.com/sponsor",
                    "type": "custom"
                },
                {
                    "url": "https://github.com/fabpot",
                    "type": "github"
                },
                {
                    "url": "https://tidelift.com/funding/github/packagist/symfony/symfony",
                    "type": "tidelift"
                }
            ],
            "time": "2023-02-14T08:44:56+00:00"
        },
        {
            "name": "symfony/string",
            "version": "v6.2.8",
            "source": {
                "type": "git",
                "url": "https://github.com/symfony/string.git",
                "reference": "193e83bbd6617d6b2151c37fff10fa7168ebddef"
            },
            "dist": {
                "type": "zip",
                "url": "https://api.github.com/repos/symfony/string/zipball/193e83bbd6617d6b2151c37fff10fa7168ebddef",
                "reference": "193e83bbd6617d6b2151c37fff10fa7168ebddef",
                "shasum": ""
            },
            "require": {
                "php": ">=8.1",
                "symfony/polyfill-ctype": "~1.8",
                "symfony/polyfill-intl-grapheme": "~1.0",
                "symfony/polyfill-intl-normalizer": "~1.0",
                "symfony/polyfill-mbstring": "~1.0"
            },
            "conflict": {
                "symfony/translation-contracts": "<2.0"
            },
            "require-dev": {
                "symfony/error-handler": "^5.4|^6.0",
                "symfony/http-client": "^5.4|^6.0",
                "symfony/intl": "^6.2",
                "symfony/translation-contracts": "^2.0|^3.0",
                "symfony/var-exporter": "^5.4|^6.0"
            },
            "type": "library",
            "autoload": {
                "files": [
                    "Resources/functions.php"
                ],
                "psr-4": {
                    "Symfony\\Component\\String\\": ""
                },
                "exclude-from-classmap": [
                    "/Tests/"
                ]
            },
            "notification-url": "https://packagist.org/downloads/",
            "license": [
                "MIT"
            ],
            "authors": [
                {
                    "name": "Nicolas Grekas",
                    "email": "p@tchwork.com"
                },
                {
                    "name": "Symfony Community",
                    "homepage": "https://symfony.com/contributors"
                }
            ],
            "description": "Provides an object-oriented API to strings and deals with bytes, UTF-8 code points and grapheme clusters in a unified way",
            "homepage": "https://symfony.com",
            "keywords": [
                "grapheme",
                "i18n",
                "string",
                "unicode",
                "utf-8",
                "utf8"
            ],
            "support": {
                "source": "https://github.com/symfony/string/tree/v6.2.8"
            },
            "funding": [
                {
                    "url": "https://symfony.com/sponsor",
                    "type": "custom"
                },
                {
                    "url": "https://github.com/fabpot",
                    "type": "github"
                },
                {
                    "url": "https://tidelift.com/funding/github/packagist/symfony/symfony",
                    "type": "tidelift"
                }
            ],
            "time": "2023-03-20T16:06:02+00:00"
        },
        {
            "name": "symfony/translation",
            "version": "v6.2.8",
            "source": {
                "type": "git",
                "url": "https://github.com/symfony/translation.git",
                "reference": "817535dbb1721df8b3a8f2489dc7e50bcd6209b5"
            },
            "dist": {
                "type": "zip",
                "url": "https://api.github.com/repos/symfony/translation/zipball/817535dbb1721df8b3a8f2489dc7e50bcd6209b5",
                "reference": "817535dbb1721df8b3a8f2489dc7e50bcd6209b5",
                "shasum": ""
            },
            "require": {
                "php": ">=8.1",
                "symfony/polyfill-mbstring": "~1.0",
                "symfony/translation-contracts": "^2.3|^3.0"
            },
            "conflict": {
                "symfony/config": "<5.4",
                "symfony/console": "<5.4",
                "symfony/dependency-injection": "<5.4",
                "symfony/http-kernel": "<5.4",
                "symfony/twig-bundle": "<5.4",
                "symfony/yaml": "<5.4"
            },
            "provide": {
                "symfony/translation-implementation": "2.3|3.0"
            },
            "require-dev": {
                "nikic/php-parser": "^4.13",
                "psr/log": "^1|^2|^3",
                "symfony/config": "^5.4|^6.0",
                "symfony/console": "^5.4|^6.0",
                "symfony/dependency-injection": "^5.4|^6.0",
                "symfony/finder": "^5.4|^6.0",
                "symfony/http-client-contracts": "^1.1|^2.0|^3.0",
                "symfony/http-kernel": "^5.4|^6.0",
                "symfony/intl": "^5.4|^6.0",
                "symfony/polyfill-intl-icu": "^1.21",
                "symfony/routing": "^5.4|^6.0",
                "symfony/service-contracts": "^1.1.2|^2|^3",
                "symfony/yaml": "^5.4|^6.0"
            },
            "suggest": {
                "nikic/php-parser": "To use PhpAstExtractor",
                "psr/log-implementation": "To use logging capability in translator",
                "symfony/config": "",
                "symfony/yaml": ""
            },
            "type": "library",
            "autoload": {
                "files": [
                    "Resources/functions.php"
                ],
                "psr-4": {
                    "Symfony\\Component\\Translation\\": ""
                },
                "exclude-from-classmap": [
                    "/Tests/"
                ]
            },
            "notification-url": "https://packagist.org/downloads/",
            "license": [
                "MIT"
            ],
            "authors": [
                {
                    "name": "Fabien Potencier",
                    "email": "fabien@symfony.com"
                },
                {
                    "name": "Symfony Community",
                    "homepage": "https://symfony.com/contributors"
                }
            ],
            "description": "Provides tools to internationalize your application",
            "homepage": "https://symfony.com",
            "support": {
                "source": "https://github.com/symfony/translation/tree/v6.2.8"
            },
            "funding": [
                {
                    "url": "https://symfony.com/sponsor",
                    "type": "custom"
                },
                {
                    "url": "https://github.com/fabpot",
                    "type": "github"
                },
                {
                    "url": "https://tidelift.com/funding/github/packagist/symfony/symfony",
                    "type": "tidelift"
                }
            ],
            "time": "2023-03-31T09:14:44+00:00"
        },
        {
            "name": "symfony/translation-contracts",
            "version": "v3.2.1",
            "source": {
                "type": "git",
                "url": "https://github.com/symfony/translation-contracts.git",
                "reference": "dfec258b9dd17a6b24420d464c43bffe347441c8"
            },
            "dist": {
                "type": "zip",
                "url": "https://api.github.com/repos/symfony/translation-contracts/zipball/dfec258b9dd17a6b24420d464c43bffe347441c8",
                "reference": "dfec258b9dd17a6b24420d464c43bffe347441c8",
                "shasum": ""
            },
            "require": {
                "php": ">=8.1"
            },
            "suggest": {
                "symfony/translation-implementation": ""
            },
            "type": "library",
            "extra": {
                "branch-alias": {
                    "dev-main": "3.3-dev"
                },
                "thanks": {
                    "name": "symfony/contracts",
                    "url": "https://github.com/symfony/contracts"
                }
            },
            "autoload": {
                "psr-4": {
                    "Symfony\\Contracts\\Translation\\": ""
                },
                "exclude-from-classmap": [
                    "/Test/"
                ]
            },
            "notification-url": "https://packagist.org/downloads/",
            "license": [
                "MIT"
            ],
            "authors": [
                {
                    "name": "Nicolas Grekas",
                    "email": "p@tchwork.com"
                },
                {
                    "name": "Symfony Community",
                    "homepage": "https://symfony.com/contributors"
                }
            ],
            "description": "Generic abstractions related to translation",
            "homepage": "https://symfony.com",
            "keywords": [
                "abstractions",
                "contracts",
                "decoupling",
                "interfaces",
                "interoperability",
                "standards"
            ],
            "support": {
                "source": "https://github.com/symfony/translation-contracts/tree/v3.2.1"
            },
            "funding": [
                {
                    "url": "https://symfony.com/sponsor",
                    "type": "custom"
                },
                {
                    "url": "https://github.com/fabpot",
                    "type": "github"
                },
                {
                    "url": "https://tidelift.com/funding/github/packagist/symfony/symfony",
                    "type": "tidelift"
                }
            ],
            "time": "2023-03-01T10:32:47+00:00"
        },
        {
            "name": "symfony/uid",
            "version": "v6.2.7",
            "source": {
                "type": "git",
                "url": "https://github.com/symfony/uid.git",
                "reference": "d30c72a63897cfa043e1de4d4dd2ffa9ecefcdc0"
            },
            "dist": {
                "type": "zip",
                "url": "https://api.github.com/repos/symfony/uid/zipball/d30c72a63897cfa043e1de4d4dd2ffa9ecefcdc0",
                "reference": "d30c72a63897cfa043e1de4d4dd2ffa9ecefcdc0",
                "shasum": ""
            },
            "require": {
                "php": ">=8.1",
                "symfony/polyfill-uuid": "^1.15"
            },
            "require-dev": {
                "symfony/console": "^5.4|^6.0"
            },
            "type": "library",
            "autoload": {
                "psr-4": {
                    "Symfony\\Component\\Uid\\": ""
                },
                "exclude-from-classmap": [
                    "/Tests/"
                ]
            },
            "notification-url": "https://packagist.org/downloads/",
            "license": [
                "MIT"
            ],
            "authors": [
                {
                    "name": "Grégoire Pineau",
                    "email": "lyrixx@lyrixx.info"
                },
                {
                    "name": "Nicolas Grekas",
                    "email": "p@tchwork.com"
                },
                {
                    "name": "Symfony Community",
                    "homepage": "https://symfony.com/contributors"
                }
            ],
            "description": "Provides an object-oriented API to generate and represent UIDs",
            "homepage": "https://symfony.com",
            "keywords": [
                "UID",
                "ulid",
                "uuid"
            ],
            "support": {
                "source": "https://github.com/symfony/uid/tree/v6.2.7"
            },
            "funding": [
                {
                    "url": "https://symfony.com/sponsor",
                    "type": "custom"
                },
                {
                    "url": "https://github.com/fabpot",
                    "type": "github"
                },
                {
                    "url": "https://tidelift.com/funding/github/packagist/symfony/symfony",
                    "type": "tidelift"
                }
            ],
            "time": "2023-02-14T08:44:56+00:00"
        },
        {
            "name": "symfony/var-dumper",
            "version": "v6.2.8",
            "source": {
                "type": "git",
                "url": "https://github.com/symfony/var-dumper.git",
                "reference": "d37ab6787be2db993747b6218fcc96e8e3bb4bd0"
            },
            "dist": {
                "type": "zip",
                "url": "https://api.github.com/repos/symfony/var-dumper/zipball/d37ab6787be2db993747b6218fcc96e8e3bb4bd0",
                "reference": "d37ab6787be2db993747b6218fcc96e8e3bb4bd0",
                "shasum": ""
            },
            "require": {
                "php": ">=8.1",
                "symfony/polyfill-mbstring": "~1.0"
            },
            "conflict": {
                "phpunit/phpunit": "<5.4.3",
                "symfony/console": "<5.4"
            },
            "require-dev": {
                "ext-iconv": "*",
                "symfony/console": "^5.4|^6.0",
                "symfony/process": "^5.4|^6.0",
                "symfony/uid": "^5.4|^6.0",
                "twig/twig": "^2.13|^3.0.4"
            },
            "suggest": {
                "ext-iconv": "To convert non-UTF-8 strings to UTF-8 (or symfony/polyfill-iconv in case ext-iconv cannot be used).",
                "ext-intl": "To show region name in time zone dump",
                "symfony/console": "To use the ServerDumpCommand and/or the bin/var-dump-server script"
            },
            "bin": [
                "Resources/bin/var-dump-server"
            ],
            "type": "library",
            "autoload": {
                "files": [
                    "Resources/functions/dump.php"
                ],
                "psr-4": {
                    "Symfony\\Component\\VarDumper\\": ""
                },
                "exclude-from-classmap": [
                    "/Tests/"
                ]
            },
            "notification-url": "https://packagist.org/downloads/",
            "license": [
                "MIT"
            ],
            "authors": [
                {
                    "name": "Nicolas Grekas",
                    "email": "p@tchwork.com"
                },
                {
                    "name": "Symfony Community",
                    "homepage": "https://symfony.com/contributors"
                }
            ],
            "description": "Provides mechanisms for walking through any arbitrary PHP variable",
            "homepage": "https://symfony.com",
            "keywords": [
                "debug",
                "dump"
            ],
            "support": {
                "source": "https://github.com/symfony/var-dumper/tree/v6.2.8"
            },
            "funding": [
                {
                    "url": "https://symfony.com/sponsor",
                    "type": "custom"
                },
                {
                    "url": "https://github.com/fabpot",
                    "type": "github"
                },
                {
                    "url": "https://tidelift.com/funding/github/packagist/symfony/symfony",
                    "type": "tidelift"
                }
            ],
            "time": "2023-03-29T21:42:15+00:00"
        },
        {
            "name": "symfony/yaml",
            "version": "v6.2.7",
            "source": {
                "type": "git",
                "url": "https://github.com/symfony/yaml.git",
                "reference": "e8e6a1d59e050525f27a1f530aa9703423cb7f57"
            },
            "dist": {
                "type": "zip",
                "url": "https://api.github.com/repos/symfony/yaml/zipball/e8e6a1d59e050525f27a1f530aa9703423cb7f57",
                "reference": "e8e6a1d59e050525f27a1f530aa9703423cb7f57",
                "shasum": ""
            },
            "require": {
                "php": ">=8.1",
                "symfony/polyfill-ctype": "^1.8"
            },
            "conflict": {
                "symfony/console": "<5.4"
            },
            "require-dev": {
                "symfony/console": "^5.4|^6.0"
            },
            "suggest": {
                "symfony/console": "For validating YAML files using the lint command"
            },
            "bin": [
                "Resources/bin/yaml-lint"
            ],
            "type": "library",
            "autoload": {
                "psr-4": {
                    "Symfony\\Component\\Yaml\\": ""
                },
                "exclude-from-classmap": [
                    "/Tests/"
                ]
            },
            "notification-url": "https://packagist.org/downloads/",
            "license": [
                "MIT"
            ],
            "authors": [
                {
                    "name": "Fabien Potencier",
                    "email": "fabien@symfony.com"
                },
                {
                    "name": "Symfony Community",
                    "homepage": "https://symfony.com/contributors"
                }
            ],
            "description": "Loads and dumps YAML files",
            "homepage": "https://symfony.com",
            "support": {
                "source": "https://github.com/symfony/yaml/tree/v6.2.7"
            },
            "funding": [
                {
                    "url": "https://symfony.com/sponsor",
                    "type": "custom"
                },
                {
                    "url": "https://github.com/fabpot",
                    "type": "github"
                },
                {
                    "url": "https://tidelift.com/funding/github/packagist/symfony/symfony",
                    "type": "tidelift"
                }
            ],
            "time": "2023-02-16T09:57:23+00:00"
        },
        {
            "name": "tijsverkoyen/css-to-inline-styles",
            "version": "2.2.6",
            "source": {
                "type": "git",
                "url": "https://github.com/tijsverkoyen/CssToInlineStyles.git",
                "reference": "c42125b83a4fa63b187fdf29f9c93cb7733da30c"
            },
            "dist": {
                "type": "zip",
                "url": "https://api.github.com/repos/tijsverkoyen/CssToInlineStyles/zipball/c42125b83a4fa63b187fdf29f9c93cb7733da30c",
                "reference": "c42125b83a4fa63b187fdf29f9c93cb7733da30c",
                "shasum": ""
            },
            "require": {
                "ext-dom": "*",
                "ext-libxml": "*",
                "php": "^5.5 || ^7.0 || ^8.0",
                "symfony/css-selector": "^2.7 || ^3.0 || ^4.0 || ^5.0 || ^6.0"
            },
            "require-dev": {
                "phpunit/phpunit": "^4.8.35 || ^5.7 || ^6.0 || ^7.5 || ^8.5.21 || ^9.5.10"
            },
            "type": "library",
            "extra": {
                "branch-alias": {
                    "dev-master": "2.2.x-dev"
                }
            },
            "autoload": {
                "psr-4": {
                    "TijsVerkoyen\\CssToInlineStyles\\": "src"
                }
            },
            "notification-url": "https://packagist.org/downloads/",
            "license": [
                "BSD-3-Clause"
            ],
            "authors": [
                {
                    "name": "Tijs Verkoyen",
                    "email": "css_to_inline_styles@verkoyen.eu",
                    "role": "Developer"
                }
            ],
            "description": "CssToInlineStyles is a class that enables you to convert HTML-pages/files into HTML-pages/files with inline styles. This is very useful when you're sending emails.",
            "homepage": "https://github.com/tijsverkoyen/CssToInlineStyles",
            "support": {
                "issues": "https://github.com/tijsverkoyen/CssToInlineStyles/issues",
                "source": "https://github.com/tijsverkoyen/CssToInlineStyles/tree/2.2.6"
            },
            "time": "2023-01-03T09:29:04+00:00"
        },
        {
            "name": "visus/cuid2",
            "version": "2.0.0",
            "source": {
                "type": "git",
                "url": "https://github.com/visus-io/php-cuid2.git",
                "reference": "907919cadd8dfeb24ffecf7209ec4988fb9b3fc0"
            },
            "dist": {
                "type": "zip",
                "url": "https://api.github.com/repos/visus-io/php-cuid2/zipball/907919cadd8dfeb24ffecf7209ec4988fb9b3fc0",
                "reference": "907919cadd8dfeb24ffecf7209ec4988fb9b3fc0",
                "shasum": ""
            },
            "require": {
                "php": "^8.0"
            },
            "require-dev": {
                "ergebnis/composer-normalize": "^2.29",
                "ext-ctype": "*",
                "php-parallel-lint/php-parallel-lint": "^1.3",
                "phpstan/phpstan": "^1.9",
                "phpunit/phpunit": "^10.0",
                "squizlabs/php_codesniffer": "^3.7",
                "vimeo/psalm": "^5.4"
            },
            "suggest": {
                "ext-gmp": "*"
            },
            "type": "library",
            "autoload": {
                "files": [
                    "src/compat.php"
                ],
                "psr-4": {
                    "Visus\\Cuid2\\": "src/"
                }
            },
            "notification-url": "https://packagist.org/downloads/",
            "license": [
                "Apache-2.0"
            ],
            "authors": [
                {
                    "name": "Alan Brault",
                    "email": "alan.brault@visus.io"
                }
            ],
            "description": "A PHP library for generating collision-resistant ids (CUIDs).",
            "keywords": [
                "cuid",
                "identifier"
            ],
            "support": {
                "issues": "https://github.com/visus-io/php-cuid2/issues",
                "source": "https://github.com/visus-io/php-cuid2/tree/2.0.0"
            },
            "time": "2023-03-23T19:18:36+00:00"
        },
        {
            "name": "vlucas/phpdotenv",
            "version": "v5.5.0",
            "source": {
                "type": "git",
                "url": "https://github.com/vlucas/phpdotenv.git",
                "reference": "1a7ea2afc49c3ee6d87061f5a233e3a035d0eae7"
            },
            "dist": {
                "type": "zip",
                "url": "https://api.github.com/repos/vlucas/phpdotenv/zipball/1a7ea2afc49c3ee6d87061f5a233e3a035d0eae7",
                "reference": "1a7ea2afc49c3ee6d87061f5a233e3a035d0eae7",
                "shasum": ""
            },
            "require": {
                "ext-pcre": "*",
                "graham-campbell/result-type": "^1.0.2",
                "php": "^7.1.3 || ^8.0",
                "phpoption/phpoption": "^1.8",
                "symfony/polyfill-ctype": "^1.23",
                "symfony/polyfill-mbstring": "^1.23.1",
                "symfony/polyfill-php80": "^1.23.1"
            },
            "require-dev": {
                "bamarni/composer-bin-plugin": "^1.4.1",
                "ext-filter": "*",
                "phpunit/phpunit": "^7.5.20 || ^8.5.30 || ^9.5.25"
            },
            "suggest": {
                "ext-filter": "Required to use the boolean validator."
            },
            "type": "library",
            "extra": {
                "bamarni-bin": {
                    "bin-links": true,
                    "forward-command": true
                },
                "branch-alias": {
                    "dev-master": "5.5-dev"
                }
            },
            "autoload": {
                "psr-4": {
                    "Dotenv\\": "src/"
                }
            },
            "notification-url": "https://packagist.org/downloads/",
            "license": [
                "BSD-3-Clause"
            ],
            "authors": [
                {
                    "name": "Graham Campbell",
                    "email": "hello@gjcampbell.co.uk",
                    "homepage": "https://github.com/GrahamCampbell"
                },
                {
                    "name": "Vance Lucas",
                    "email": "vance@vancelucas.com",
                    "homepage": "https://github.com/vlucas"
                }
            ],
            "description": "Loads environment variables from `.env` to `getenv()`, `$_ENV` and `$_SERVER` automagically.",
            "keywords": [
                "dotenv",
                "env",
                "environment"
            ],
            "support": {
                "issues": "https://github.com/vlucas/phpdotenv/issues",
                "source": "https://github.com/vlucas/phpdotenv/tree/v5.5.0"
            },
            "funding": [
                {
                    "url": "https://github.com/GrahamCampbell",
                    "type": "github"
                },
                {
                    "url": "https://tidelift.com/funding/github/packagist/vlucas/phpdotenv",
                    "type": "tidelift"
                }
            ],
            "time": "2022-10-16T01:01:54+00:00"
        },
        {
            "name": "voku/portable-ascii",
            "version": "2.0.1",
            "source": {
                "type": "git",
                "url": "https://github.com/voku/portable-ascii.git",
                "reference": "b56450eed252f6801410d810c8e1727224ae0743"
            },
            "dist": {
                "type": "zip",
                "url": "https://api.github.com/repos/voku/portable-ascii/zipball/b56450eed252f6801410d810c8e1727224ae0743",
                "reference": "b56450eed252f6801410d810c8e1727224ae0743",
                "shasum": ""
            },
            "require": {
                "php": ">=7.0.0"
            },
            "require-dev": {
                "phpunit/phpunit": "~6.0 || ~7.0 || ~9.0"
            },
            "suggest": {
                "ext-intl": "Use Intl for transliterator_transliterate() support"
            },
            "type": "library",
            "autoload": {
                "psr-4": {
                    "voku\\": "src/voku/"
                }
            },
            "notification-url": "https://packagist.org/downloads/",
            "license": [
                "MIT"
            ],
            "authors": [
                {
                    "name": "Lars Moelleken",
                    "homepage": "http://www.moelleken.org/"
                }
            ],
            "description": "Portable ASCII library - performance optimized (ascii) string functions for php.",
            "homepage": "https://github.com/voku/portable-ascii",
            "keywords": [
                "ascii",
                "clean",
                "php"
            ],
            "support": {
                "issues": "https://github.com/voku/portable-ascii/issues",
                "source": "https://github.com/voku/portable-ascii/tree/2.0.1"
            },
            "funding": [
                {
                    "url": "https://www.paypal.me/moelleken",
                    "type": "custom"
                },
                {
                    "url": "https://github.com/voku",
                    "type": "github"
                },
                {
                    "url": "https://opencollective.com/portable-ascii",
                    "type": "open_collective"
                },
                {
                    "url": "https://www.patreon.com/voku",
                    "type": "patreon"
                },
                {
                    "url": "https://tidelift.com/funding/github/packagist/voku/portable-ascii",
                    "type": "tidelift"
                }
            ],
            "time": "2022-03-08T17:03:00+00:00"
        },
        {
            "name": "webmozart/assert",
            "version": "1.11.0",
            "source": {
                "type": "git",
                "url": "https://github.com/webmozarts/assert.git",
                "reference": "11cb2199493b2f8a3b53e7f19068fc6aac760991"
            },
            "dist": {
                "type": "zip",
                "url": "https://api.github.com/repos/webmozarts/assert/zipball/11cb2199493b2f8a3b53e7f19068fc6aac760991",
                "reference": "11cb2199493b2f8a3b53e7f19068fc6aac760991",
                "shasum": ""
            },
            "require": {
                "ext-ctype": "*",
                "php": "^7.2 || ^8.0"
            },
            "conflict": {
                "phpstan/phpstan": "<0.12.20",
                "vimeo/psalm": "<4.6.1 || 4.6.2"
            },
            "require-dev": {
                "phpunit/phpunit": "^8.5.13"
            },
            "type": "library",
            "extra": {
                "branch-alias": {
                    "dev-master": "1.10-dev"
                }
            },
            "autoload": {
                "psr-4": {
                    "Webmozart\\Assert\\": "src/"
                }
            },
            "notification-url": "https://packagist.org/downloads/",
            "license": [
                "MIT"
            ],
            "authors": [
                {
                    "name": "Bernhard Schussek",
                    "email": "bschussek@gmail.com"
                }
            ],
            "description": "Assertions to validate method input/output with nice error messages.",
            "keywords": [
                "assert",
                "check",
                "validate"
            ],
            "support": {
                "issues": "https://github.com/webmozarts/assert/issues",
                "source": "https://github.com/webmozarts/assert/tree/1.11.0"
            },
            "time": "2022-06-03T18:03:27+00:00"
        },
        {
            "name": "zbateson/mail-mime-parser",
            "version": "2.4.0",
            "source": {
                "type": "git",
                "url": "https://github.com/zbateson/mail-mime-parser.git",
                "reference": "20b3e48eb799537683780bc8782fbbe9bc25934a"
            },
            "dist": {
                "type": "zip",
                "url": "https://api.github.com/repos/zbateson/mail-mime-parser/zipball/20b3e48eb799537683780bc8782fbbe9bc25934a",
                "reference": "20b3e48eb799537683780bc8782fbbe9bc25934a",
                "shasum": ""
            },
            "require": {
                "guzzlehttp/psr7": "^1.7.0|^2.0",
                "php": ">=7.1",
                "pimple/pimple": "^3.0",
                "zbateson/mb-wrapper": "^1.0.1",
                "zbateson/stream-decorators": "^1.0.6"
            },
            "require-dev": {
                "friendsofphp/php-cs-fixer": "*",
                "mikey179/vfsstream": "^1.6.0",
                "phpstan/phpstan": "*",
                "phpunit/phpunit": "<10"
            },
            "suggest": {
                "ext-iconv": "For best support/performance",
                "ext-mbstring": "For best support/performance"
            },
            "type": "library",
            "autoload": {
                "psr-4": {
                    "ZBateson\\MailMimeParser\\": "src/"
                }
            },
            "notification-url": "https://packagist.org/downloads/",
            "license": [
                "BSD-2-Clause"
            ],
            "authors": [
                {
                    "name": "Zaahid Bateson"
                },
                {
                    "name": "Contributors",
                    "homepage": "https://github.com/zbateson/mail-mime-parser/graphs/contributors"
                }
            ],
            "description": "MIME email message parser",
            "homepage": "https://mail-mime-parser.org",
            "keywords": [
                "MimeMailParser",
                "email",
                "mail",
                "mailparse",
                "mime",
                "mimeparse",
                "parser",
                "php-imap"
            ],
            "support": {
                "docs": "https://mail-mime-parser.org/#usage-guide",
                "issues": "https://github.com/zbateson/mail-mime-parser/issues",
                "source": "https://github.com/zbateson/mail-mime-parser"
            },
            "funding": [
                {
                    "url": "https://github.com/zbateson",
                    "type": "github"
                }
            ],
            "time": "2023-02-14T22:58:03+00:00"
        },
        {
            "name": "zbateson/mb-wrapper",
            "version": "1.2.0",
            "source": {
                "type": "git",
                "url": "https://github.com/zbateson/mb-wrapper.git",
                "reference": "faf35dddfacfc5d4d5f9210143eafd7a7fe74334"
            },
            "dist": {
                "type": "zip",
                "url": "https://api.github.com/repos/zbateson/mb-wrapper/zipball/faf35dddfacfc5d4d5f9210143eafd7a7fe74334",
                "reference": "faf35dddfacfc5d4d5f9210143eafd7a7fe74334",
                "shasum": ""
            },
            "require": {
                "php": ">=7.1",
                "symfony/polyfill-iconv": "^1.9",
                "symfony/polyfill-mbstring": "^1.9"
            },
            "require-dev": {
                "friendsofphp/php-cs-fixer": "*",
                "phpstan/phpstan": "*",
                "phpunit/phpunit": "<=9.0"
            },
            "suggest": {
                "ext-iconv": "For best support/performance",
                "ext-mbstring": "For best support/performance"
            },
            "type": "library",
            "autoload": {
                "psr-4": {
                    "ZBateson\\MbWrapper\\": "src/"
                }
            },
            "notification-url": "https://packagist.org/downloads/",
            "license": [
                "BSD-2-Clause"
            ],
            "authors": [
                {
                    "name": "Zaahid Bateson"
                }
            ],
            "description": "Wrapper for mbstring with fallback to iconv for encoding conversion and string manipulation",
            "keywords": [
                "charset",
                "encoding",
                "http",
                "iconv",
                "mail",
                "mb",
                "mb_convert_encoding",
                "mbstring",
                "mime",
                "multibyte",
                "string"
            ],
            "support": {
                "issues": "https://github.com/zbateson/mb-wrapper/issues",
                "source": "https://github.com/zbateson/mb-wrapper/tree/1.2.0"
            },
            "funding": [
                {
                    "url": "https://github.com/zbateson",
                    "type": "github"
                }
            ],
            "time": "2023-01-11T23:05:44+00:00"
        },
        {
            "name": "zbateson/stream-decorators",
            "version": "1.2.0",
            "source": {
                "type": "git",
                "url": "https://github.com/zbateson/stream-decorators.git",
                "reference": "712b9e7d25dc665a6c64bdba65929bbb6f0932aa"
            },
            "dist": {
                "type": "zip",
                "url": "https://api.github.com/repos/zbateson/stream-decorators/zipball/712b9e7d25dc665a6c64bdba65929bbb6f0932aa",
                "reference": "712b9e7d25dc665a6c64bdba65929bbb6f0932aa",
                "shasum": ""
            },
            "require": {
                "guzzlehttp/psr7": "^1.9 | ^2.0",
                "php": ">=7.2",
                "zbateson/mb-wrapper": "^1.0.0"
            },
            "require-dev": {
                "friendsofphp/php-cs-fixer": "*",
                "phpstan/phpstan": "*",
                "phpunit/phpunit": "<10.0"
            },
            "type": "library",
            "autoload": {
                "psr-4": {
                    "ZBateson\\StreamDecorators\\": "src/"
                }
            },
            "notification-url": "https://packagist.org/downloads/",
            "license": [
                "BSD-2-Clause"
            ],
            "authors": [
                {
                    "name": "Zaahid Bateson"
                }
            ],
            "description": "PHP psr7 stream decorators for mime message part streams",
            "keywords": [
                "base64",
                "charset",
                "decorators",
                "mail",
                "mime",
                "psr7",
                "quoted-printable",
                "stream",
                "uuencode"
            ],
            "support": {
                "issues": "https://github.com/zbateson/stream-decorators/issues",
                "source": "https://github.com/zbateson/stream-decorators/tree/1.2.0"
            },
            "funding": [
                {
                    "url": "https://github.com/zbateson",
                    "type": "github"
                }
            ],
            "time": "2023-04-19T16:56:59+00:00"
        }
    ],
    "packages-dev": [
        {
            "name": "brianium/paratest",
            "version": "v7.1.3",
            "source": {
                "type": "git",
                "url": "https://github.com/paratestphp/paratest.git",
                "reference": "f394bb33b2bb7a4120b531e8991409b7aa62fc43"
            },
            "dist": {
                "type": "zip",
                "url": "https://api.github.com/repos/paratestphp/paratest/zipball/f394bb33b2bb7a4120b531e8991409b7aa62fc43",
                "reference": "f394bb33b2bb7a4120b531e8991409b7aa62fc43",
                "shasum": ""
            },
            "require": {
                "ext-dom": "*",
                "ext-pcre": "*",
                "ext-reflection": "*",
                "ext-simplexml": "*",
                "fidry/cpu-core-counter": "^0.4.1 || ^0.5.1",
                "jean85/pretty-package-versions": "^2.0.5",
                "php": "~8.1.0 || ~8.2.0",
                "phpunit/php-code-coverage": "^10.1.0",
                "phpunit/php-file-iterator": "^4.0.1",
                "phpunit/php-timer": "^6.0",
                "phpunit/phpunit": "^10.1.0",
                "sebastian/environment": "^6.0.1",
                "symfony/console": "^6.2.8",
                "symfony/process": "^6.2.8"
            },
            "require-dev": {
                "doctrine/coding-standard": "^11.1.0",
                "ext-pcov": "*",
                "ext-posix": "*",
                "infection/infection": "^0.26.19",
                "phpstan/phpstan": "^1.10.13",
                "phpstan/phpstan-deprecation-rules": "^1.1.3",
                "phpstan/phpstan-phpunit": "^1.3.11",
                "phpstan/phpstan-strict-rules": "^1.5.1",
                "squizlabs/php_codesniffer": "^3.7.2",
                "symfony/filesystem": "^6.2.7"
            },
            "bin": [
                "bin/paratest",
                "bin/paratest.bat",
                "bin/paratest_for_phpstorm"
            ],
            "type": "library",
            "autoload": {
                "psr-4": {
                    "ParaTest\\": [
                        "src/"
                    ]
                }
            },
            "notification-url": "https://packagist.org/downloads/",
            "license": [
                "MIT"
            ],
            "authors": [
                {
                    "name": "Brian Scaturro",
                    "email": "scaturrob@gmail.com",
                    "role": "Developer"
                },
                {
                    "name": "Filippo Tessarotto",
                    "email": "zoeslam@gmail.com",
                    "role": "Developer"
                }
            ],
            "description": "Parallel testing for PHP",
            "homepage": "https://github.com/paratestphp/paratest",
            "keywords": [
                "concurrent",
                "parallel",
                "phpunit",
                "testing"
            ],
            "support": {
                "issues": "https://github.com/paratestphp/paratest/issues",
                "source": "https://github.com/paratestphp/paratest/tree/v7.1.3"
            },
            "funding": [
                {
                    "url": "https://github.com/sponsors/Slamdunk",
                    "type": "github"
                },
                {
                    "url": "https://paypal.me/filippotessarotto",
                    "type": "paypal"
                }
            ],
            "time": "2023-04-14T06:17:37+00:00"
        },
        {
            "name": "fakerphp/faker",
            "version": "v1.21.0",
            "source": {
                "type": "git",
                "url": "https://github.com/FakerPHP/Faker.git",
                "reference": "92efad6a967f0b79c499705c69b662f738cc9e4d"
            },
            "dist": {
                "type": "zip",
                "url": "https://api.github.com/repos/FakerPHP/Faker/zipball/92efad6a967f0b79c499705c69b662f738cc9e4d",
                "reference": "92efad6a967f0b79c499705c69b662f738cc9e4d",
                "shasum": ""
            },
            "require": {
                "php": "^7.4 || ^8.0",
                "psr/container": "^1.0 || ^2.0",
                "symfony/deprecation-contracts": "^2.2 || ^3.0"
            },
            "conflict": {
                "fzaninotto/faker": "*"
            },
            "require-dev": {
                "bamarni/composer-bin-plugin": "^1.4.1",
                "doctrine/persistence": "^1.3 || ^2.0",
                "ext-intl": "*",
                "phpunit/phpunit": "^9.5.26",
                "symfony/phpunit-bridge": "^5.4.16"
            },
            "suggest": {
                "doctrine/orm": "Required to use Faker\\ORM\\Doctrine",
                "ext-curl": "Required by Faker\\Provider\\Image to download images.",
                "ext-dom": "Required by Faker\\Provider\\HtmlLorem for generating random HTML.",
                "ext-iconv": "Required by Faker\\Provider\\ru_RU\\Text::realText() for generating real Russian text.",
                "ext-mbstring": "Required for multibyte Unicode string functionality."
            },
            "type": "library",
            "extra": {
                "branch-alias": {
                    "dev-main": "v1.21-dev"
                }
            },
            "autoload": {
                "psr-4": {
                    "Faker\\": "src/Faker/"
                }
            },
            "notification-url": "https://packagist.org/downloads/",
            "license": [
                "MIT"
            ],
            "authors": [
                {
                    "name": "François Zaninotto"
                }
            ],
            "description": "Faker is a PHP library that generates fake data for you.",
            "keywords": [
                "data",
                "faker",
                "fixtures"
            ],
            "support": {
                "issues": "https://github.com/FakerPHP/Faker/issues",
                "source": "https://github.com/FakerPHP/Faker/tree/v1.21.0"
            },
            "time": "2022-12-13T13:54:32+00:00"
        },
        {
            "name": "fidry/cpu-core-counter",
            "version": "0.5.1",
            "source": {
                "type": "git",
                "url": "https://github.com/theofidry/cpu-core-counter.git",
                "reference": "b58e5a3933e541dc286cc91fc4f3898bbc6f1623"
            },
            "dist": {
                "type": "zip",
                "url": "https://api.github.com/repos/theofidry/cpu-core-counter/zipball/b58e5a3933e541dc286cc91fc4f3898bbc6f1623",
                "reference": "b58e5a3933e541dc286cc91fc4f3898bbc6f1623",
                "shasum": ""
            },
            "require": {
                "php": "^7.2 || ^8.0"
            },
            "require-dev": {
                "fidry/makefile": "^0.2.0",
                "phpstan/extension-installer": "^1.2.0",
                "phpstan/phpstan": "^1.9.2",
                "phpstan/phpstan-deprecation-rules": "^1.0.0",
                "phpstan/phpstan-phpunit": "^1.2.2",
                "phpstan/phpstan-strict-rules": "^1.4.4",
                "phpunit/phpunit": "^9.5.26 || ^8.5.31",
                "theofidry/php-cs-fixer-config": "^1.0",
                "webmozarts/strict-phpunit": "^7.5"
            },
            "type": "library",
            "autoload": {
                "psr-4": {
                    "Fidry\\CpuCoreCounter\\": "src/"
                }
            },
            "notification-url": "https://packagist.org/downloads/",
            "license": [
                "MIT"
            ],
            "authors": [
                {
                    "name": "Théo FIDRY",
                    "email": "theo.fidry@gmail.com"
                }
            ],
            "description": "Tiny utility to get the number of CPU cores.",
            "keywords": [
                "CPU",
                "core"
            ],
            "support": {
                "issues": "https://github.com/theofidry/cpu-core-counter/issues",
                "source": "https://github.com/theofidry/cpu-core-counter/tree/0.5.1"
            },
            "funding": [
                {
                    "url": "https://github.com/theofidry",
                    "type": "github"
                }
            ],
            "time": "2022-12-24T12:35:10+00:00"
        },
        {
            "name": "filp/whoops",
            "version": "2.15.2",
            "source": {
                "type": "git",
                "url": "https://github.com/filp/whoops.git",
                "reference": "aac9304c5ed61bf7b1b7a6064bf9806ab842ce73"
            },
            "dist": {
                "type": "zip",
                "url": "https://api.github.com/repos/filp/whoops/zipball/aac9304c5ed61bf7b1b7a6064bf9806ab842ce73",
                "reference": "aac9304c5ed61bf7b1b7a6064bf9806ab842ce73",
                "shasum": ""
            },
            "require": {
                "php": "^5.5.9 || ^7.0 || ^8.0",
                "psr/log": "^1.0.1 || ^2.0 || ^3.0"
            },
            "require-dev": {
                "mockery/mockery": "^0.9 || ^1.0",
                "phpunit/phpunit": "^4.8.36 || ^5.7.27 || ^6.5.14 || ^7.5.20 || ^8.5.8 || ^9.3.3",
                "symfony/var-dumper": "^2.6 || ^3.0 || ^4.0 || ^5.0"
            },
            "suggest": {
                "symfony/var-dumper": "Pretty print complex values better with var-dumper available",
                "whoops/soap": "Formats errors as SOAP responses"
            },
            "type": "library",
            "extra": {
                "branch-alias": {
                    "dev-master": "2.7-dev"
                }
            },
            "autoload": {
                "psr-4": {
                    "Whoops\\": "src/Whoops/"
                }
            },
            "notification-url": "https://packagist.org/downloads/",
            "license": [
                "MIT"
            ],
            "authors": [
                {
                    "name": "Filipe Dobreira",
                    "homepage": "https://github.com/filp",
                    "role": "Developer"
                }
            ],
            "description": "php error handling for cool kids",
            "homepage": "https://filp.github.io/whoops/",
            "keywords": [
                "error",
                "exception",
                "handling",
                "library",
                "throwable",
                "whoops"
            ],
            "support": {
                "issues": "https://github.com/filp/whoops/issues",
                "source": "https://github.com/filp/whoops/tree/2.15.2"
            },
            "funding": [
                {
                    "url": "https://github.com/denis-sokolov",
                    "type": "github"
                }
            ],
            "time": "2023-04-12T12:00:00+00:00"
        },
        {
            "name": "hamcrest/hamcrest-php",
            "version": "v2.0.1",
            "source": {
                "type": "git",
                "url": "https://github.com/hamcrest/hamcrest-php.git",
                "reference": "8c3d0a3f6af734494ad8f6fbbee0ba92422859f3"
            },
            "dist": {
                "type": "zip",
                "url": "https://api.github.com/repos/hamcrest/hamcrest-php/zipball/8c3d0a3f6af734494ad8f6fbbee0ba92422859f3",
                "reference": "8c3d0a3f6af734494ad8f6fbbee0ba92422859f3",
                "shasum": ""
            },
            "require": {
                "php": "^5.3|^7.0|^8.0"
            },
            "replace": {
                "cordoval/hamcrest-php": "*",
                "davedevelopment/hamcrest-php": "*",
                "kodova/hamcrest-php": "*"
            },
            "require-dev": {
                "phpunit/php-file-iterator": "^1.4 || ^2.0",
                "phpunit/phpunit": "^4.8.36 || ^5.7 || ^6.5 || ^7.0"
            },
            "type": "library",
            "extra": {
                "branch-alias": {
                    "dev-master": "2.1-dev"
                }
            },
            "autoload": {
                "classmap": [
                    "hamcrest"
                ]
            },
            "notification-url": "https://packagist.org/downloads/",
            "license": [
                "BSD-3-Clause"
            ],
            "description": "This is the PHP port of Hamcrest Matchers",
            "keywords": [
                "test"
            ],
            "support": {
                "issues": "https://github.com/hamcrest/hamcrest-php/issues",
                "source": "https://github.com/hamcrest/hamcrest-php/tree/v2.0.1"
            },
            "time": "2020-07-09T08:09:16+00:00"
        },
        {
            "name": "jean85/pretty-package-versions",
            "version": "2.0.5",
            "source": {
                "type": "git",
                "url": "https://github.com/Jean85/pretty-package-versions.git",
                "reference": "ae547e455a3d8babd07b96966b17d7fd21d9c6af"
            },
            "dist": {
                "type": "zip",
                "url": "https://api.github.com/repos/Jean85/pretty-package-versions/zipball/ae547e455a3d8babd07b96966b17d7fd21d9c6af",
                "reference": "ae547e455a3d8babd07b96966b17d7fd21d9c6af",
                "shasum": ""
            },
            "require": {
                "composer-runtime-api": "^2.0.0",
                "php": "^7.1|^8.0"
            },
            "require-dev": {
                "friendsofphp/php-cs-fixer": "^2.17",
                "jean85/composer-provided-replaced-stub-package": "^1.0",
                "phpstan/phpstan": "^0.12.66",
                "phpunit/phpunit": "^7.5|^8.5|^9.4",
                "vimeo/psalm": "^4.3"
            },
            "type": "library",
            "extra": {
                "branch-alias": {
                    "dev-master": "1.x-dev"
                }
            },
            "autoload": {
                "psr-4": {
                    "Jean85\\": "src/"
                }
            },
            "notification-url": "https://packagist.org/downloads/",
            "license": [
                "MIT"
            ],
            "authors": [
                {
                    "name": "Alessandro Lai",
                    "email": "alessandro.lai85@gmail.com"
                }
            ],
            "description": "A library to get pretty versions strings of installed dependencies",
            "keywords": [
                "composer",
                "package",
                "release",
                "versions"
            ],
            "support": {
                "issues": "https://github.com/Jean85/pretty-package-versions/issues",
                "source": "https://github.com/Jean85/pretty-package-versions/tree/2.0.5"
            },
            "time": "2021-10-08T21:21:46+00:00"
        },
        {
            "name": "laravel/dusk",
            "version": "v7.7.1",
            "source": {
                "type": "git",
                "url": "https://github.com/laravel/dusk.git",
                "reference": "836338ec355fc129b09f26f3cbc19de2daf065ad"
            },
            "dist": {
                "type": "zip",
                "url": "https://api.github.com/repos/laravel/dusk/zipball/836338ec355fc129b09f26f3cbc19de2daf065ad",
                "reference": "836338ec355fc129b09f26f3cbc19de2daf065ad",
                "shasum": ""
            },
            "require": {
                "ext-json": "*",
                "ext-zip": "*",
                "illuminate/console": "^9.0|^10.0",
                "illuminate/support": "^9.0|^10.0",
                "nesbot/carbon": "^2.0",
                "php": "^8.0",
                "php-webdriver/webdriver": "^1.9.0",
                "symfony/console": "^6.0",
                "symfony/finder": "^6.0",
                "symfony/process": "^6.0",
                "vlucas/phpdotenv": "^5.2"
            },
            "require-dev": {
                "mockery/mockery": "^1.4.2",
                "orchestra/testbench": "^7.0|^8.0",
                "phpstan/phpstan": "^1.10",
                "phpunit/phpunit": "^9.5.10|^10.0.1",
                "psy/psysh": "^0.11.12"
            },
            "suggest": {
                "ext-pcntl": "Used to gracefully terminate Dusk when tests are running."
            },
            "type": "library",
            "extra": {
                "branch-alias": {
                    "dev-master": "7.x-dev"
                },
                "laravel": {
                    "providers": [
                        "Laravel\\Dusk\\DuskServiceProvider"
                    ]
                }
            },
            "autoload": {
                "psr-4": {
                    "Laravel\\Dusk\\": "src/"
                }
            },
            "notification-url": "https://packagist.org/downloads/",
            "license": [
                "MIT"
            ],
            "authors": [
                {
                    "name": "Taylor Otwell",
                    "email": "taylor@laravel.com"
                }
            ],
            "description": "Laravel Dusk provides simple end-to-end testing and browser automation.",
            "keywords": [
                "laravel",
                "testing",
                "webdriver"
            ],
            "support": {
                "issues": "https://github.com/laravel/dusk/issues",
                "source": "https://github.com/laravel/dusk/tree/v7.7.1"
            },
            "time": "2023-04-13T14:50:22+00:00"
        },
        {
            "name": "laravel/pint",
            "version": "v1.10.0",
            "source": {
                "type": "git",
                "url": "https://github.com/laravel/pint.git",
                "reference": "c7a01fa9bdd79819e7a2f1ba63ac1b02e6692dbc"
            },
            "dist": {
                "type": "zip",
                "url": "https://api.github.com/repos/laravel/pint/zipball/c7a01fa9bdd79819e7a2f1ba63ac1b02e6692dbc",
                "reference": "c7a01fa9bdd79819e7a2f1ba63ac1b02e6692dbc",
                "shasum": ""
            },
            "require": {
                "ext-json": "*",
                "ext-mbstring": "*",
                "ext-tokenizer": "*",
                "ext-xml": "*",
                "php": "^8.1.0"
            },
            "require-dev": {
                "friendsofphp/php-cs-fixer": "^3.16.0",
                "illuminate/view": "^10.5.1",
                "laravel-zero/framework": "^10.0.2",
                "mockery/mockery": "^1.5.1",
                "nunomaduro/larastan": "^2.5.1",
                "nunomaduro/termwind": "^1.15.1",
                "pestphp/pest": "^2.4.0"
            },
            "bin": [
                "builds/pint"
            ],
            "type": "project",
            "autoload": {
                "psr-4": {
                    "App\\": "app/",
                    "Database\\Seeders\\": "database/seeders/",
                    "Database\\Factories\\": "database/factories/"
                }
            },
            "notification-url": "https://packagist.org/downloads/",
            "license": [
                "MIT"
            ],
            "authors": [
                {
                    "name": "Nuno Maduro",
                    "email": "enunomaduro@gmail.com"
                }
            ],
            "description": "An opinionated code formatter for PHP.",
            "homepage": "https://laravel.com",
            "keywords": [
                "format",
                "formatter",
                "lint",
                "linter",
                "php"
            ],
            "support": {
                "issues": "https://github.com/laravel/pint/issues",
                "source": "https://github.com/laravel/pint"
            },
            "time": "2023-04-25T14:52:30+00:00"
        },
        {
            "name": "mockery/mockery",
            "version": "1.5.1",
            "source": {
                "type": "git",
                "url": "https://github.com/mockery/mockery.git",
                "reference": "e92dcc83d5a51851baf5f5591d32cb2b16e3684e"
            },
            "dist": {
                "type": "zip",
                "url": "https://api.github.com/repos/mockery/mockery/zipball/e92dcc83d5a51851baf5f5591d32cb2b16e3684e",
                "reference": "e92dcc83d5a51851baf5f5591d32cb2b16e3684e",
                "shasum": ""
            },
            "require": {
                "hamcrest/hamcrest-php": "^2.0.1",
                "lib-pcre": ">=7.0",
                "php": "^7.3 || ^8.0"
            },
            "conflict": {
                "phpunit/phpunit": "<8.0"
            },
            "require-dev": {
                "phpunit/phpunit": "^8.5 || ^9.3"
            },
            "type": "library",
            "extra": {
                "branch-alias": {
                    "dev-master": "1.4.x-dev"
                }
            },
            "autoload": {
                "psr-0": {
                    "Mockery": "library/"
                }
            },
            "notification-url": "https://packagist.org/downloads/",
            "license": [
                "BSD-3-Clause"
            ],
            "authors": [
                {
                    "name": "Pádraic Brady",
                    "email": "padraic.brady@gmail.com",
                    "homepage": "http://blog.astrumfutura.com"
                },
                {
                    "name": "Dave Marshall",
                    "email": "dave.marshall@atstsolutions.co.uk",
                    "homepage": "http://davedevelopment.co.uk"
                }
            ],
            "description": "Mockery is a simple yet flexible PHP mock object framework",
            "homepage": "https://github.com/mockery/mockery",
            "keywords": [
                "BDD",
                "TDD",
                "library",
                "mock",
                "mock objects",
                "mockery",
                "stub",
                "test",
                "test double",
                "testing"
            ],
            "support": {
                "issues": "https://github.com/mockery/mockery/issues",
                "source": "https://github.com/mockery/mockery/tree/1.5.1"
            },
            "time": "2022-09-07T15:32:08+00:00"
        },
        {
            "name": "myclabs/deep-copy",
            "version": "1.11.1",
            "source": {
                "type": "git",
                "url": "https://github.com/myclabs/DeepCopy.git",
                "reference": "7284c22080590fb39f2ffa3e9057f10a4ddd0e0c"
            },
            "dist": {
                "type": "zip",
                "url": "https://api.github.com/repos/myclabs/DeepCopy/zipball/7284c22080590fb39f2ffa3e9057f10a4ddd0e0c",
                "reference": "7284c22080590fb39f2ffa3e9057f10a4ddd0e0c",
                "shasum": ""
            },
            "require": {
                "php": "^7.1 || ^8.0"
            },
            "conflict": {
                "doctrine/collections": "<1.6.8",
                "doctrine/common": "<2.13.3 || >=3,<3.2.2"
            },
            "require-dev": {
                "doctrine/collections": "^1.6.8",
                "doctrine/common": "^2.13.3 || ^3.2.2",
                "phpunit/phpunit": "^7.5.20 || ^8.5.23 || ^9.5.13"
            },
            "type": "library",
            "autoload": {
                "files": [
                    "src/DeepCopy/deep_copy.php"
                ],
                "psr-4": {
                    "DeepCopy\\": "src/DeepCopy/"
                }
            },
            "notification-url": "https://packagist.org/downloads/",
            "license": [
                "MIT"
            ],
            "description": "Create deep copies (clones) of your objects",
            "keywords": [
                "clone",
                "copy",
                "duplicate",
                "object",
                "object graph"
            ],
            "support": {
                "issues": "https://github.com/myclabs/DeepCopy/issues",
                "source": "https://github.com/myclabs/DeepCopy/tree/1.11.1"
            },
            "funding": [
                {
                    "url": "https://tidelift.com/funding/github/packagist/myclabs/deep-copy",
                    "type": "tidelift"
                }
            ],
            "time": "2023-03-08T13:26:56+00:00"
        },
        {
            "name": "nunomaduro/collision",
            "version": "v7.5.2",
            "source": {
                "type": "git",
                "url": "https://github.com/nunomaduro/collision.git",
                "reference": "76b3cabda0aabda455fc3b9db6c3615f5a87c7ff"
            },
            "dist": {
                "type": "zip",
                "url": "https://api.github.com/repos/nunomaduro/collision/zipball/76b3cabda0aabda455fc3b9db6c3615f5a87c7ff",
                "reference": "76b3cabda0aabda455fc3b9db6c3615f5a87c7ff",
                "shasum": ""
            },
            "require": {
                "filp/whoops": "^2.15.2",
                "nunomaduro/termwind": "^1.15.1",
                "php": "^8.1.0",
                "symfony/console": "^6.2.8"
            },
            "conflict": {
                "phpunit/phpunit": "<10.1.2"
            },
            "require-dev": {
                "brianium/paratest": "^7.1.3",
                "laravel/framework": "^10.8.0",
                "laravel/pint": "^1.9.0",
                "laravel/sail": "^1.21.4",
                "laravel/sanctum": "^3.2.1",
                "laravel/tinker": "^2.8.1",
                "nunomaduro/larastan": "^2.6.0",
                "orchestra/testbench-core": "^8.5.0",
                "pestphp/pest": "^2.5.2",
                "phpunit/phpunit": "^10.1.1",
                "sebastian/environment": "^6.0.1",
                "spatie/laravel-ignition": "^2.1.0"
            },
            "type": "library",
            "extra": {
                "laravel": {
                    "providers": [
                        "NunoMaduro\\Collision\\Adapters\\Laravel\\CollisionServiceProvider"
                    ]
                }
            },
            "autoload": {
                "files": [
                    "./src/Adapters/Phpunit/Autoload.php"
                ],
                "psr-4": {
                    "NunoMaduro\\Collision\\": "src/"
                }
            },
            "notification-url": "https://packagist.org/downloads/",
            "license": [
                "MIT"
            ],
            "authors": [
                {
                    "name": "Nuno Maduro",
                    "email": "enunomaduro@gmail.com"
                }
            ],
            "description": "Cli error handling for console/command-line PHP applications.",
            "keywords": [
                "artisan",
                "cli",
                "command-line",
                "console",
                "error",
                "handling",
                "laravel",
                "laravel-zero",
                "php",
                "symfony"
            ],
            "support": {
                "issues": "https://github.com/nunomaduro/collision/issues",
                "source": "https://github.com/nunomaduro/collision"
            },
            "funding": [
                {
                    "url": "https://www.paypal.com/paypalme/enunomaduro",
                    "type": "custom"
                },
                {
                    "url": "https://github.com/nunomaduro",
                    "type": "github"
                },
                {
                    "url": "https://www.patreon.com/nunomaduro",
                    "type": "patreon"
                }
            ],
            "time": "2023-04-22T22:12:40+00:00"
        },
        {
            "name": "nyholm/psr7",
            "version": "1.7.0",
            "source": {
                "type": "git",
                "url": "https://github.com/Nyholm/psr7.git",
                "reference": "ed7cf98f6562831dbc3c962406b5e49dc8179c8c"
            },
            "dist": {
                "type": "zip",
                "url": "https://api.github.com/repos/Nyholm/psr7/zipball/ed7cf98f6562831dbc3c962406b5e49dc8179c8c",
                "reference": "ed7cf98f6562831dbc3c962406b5e49dc8179c8c",
                "shasum": ""
            },
            "require": {
                "php": ">=7.2",
                "php-http/message-factory": "^1.0",
                "psr/http-factory": "^1.0",
                "psr/http-message": "^1.1 || ^2.0"
            },
            "provide": {
                "php-http/message-factory-implementation": "1.0",
                "psr/http-factory-implementation": "1.0",
                "psr/http-message-implementation": "1.0"
            },
            "require-dev": {
                "http-interop/http-factory-tests": "^0.9",
                "php-http/psr7-integration-tests": "^1.0@dev",
                "phpunit/phpunit": "^7.5 || 8.5 || 9.4",
                "symfony/error-handler": "^4.4"
            },
            "type": "library",
            "extra": {
                "branch-alias": {
                    "dev-master": "1.7-dev"
                }
            },
            "autoload": {
                "psr-4": {
                    "Nyholm\\Psr7\\": "src/"
                }
            },
            "notification-url": "https://packagist.org/downloads/",
            "license": [
                "MIT"
            ],
            "authors": [
                {
                    "name": "Tobias Nyholm",
                    "email": "tobias.nyholm@gmail.com"
                },
                {
                    "name": "Martijn van der Ven",
                    "email": "martijn@vanderven.se"
                }
            ],
            "description": "A fast PHP7 implementation of PSR-7",
            "homepage": "https://tnyholm.se",
            "keywords": [
                "psr-17",
                "psr-7"
            ],
            "support": {
                "issues": "https://github.com/Nyholm/psr7/issues",
                "source": "https://github.com/Nyholm/psr7/tree/1.7.0"
            },
            "funding": [
                {
                    "url": "https://github.com/Zegnat",
                    "type": "github"
                },
                {
                    "url": "https://github.com/nyholm",
                    "type": "github"
                }
            ],
            "time": "2023-04-20T08:38:48+00:00"
        },
        {
            "name": "pestphp/pest",
            "version": "v2.5.3",
            "source": {
                "type": "git",
                "url": "https://github.com/pestphp/pest.git",
                "reference": "9842e1051d77d3eb1c598dd459b1babfa73a04eb"
            },
            "dist": {
                "type": "zip",
                "url": "https://api.github.com/repos/pestphp/pest/zipball/9842e1051d77d3eb1c598dd459b1babfa73a04eb",
                "reference": "9842e1051d77d3eb1c598dd459b1babfa73a04eb",
                "shasum": ""
            },
            "require": {
                "brianium/paratest": "^7.1.3",
                "nunomaduro/collision": "^7.5.2",
                "nunomaduro/termwind": "^1.15.1",
                "pestphp/pest-plugin": "^2.0.1",
                "pestphp/pest-plugin-arch": "^2.1.2",
                "php": "^8.1.0",
                "phpunit/phpunit": "^10.1.2"
            },
            "conflict": {
                "phpunit/phpunit": ">10.1.2",
                "webmozart/assert": "<1.11.0"
            },
            "require-dev": {
                "pestphp/pest-dev-tools": "^2.6.0",
                "symfony/process": "^6.2.8"
            },
            "bin": [
                "bin/pest"
            ],
            "type": "library",
            "extra": {
                "pest": {
                    "plugins": [
                        "Pest\\Plugins\\Bail",
                        "Pest\\Plugins\\Cache",
                        "Pest\\Plugins\\Coverage",
                        "Pest\\Plugins\\Init",
                        "Pest\\Plugins\\Environment",
                        "Pest\\Plugins\\Help",
                        "Pest\\Plugins\\Memory",
                        "Pest\\Plugins\\Only",
                        "Pest\\Plugins\\Printer",
                        "Pest\\Plugins\\ProcessIsolation",
                        "Pest\\Plugins\\Profile",
                        "Pest\\Plugins\\Retry",
                        "Pest\\Plugins\\Version",
                        "Pest\\Plugins\\Parallel"
                    ]
                }
            },
            "autoload": {
                "files": [
                    "src/Functions.php",
                    "src/Pest.php"
                ],
                "psr-4": {
                    "Pest\\": "src/"
                }
            },
            "notification-url": "https://packagist.org/downloads/",
            "license": [
                "MIT"
            ],
            "authors": [
                {
                    "name": "Nuno Maduro",
                    "email": "enunomaduro@gmail.com"
                }
            ],
            "description": "An elegant PHP Testing Framework.",
            "keywords": [
                "framework",
                "pest",
                "php",
                "test",
                "testing",
                "unit"
            ],
            "support": {
                "issues": "https://github.com/pestphp/pest/issues",
                "source": "https://github.com/pestphp/pest/tree/v2.5.3"
            },
            "funding": [
                {
                    "url": "https://www.paypal.com/paypalme/enunomaduro",
                    "type": "custom"
                },
                {
                    "url": "https://github.com/nunomaduro",
                    "type": "github"
                }
            ],
            "time": "2023-04-22T22:14:57+00:00"
        },
        {
            "name": "pestphp/pest-plugin",
            "version": "v2.0.1",
            "source": {
                "type": "git",
                "url": "https://github.com/pestphp/pest-plugin.git",
                "reference": "e3a3da262b73bdcbf3fad4dc9846c3c4921f2147"
            },
            "dist": {
                "type": "zip",
                "url": "https://api.github.com/repos/pestphp/pest-plugin/zipball/e3a3da262b73bdcbf3fad4dc9846c3c4921f2147",
                "reference": "e3a3da262b73bdcbf3fad4dc9846c3c4921f2147",
                "shasum": ""
            },
            "require": {
                "composer-plugin-api": "^2.0.0",
                "php": "^8.1"
            },
            "conflict": {
                "pestphp/pest": "<2.2.3"
            },
            "require-dev": {
                "composer/composer": "^2.5.5",
                "pestphp/pest": "^2.2.3",
                "pestphp/pest-dev-tools": "^2.5.0"
            },
            "type": "composer-plugin",
            "extra": {
                "class": "Pest\\Plugin\\Manager"
            },
            "autoload": {
                "psr-4": {
                    "Pest\\Plugin\\": "src/"
                }
            },
            "notification-url": "https://packagist.org/downloads/",
            "license": [
                "MIT"
            ],
            "description": "The Pest plugin manager",
            "keywords": [
                "framework",
                "manager",
                "pest",
                "php",
                "plugin",
                "test",
                "testing",
                "unit"
            ],
            "support": {
                "source": "https://github.com/pestphp/pest-plugin/tree/v2.0.1"
            },
            "funding": [
                {
                    "url": "https://www.paypal.com/cgi-bin/webscr?cmd=_s-xclick&hosted_button_id=66BYDWAT92N6L",
                    "type": "custom"
                },
                {
                    "url": "https://github.com/nunomaduro",
                    "type": "github"
                },
                {
                    "url": "https://www.patreon.com/nunomaduro",
                    "type": "patreon"
                }
            ],
            "time": "2023-03-24T11:21:05+00:00"
        },
        {
            "name": "pestphp/pest-plugin-arch",
            "version": "v2.1.2",
            "source": {
                "type": "git",
                "url": "https://github.com/pestphp/pest-plugin-arch.git",
                "reference": "485cbfbe2e194e9cfd8284625bd8922c9d27ac6f"
            },
            "dist": {
                "type": "zip",
                "url": "https://api.github.com/repos/pestphp/pest-plugin-arch/zipball/485cbfbe2e194e9cfd8284625bd8922c9d27ac6f",
                "reference": "485cbfbe2e194e9cfd8284625bd8922c9d27ac6f",
                "shasum": ""
            },
            "require": {
                "nunomaduro/collision": "^7.5.0",
                "pestphp/pest-plugin": "^2.0.1",
                "php": "^8.1",
                "ta-tikoma/phpunit-architecture-test": "^0.7.3"
            },
            "require-dev": {
                "pestphp/pest": "^2.5.1",
                "pestphp/pest-dev-tools": "^2.6.0"
            },
            "type": "library",
            "autoload": {
                "files": [
                    "src/Autoload.php"
                ],
                "psr-4": {
                    "Pest\\Arch\\": "src/"
                }
            },
            "notification-url": "https://packagist.org/downloads/",
            "license": [
                "MIT"
            ],
            "description": "The Arch plugin for Pest PHP.",
            "keywords": [
                "arch",
                "architecture",
                "framework",
                "pest",
                "php",
                "plugin",
                "test",
                "testing",
                "unit"
            ],
            "support": {
                "source": "https://github.com/pestphp/pest-plugin-arch/tree/v2.1.2"
            },
            "funding": [
                {
                    "url": "https://www.paypal.com/paypalme/enunomaduro",
                    "type": "custom"
                },
                {
                    "url": "https://github.com/nunomaduro",
                    "type": "github"
                }
            ],
            "time": "2023-04-19T08:48:22+00:00"
        },
        {
            "name": "phar-io/manifest",
            "version": "2.0.3",
            "source": {
                "type": "git",
                "url": "https://github.com/phar-io/manifest.git",
                "reference": "97803eca37d319dfa7826cc2437fc020857acb53"
            },
            "dist": {
                "type": "zip",
                "url": "https://api.github.com/repos/phar-io/manifest/zipball/97803eca37d319dfa7826cc2437fc020857acb53",
                "reference": "97803eca37d319dfa7826cc2437fc020857acb53",
                "shasum": ""
            },
            "require": {
                "ext-dom": "*",
                "ext-phar": "*",
                "ext-xmlwriter": "*",
                "phar-io/version": "^3.0.1",
                "php": "^7.2 || ^8.0"
            },
            "type": "library",
            "extra": {
                "branch-alias": {
                    "dev-master": "2.0.x-dev"
                }
            },
            "autoload": {
                "classmap": [
                    "src/"
                ]
            },
            "notification-url": "https://packagist.org/downloads/",
            "license": [
                "BSD-3-Clause"
            ],
            "authors": [
                {
                    "name": "Arne Blankerts",
                    "email": "arne@blankerts.de",
                    "role": "Developer"
                },
                {
                    "name": "Sebastian Heuer",
                    "email": "sebastian@phpeople.de",
                    "role": "Developer"
                },
                {
                    "name": "Sebastian Bergmann",
                    "email": "sebastian@phpunit.de",
                    "role": "Developer"
                }
            ],
            "description": "Component for reading phar.io manifest information from a PHP Archive (PHAR)",
            "support": {
                "issues": "https://github.com/phar-io/manifest/issues",
                "source": "https://github.com/phar-io/manifest/tree/2.0.3"
            },
            "time": "2021-07-20T11:28:43+00:00"
        },
        {
            "name": "phar-io/version",
            "version": "3.2.1",
            "source": {
                "type": "git",
                "url": "https://github.com/phar-io/version.git",
                "reference": "4f7fd7836c6f332bb2933569e566a0d6c4cbed74"
            },
            "dist": {
                "type": "zip",
                "url": "https://api.github.com/repos/phar-io/version/zipball/4f7fd7836c6f332bb2933569e566a0d6c4cbed74",
                "reference": "4f7fd7836c6f332bb2933569e566a0d6c4cbed74",
                "shasum": ""
            },
            "require": {
                "php": "^7.2 || ^8.0"
            },
            "type": "library",
            "autoload": {
                "classmap": [
                    "src/"
                ]
            },
            "notification-url": "https://packagist.org/downloads/",
            "license": [
                "BSD-3-Clause"
            ],
            "authors": [
                {
                    "name": "Arne Blankerts",
                    "email": "arne@blankerts.de",
                    "role": "Developer"
                },
                {
                    "name": "Sebastian Heuer",
                    "email": "sebastian@phpeople.de",
                    "role": "Developer"
                },
                {
                    "name": "Sebastian Bergmann",
                    "email": "sebastian@phpunit.de",
                    "role": "Developer"
                }
            ],
            "description": "Library for handling version information and constraints",
            "support": {
                "issues": "https://github.com/phar-io/version/issues",
                "source": "https://github.com/phar-io/version/tree/3.2.1"
            },
            "time": "2022-02-21T01:04:05+00:00"
        },
        {
            "name": "php-http/message-factory",
            "version": "1.1.0",
            "source": {
                "type": "git",
                "url": "https://github.com/php-http/message-factory.git",
                "reference": "4d8778e1c7d405cbb471574821c1ff5b68cc8f57"
            },
            "dist": {
                "type": "zip",
                "url": "https://api.github.com/repos/php-http/message-factory/zipball/4d8778e1c7d405cbb471574821c1ff5b68cc8f57",
                "reference": "4d8778e1c7d405cbb471574821c1ff5b68cc8f57",
                "shasum": ""
            },
            "require": {
                "php": ">=5.4",
                "psr/http-message": "^1.0 || ^2.0"
            },
            "type": "library",
            "extra": {
                "branch-alias": {
                    "dev-master": "1.x-dev"
                }
            },
            "autoload": {
                "psr-4": {
                    "Http\\Message\\": "src/"
                }
            },
            "notification-url": "https://packagist.org/downloads/",
            "license": [
                "MIT"
            ],
            "authors": [
                {
                    "name": "Márk Sági-Kazár",
                    "email": "mark.sagikazar@gmail.com"
                }
            ],
            "description": "Factory interfaces for PSR-7 HTTP Message",
            "homepage": "http://php-http.org",
            "keywords": [
                "factory",
                "http",
                "message",
                "stream",
                "uri"
            ],
            "support": {
                "issues": "https://github.com/php-http/message-factory/issues",
                "source": "https://github.com/php-http/message-factory/tree/1.1.0"
            },
            "time": "2023-04-14T14:16:17+00:00"
        },
        {
            "name": "php-webdriver/webdriver",
            "version": "1.14.0",
            "source": {
                "type": "git",
                "url": "https://github.com/php-webdriver/php-webdriver.git",
                "reference": "3ea4f924afb43056bf9c630509e657d951608563"
            },
            "dist": {
                "type": "zip",
                "url": "https://api.github.com/repos/php-webdriver/php-webdriver/zipball/3ea4f924afb43056bf9c630509e657d951608563",
                "reference": "3ea4f924afb43056bf9c630509e657d951608563",
                "shasum": ""
            },
            "require": {
                "ext-curl": "*",
                "ext-json": "*",
                "ext-zip": "*",
                "php": "^7.3 || ^8.0",
                "symfony/polyfill-mbstring": "^1.12",
                "symfony/process": "^5.0 || ^6.0"
            },
            "replace": {
                "facebook/webdriver": "*"
            },
            "require-dev": {
                "ergebnis/composer-normalize": "^2.20.0",
                "ondram/ci-detector": "^4.0",
                "php-coveralls/php-coveralls": "^2.4",
                "php-mock/php-mock-phpunit": "^2.0",
                "php-parallel-lint/php-parallel-lint": "^1.2",
                "phpunit/phpunit": "^9.3",
                "squizlabs/php_codesniffer": "^3.5",
                "symfony/var-dumper": "^5.0 || ^6.0"
            },
            "suggest": {
                "ext-SimpleXML": "For Firefox profile creation"
            },
            "type": "library",
            "autoload": {
                "files": [
                    "lib/Exception/TimeoutException.php"
                ],
                "psr-4": {
                    "Facebook\\WebDriver\\": "lib/"
                }
            },
            "notification-url": "https://packagist.org/downloads/",
            "license": [
                "MIT"
            ],
            "description": "A PHP client for Selenium WebDriver. Previously facebook/webdriver.",
            "homepage": "https://github.com/php-webdriver/php-webdriver",
            "keywords": [
                "Chromedriver",
                "geckodriver",
                "php",
                "selenium",
                "webdriver"
            ],
            "support": {
                "issues": "https://github.com/php-webdriver/php-webdriver/issues",
                "source": "https://github.com/php-webdriver/php-webdriver/tree/1.14.0"
            },
            "time": "2023-02-09T12:12:19+00:00"
        },
        {
            "name": "phpdocumentor/reflection-docblock",
            "version": "5.3.0",
            "source": {
                "type": "git",
                "url": "https://github.com/phpDocumentor/ReflectionDocBlock.git",
                "reference": "622548b623e81ca6d78b721c5e029f4ce664f170"
            },
            "dist": {
                "type": "zip",
                "url": "https://api.github.com/repos/phpDocumentor/ReflectionDocBlock/zipball/622548b623e81ca6d78b721c5e029f4ce664f170",
                "reference": "622548b623e81ca6d78b721c5e029f4ce664f170",
                "shasum": ""
            },
            "require": {
                "ext-filter": "*",
                "php": "^7.2 || ^8.0",
                "phpdocumentor/reflection-common": "^2.2",
                "phpdocumentor/type-resolver": "^1.3",
                "webmozart/assert": "^1.9.1"
            },
            "require-dev": {
                "mockery/mockery": "~1.3.2",
                "psalm/phar": "^4.8"
            },
            "type": "library",
            "extra": {
                "branch-alias": {
                    "dev-master": "5.x-dev"
                }
            },
            "autoload": {
                "psr-4": {
                    "phpDocumentor\\Reflection\\": "src"
                }
            },
            "notification-url": "https://packagist.org/downloads/",
            "license": [
                "MIT"
            ],
            "authors": [
                {
                    "name": "Mike van Riel",
                    "email": "me@mikevanriel.com"
                },
                {
                    "name": "Jaap van Otterdijk",
                    "email": "account@ijaap.nl"
                }
            ],
            "description": "With this component, a library can provide support for annotations via DocBlocks or otherwise retrieve information that is embedded in a DocBlock.",
            "support": {
                "issues": "https://github.com/phpDocumentor/ReflectionDocBlock/issues",
                "source": "https://github.com/phpDocumentor/ReflectionDocBlock/tree/5.3.0"
            },
            "time": "2021-10-19T17:43:47+00:00"
        },
        {
            "name": "phpunit/php-code-coverage",
            "version": "10.1.1",
            "source": {
                "type": "git",
                "url": "https://github.com/sebastianbergmann/php-code-coverage.git",
                "reference": "884a0da7f9f46f28b2cb69134217fd810b793974"
            },
            "dist": {
                "type": "zip",
                "url": "https://api.github.com/repos/sebastianbergmann/php-code-coverage/zipball/884a0da7f9f46f28b2cb69134217fd810b793974",
                "reference": "884a0da7f9f46f28b2cb69134217fd810b793974",
                "shasum": ""
            },
            "require": {
                "ext-dom": "*",
                "ext-libxml": "*",
                "ext-xmlwriter": "*",
                "nikic/php-parser": "^4.15",
                "php": ">=8.1",
                "phpunit/php-file-iterator": "^4.0",
                "phpunit/php-text-template": "^3.0",
                "sebastian/code-unit-reverse-lookup": "^3.0",
                "sebastian/complexity": "^3.0",
                "sebastian/environment": "^6.0",
                "sebastian/lines-of-code": "^2.0",
                "sebastian/version": "^4.0",
                "theseer/tokenizer": "^1.2.0"
            },
            "require-dev": {
                "phpunit/phpunit": "^10.1"
            },
            "suggest": {
                "ext-pcov": "PHP extension that provides line coverage",
                "ext-xdebug": "PHP extension that provides line coverage as well as branch and path coverage"
            },
            "type": "library",
            "extra": {
                "branch-alias": {
                    "dev-main": "10.1-dev"
                }
            },
            "autoload": {
                "classmap": [
                    "src/"
                ]
            },
            "notification-url": "https://packagist.org/downloads/",
            "license": [
                "BSD-3-Clause"
            ],
            "authors": [
                {
                    "name": "Sebastian Bergmann",
                    "email": "sebastian@phpunit.de",
                    "role": "lead"
                }
            ],
            "description": "Library that provides collection, processing, and rendering functionality for PHP code coverage information.",
            "homepage": "https://github.com/sebastianbergmann/php-code-coverage",
            "keywords": [
                "coverage",
                "testing",
                "xunit"
            ],
            "support": {
                "issues": "https://github.com/sebastianbergmann/php-code-coverage/issues",
                "security": "https://github.com/sebastianbergmann/php-code-coverage/security/policy",
                "source": "https://github.com/sebastianbergmann/php-code-coverage/tree/10.1.1"
            },
            "funding": [
                {
                    "url": "https://github.com/sebastianbergmann",
                    "type": "github"
                }
            ],
            "time": "2023-04-17T12:15:40+00:00"
        },
        {
            "name": "phpunit/php-file-iterator",
            "version": "4.0.1",
            "source": {
                "type": "git",
                "url": "https://github.com/sebastianbergmann/php-file-iterator.git",
                "reference": "fd9329ab3368f59fe1fe808a189c51086bd4b6bd"
            },
            "dist": {
                "type": "zip",
                "url": "https://api.github.com/repos/sebastianbergmann/php-file-iterator/zipball/fd9329ab3368f59fe1fe808a189c51086bd4b6bd",
                "reference": "fd9329ab3368f59fe1fe808a189c51086bd4b6bd",
                "shasum": ""
            },
            "require": {
                "php": ">=8.1"
            },
            "require-dev": {
                "phpunit/phpunit": "^10.0"
            },
            "type": "library",
            "extra": {
                "branch-alias": {
                    "dev-main": "4.0-dev"
                }
            },
            "autoload": {
                "classmap": [
                    "src/"
                ]
            },
            "notification-url": "https://packagist.org/downloads/",
            "license": [
                "BSD-3-Clause"
            ],
            "authors": [
                {
                    "name": "Sebastian Bergmann",
                    "email": "sebastian@phpunit.de",
                    "role": "lead"
                }
            ],
            "description": "FilterIterator implementation that filters files based on a list of suffixes.",
            "homepage": "https://github.com/sebastianbergmann/php-file-iterator/",
            "keywords": [
                "filesystem",
                "iterator"
            ],
            "support": {
                "issues": "https://github.com/sebastianbergmann/php-file-iterator/issues",
                "source": "https://github.com/sebastianbergmann/php-file-iterator/tree/4.0.1"
            },
            "funding": [
                {
                    "url": "https://github.com/sebastianbergmann",
                    "type": "github"
                }
            ],
            "time": "2023-02-10T16:53:14+00:00"
        },
        {
            "name": "phpunit/php-invoker",
            "version": "4.0.0",
            "source": {
                "type": "git",
                "url": "https://github.com/sebastianbergmann/php-invoker.git",
                "reference": "f5e568ba02fa5ba0ddd0f618391d5a9ea50b06d7"
            },
            "dist": {
                "type": "zip",
                "url": "https://api.github.com/repos/sebastianbergmann/php-invoker/zipball/f5e568ba02fa5ba0ddd0f618391d5a9ea50b06d7",
                "reference": "f5e568ba02fa5ba0ddd0f618391d5a9ea50b06d7",
                "shasum": ""
            },
            "require": {
                "php": ">=8.1"
            },
            "require-dev": {
                "ext-pcntl": "*",
                "phpunit/phpunit": "^10.0"
            },
            "suggest": {
                "ext-pcntl": "*"
            },
            "type": "library",
            "extra": {
                "branch-alias": {
                    "dev-main": "4.0-dev"
                }
            },
            "autoload": {
                "classmap": [
                    "src/"
                ]
            },
            "notification-url": "https://packagist.org/downloads/",
            "license": [
                "BSD-3-Clause"
            ],
            "authors": [
                {
                    "name": "Sebastian Bergmann",
                    "email": "sebastian@phpunit.de",
                    "role": "lead"
                }
            ],
            "description": "Invoke callables with a timeout",
            "homepage": "https://github.com/sebastianbergmann/php-invoker/",
            "keywords": [
                "process"
            ],
            "support": {
                "issues": "https://github.com/sebastianbergmann/php-invoker/issues",
                "source": "https://github.com/sebastianbergmann/php-invoker/tree/4.0.0"
            },
            "funding": [
                {
                    "url": "https://github.com/sebastianbergmann",
                    "type": "github"
                }
            ],
            "time": "2023-02-03T06:56:09+00:00"
        },
        {
            "name": "phpunit/php-text-template",
            "version": "3.0.0",
            "source": {
                "type": "git",
                "url": "https://github.com/sebastianbergmann/php-text-template.git",
                "reference": "9f3d3709577a527025f55bcf0f7ab8052c8bb37d"
            },
            "dist": {
                "type": "zip",
                "url": "https://api.github.com/repos/sebastianbergmann/php-text-template/zipball/9f3d3709577a527025f55bcf0f7ab8052c8bb37d",
                "reference": "9f3d3709577a527025f55bcf0f7ab8052c8bb37d",
                "shasum": ""
            },
            "require": {
                "php": ">=8.1"
            },
            "require-dev": {
                "phpunit/phpunit": "^10.0"
            },
            "type": "library",
            "extra": {
                "branch-alias": {
                    "dev-main": "3.0-dev"
                }
            },
            "autoload": {
                "classmap": [
                    "src/"
                ]
            },
            "notification-url": "https://packagist.org/downloads/",
            "license": [
                "BSD-3-Clause"
            ],
            "authors": [
                {
                    "name": "Sebastian Bergmann",
                    "email": "sebastian@phpunit.de",
                    "role": "lead"
                }
            ],
            "description": "Simple template engine.",
            "homepage": "https://github.com/sebastianbergmann/php-text-template/",
            "keywords": [
                "template"
            ],
            "support": {
                "issues": "https://github.com/sebastianbergmann/php-text-template/issues",
                "source": "https://github.com/sebastianbergmann/php-text-template/tree/3.0.0"
            },
            "funding": [
                {
                    "url": "https://github.com/sebastianbergmann",
                    "type": "github"
                }
            ],
            "time": "2023-02-03T06:56:46+00:00"
        },
        {
            "name": "phpunit/php-timer",
            "version": "6.0.0",
            "source": {
                "type": "git",
                "url": "https://github.com/sebastianbergmann/php-timer.git",
                "reference": "e2a2d67966e740530f4a3343fe2e030ffdc1161d"
            },
            "dist": {
                "type": "zip",
                "url": "https://api.github.com/repos/sebastianbergmann/php-timer/zipball/e2a2d67966e740530f4a3343fe2e030ffdc1161d",
                "reference": "e2a2d67966e740530f4a3343fe2e030ffdc1161d",
                "shasum": ""
            },
            "require": {
                "php": ">=8.1"
            },
            "require-dev": {
                "phpunit/phpunit": "^10.0"
            },
            "type": "library",
            "extra": {
                "branch-alias": {
                    "dev-main": "6.0-dev"
                }
            },
            "autoload": {
                "classmap": [
                    "src/"
                ]
            },
            "notification-url": "https://packagist.org/downloads/",
            "license": [
                "BSD-3-Clause"
            ],
            "authors": [
                {
                    "name": "Sebastian Bergmann",
                    "email": "sebastian@phpunit.de",
                    "role": "lead"
                }
            ],
            "description": "Utility class for timing",
            "homepage": "https://github.com/sebastianbergmann/php-timer/",
            "keywords": [
                "timer"
            ],
            "support": {
                "issues": "https://github.com/sebastianbergmann/php-timer/issues",
                "source": "https://github.com/sebastianbergmann/php-timer/tree/6.0.0"
            },
            "funding": [
                {
                    "url": "https://github.com/sebastianbergmann",
                    "type": "github"
                }
            ],
            "time": "2023-02-03T06:57:52+00:00"
        },
        {
            "name": "phpunit/phpunit",
            "version": "10.1.2",
            "source": {
                "type": "git",
                "url": "https://github.com/sebastianbergmann/phpunit.git",
                "reference": "6f0cd95be71add539f8fd2be25b2a4a29789000b"
            },
            "dist": {
                "type": "zip",
                "url": "https://api.github.com/repos/sebastianbergmann/phpunit/zipball/6f0cd95be71add539f8fd2be25b2a4a29789000b",
                "reference": "6f0cd95be71add539f8fd2be25b2a4a29789000b",
                "shasum": ""
            },
            "require": {
                "ext-dom": "*",
                "ext-json": "*",
                "ext-libxml": "*",
                "ext-mbstring": "*",
                "ext-xml": "*",
                "ext-xmlwriter": "*",
                "myclabs/deep-copy": "^1.10.1",
                "phar-io/manifest": "^2.0.3",
                "phar-io/version": "^3.0.2",
                "php": ">=8.1",
                "phpunit/php-code-coverage": "^10.1.1",
                "phpunit/php-file-iterator": "^4.0",
                "phpunit/php-invoker": "^4.0",
                "phpunit/php-text-template": "^3.0",
                "phpunit/php-timer": "^6.0",
                "sebastian/cli-parser": "^2.0",
                "sebastian/code-unit": "^2.0",
                "sebastian/comparator": "^5.0",
                "sebastian/diff": "^5.0",
                "sebastian/environment": "^6.0",
                "sebastian/exporter": "^5.0",
                "sebastian/global-state": "^6.0",
                "sebastian/object-enumerator": "^5.0",
                "sebastian/recursion-context": "^5.0",
                "sebastian/type": "^4.0",
                "sebastian/version": "^4.0"
            },
            "suggest": {
                "ext-soap": "To be able to generate mocks based on WSDL files"
            },
            "bin": [
                "phpunit"
            ],
            "type": "library",
            "extra": {
                "branch-alias": {
                    "dev-main": "10.1-dev"
                }
            },
            "autoload": {
                "files": [
                    "src/Framework/Assert/Functions.php"
                ],
                "classmap": [
                    "src/"
                ]
            },
            "notification-url": "https://packagist.org/downloads/",
            "license": [
                "BSD-3-Clause"
            ],
            "authors": [
                {
                    "name": "Sebastian Bergmann",
                    "email": "sebastian@phpunit.de",
                    "role": "lead"
                }
            ],
            "description": "The PHP Unit Testing framework.",
            "homepage": "https://phpunit.de/",
            "keywords": [
                "phpunit",
                "testing",
                "xunit"
            ],
            "support": {
                "issues": "https://github.com/sebastianbergmann/phpunit/issues",
                "security": "https://github.com/sebastianbergmann/phpunit/security/policy",
                "source": "https://github.com/sebastianbergmann/phpunit/tree/10.1.2"
            },
            "funding": [
                {
                    "url": "https://phpunit.de/sponsors.html",
                    "type": "custom"
                },
                {
                    "url": "https://github.com/sebastianbergmann",
                    "type": "github"
                },
                {
                    "url": "https://tidelift.com/funding/github/packagist/phpunit/phpunit",
                    "type": "tidelift"
                }
            ],
            "time": "2023-04-22T07:38:19+00:00"
        },
        {
            "name": "sebastian/cli-parser",
            "version": "2.0.0",
            "source": {
                "type": "git",
                "url": "https://github.com/sebastianbergmann/cli-parser.git",
                "reference": "efdc130dbbbb8ef0b545a994fd811725c5282cae"
            },
            "dist": {
                "type": "zip",
                "url": "https://api.github.com/repos/sebastianbergmann/cli-parser/zipball/efdc130dbbbb8ef0b545a994fd811725c5282cae",
                "reference": "efdc130dbbbb8ef0b545a994fd811725c5282cae",
                "shasum": ""
            },
            "require": {
                "php": ">=8.1"
            },
            "require-dev": {
                "phpunit/phpunit": "^10.0"
            },
            "type": "library",
            "extra": {
                "branch-alias": {
                    "dev-main": "2.0-dev"
                }
            },
            "autoload": {
                "classmap": [
                    "src/"
                ]
            },
            "notification-url": "https://packagist.org/downloads/",
            "license": [
                "BSD-3-Clause"
            ],
            "authors": [
                {
                    "name": "Sebastian Bergmann",
                    "email": "sebastian@phpunit.de",
                    "role": "lead"
                }
            ],
            "description": "Library for parsing CLI options",
            "homepage": "https://github.com/sebastianbergmann/cli-parser",
            "support": {
                "issues": "https://github.com/sebastianbergmann/cli-parser/issues",
                "source": "https://github.com/sebastianbergmann/cli-parser/tree/2.0.0"
            },
            "funding": [
                {
                    "url": "https://github.com/sebastianbergmann",
                    "type": "github"
                }
            ],
            "time": "2023-02-03T06:58:15+00:00"
        },
        {
            "name": "sebastian/code-unit",
            "version": "2.0.0",
            "source": {
                "type": "git",
                "url": "https://github.com/sebastianbergmann/code-unit.git",
                "reference": "a81fee9eef0b7a76af11d121767abc44c104e503"
            },
            "dist": {
                "type": "zip",
                "url": "https://api.github.com/repos/sebastianbergmann/code-unit/zipball/a81fee9eef0b7a76af11d121767abc44c104e503",
                "reference": "a81fee9eef0b7a76af11d121767abc44c104e503",
                "shasum": ""
            },
            "require": {
                "php": ">=8.1"
            },
            "require-dev": {
                "phpunit/phpunit": "^10.0"
            },
            "type": "library",
            "extra": {
                "branch-alias": {
                    "dev-main": "2.0-dev"
                }
            },
            "autoload": {
                "classmap": [
                    "src/"
                ]
            },
            "notification-url": "https://packagist.org/downloads/",
            "license": [
                "BSD-3-Clause"
            ],
            "authors": [
                {
                    "name": "Sebastian Bergmann",
                    "email": "sebastian@phpunit.de",
                    "role": "lead"
                }
            ],
            "description": "Collection of value objects that represent the PHP code units",
            "homepage": "https://github.com/sebastianbergmann/code-unit",
            "support": {
                "issues": "https://github.com/sebastianbergmann/code-unit/issues",
                "source": "https://github.com/sebastianbergmann/code-unit/tree/2.0.0"
            },
            "funding": [
                {
                    "url": "https://github.com/sebastianbergmann",
                    "type": "github"
                }
            ],
            "time": "2023-02-03T06:58:43+00:00"
        },
        {
            "name": "sebastian/code-unit-reverse-lookup",
            "version": "3.0.0",
            "source": {
                "type": "git",
                "url": "https://github.com/sebastianbergmann/code-unit-reverse-lookup.git",
                "reference": "5e3a687f7d8ae33fb362c5c0743794bbb2420a1d"
            },
            "dist": {
                "type": "zip",
                "url": "https://api.github.com/repos/sebastianbergmann/code-unit-reverse-lookup/zipball/5e3a687f7d8ae33fb362c5c0743794bbb2420a1d",
                "reference": "5e3a687f7d8ae33fb362c5c0743794bbb2420a1d",
                "shasum": ""
            },
            "require": {
                "php": ">=8.1"
            },
            "require-dev": {
                "phpunit/phpunit": "^10.0"
            },
            "type": "library",
            "extra": {
                "branch-alias": {
                    "dev-main": "3.0-dev"
                }
            },
            "autoload": {
                "classmap": [
                    "src/"
                ]
            },
            "notification-url": "https://packagist.org/downloads/",
            "license": [
                "BSD-3-Clause"
            ],
            "authors": [
                {
                    "name": "Sebastian Bergmann",
                    "email": "sebastian@phpunit.de"
                }
            ],
            "description": "Looks up which function or method a line of code belongs to",
            "homepage": "https://github.com/sebastianbergmann/code-unit-reverse-lookup/",
            "support": {
                "issues": "https://github.com/sebastianbergmann/code-unit-reverse-lookup/issues",
                "source": "https://github.com/sebastianbergmann/code-unit-reverse-lookup/tree/3.0.0"
            },
            "funding": [
                {
                    "url": "https://github.com/sebastianbergmann",
                    "type": "github"
                }
            ],
            "time": "2023-02-03T06:59:15+00:00"
        },
        {
            "name": "sebastian/comparator",
            "version": "5.0.0",
            "source": {
                "type": "git",
                "url": "https://github.com/sebastianbergmann/comparator.git",
                "reference": "72f01e6586e0caf6af81297897bd112eb7e9627c"
            },
            "dist": {
                "type": "zip",
                "url": "https://api.github.com/repos/sebastianbergmann/comparator/zipball/72f01e6586e0caf6af81297897bd112eb7e9627c",
                "reference": "72f01e6586e0caf6af81297897bd112eb7e9627c",
                "shasum": ""
            },
            "require": {
                "ext-dom": "*",
                "ext-mbstring": "*",
                "php": ">=8.1",
                "sebastian/diff": "^5.0",
                "sebastian/exporter": "^5.0"
            },
            "require-dev": {
                "phpunit/phpunit": "^10.0"
            },
            "type": "library",
            "extra": {
                "branch-alias": {
                    "dev-main": "5.0-dev"
                }
            },
            "autoload": {
                "classmap": [
                    "src/"
                ]
            },
            "notification-url": "https://packagist.org/downloads/",
            "license": [
                "BSD-3-Clause"
            ],
            "authors": [
                {
                    "name": "Sebastian Bergmann",
                    "email": "sebastian@phpunit.de"
                },
                {
                    "name": "Jeff Welch",
                    "email": "whatthejeff@gmail.com"
                },
                {
                    "name": "Volker Dusch",
                    "email": "github@wallbash.com"
                },
                {
                    "name": "Bernhard Schussek",
                    "email": "bschussek@2bepublished.at"
                }
            ],
            "description": "Provides the functionality to compare PHP values for equality",
            "homepage": "https://github.com/sebastianbergmann/comparator",
            "keywords": [
                "comparator",
                "compare",
                "equality"
            ],
            "support": {
                "issues": "https://github.com/sebastianbergmann/comparator/issues",
                "source": "https://github.com/sebastianbergmann/comparator/tree/5.0.0"
            },
            "funding": [
                {
                    "url": "https://github.com/sebastianbergmann",
                    "type": "github"
                }
            ],
            "time": "2023-02-03T07:07:16+00:00"
        },
        {
            "name": "sebastian/complexity",
            "version": "3.0.0",
            "source": {
                "type": "git",
                "url": "https://github.com/sebastianbergmann/complexity.git",
                "reference": "e67d240970c9dc7ea7b2123a6d520e334dd61dc6"
            },
            "dist": {
                "type": "zip",
                "url": "https://api.github.com/repos/sebastianbergmann/complexity/zipball/e67d240970c9dc7ea7b2123a6d520e334dd61dc6",
                "reference": "e67d240970c9dc7ea7b2123a6d520e334dd61dc6",
                "shasum": ""
            },
            "require": {
                "nikic/php-parser": "^4.10",
                "php": ">=8.1"
            },
            "require-dev": {
                "phpunit/phpunit": "^10.0"
            },
            "type": "library",
            "extra": {
                "branch-alias": {
                    "dev-main": "3.0-dev"
                }
            },
            "autoload": {
                "classmap": [
                    "src/"
                ]
            },
            "notification-url": "https://packagist.org/downloads/",
            "license": [
                "BSD-3-Clause"
            ],
            "authors": [
                {
                    "name": "Sebastian Bergmann",
                    "email": "sebastian@phpunit.de",
                    "role": "lead"
                }
            ],
            "description": "Library for calculating the complexity of PHP code units",
            "homepage": "https://github.com/sebastianbergmann/complexity",
            "support": {
                "issues": "https://github.com/sebastianbergmann/complexity/issues",
                "source": "https://github.com/sebastianbergmann/complexity/tree/3.0.0"
            },
            "funding": [
                {
                    "url": "https://github.com/sebastianbergmann",
                    "type": "github"
                }
            ],
            "time": "2023-02-03T06:59:47+00:00"
        },
        {
            "name": "sebastian/diff",
            "version": "5.0.1",
            "source": {
                "type": "git",
                "url": "https://github.com/sebastianbergmann/diff.git",
                "reference": "aae9a0a43bff37bd5d8d0311426c87bf36153f02"
            },
            "dist": {
                "type": "zip",
                "url": "https://api.github.com/repos/sebastianbergmann/diff/zipball/aae9a0a43bff37bd5d8d0311426c87bf36153f02",
                "reference": "aae9a0a43bff37bd5d8d0311426c87bf36153f02",
                "shasum": ""
            },
            "require": {
                "php": ">=8.1"
            },
            "require-dev": {
                "phpunit/phpunit": "^10.0",
                "symfony/process": "^4.2 || ^5"
            },
            "type": "library",
            "extra": {
                "branch-alias": {
                    "dev-main": "5.0-dev"
                }
            },
            "autoload": {
                "classmap": [
                    "src/"
                ]
            },
            "notification-url": "https://packagist.org/downloads/",
            "license": [
                "BSD-3-Clause"
            ],
            "authors": [
                {
                    "name": "Sebastian Bergmann",
                    "email": "sebastian@phpunit.de"
                },
                {
                    "name": "Kore Nordmann",
                    "email": "mail@kore-nordmann.de"
                }
            ],
            "description": "Diff implementation",
            "homepage": "https://github.com/sebastianbergmann/diff",
            "keywords": [
                "diff",
                "udiff",
                "unidiff",
                "unified diff"
            ],
            "support": {
                "issues": "https://github.com/sebastianbergmann/diff/issues",
                "security": "https://github.com/sebastianbergmann/diff/security/policy",
                "source": "https://github.com/sebastianbergmann/diff/tree/5.0.1"
            },
            "funding": [
                {
                    "url": "https://github.com/sebastianbergmann",
                    "type": "github"
                }
            ],
            "time": "2023-03-23T05:12:41+00:00"
        },
        {
            "name": "sebastian/environment",
            "version": "6.0.1",
            "source": {
                "type": "git",
                "url": "https://github.com/sebastianbergmann/environment.git",
                "reference": "43c751b41d74f96cbbd4e07b7aec9675651e2951"
            },
            "dist": {
                "type": "zip",
                "url": "https://api.github.com/repos/sebastianbergmann/environment/zipball/43c751b41d74f96cbbd4e07b7aec9675651e2951",
                "reference": "43c751b41d74f96cbbd4e07b7aec9675651e2951",
                "shasum": ""
            },
            "require": {
                "php": ">=8.1"
            },
            "require-dev": {
                "phpunit/phpunit": "^10.0"
            },
            "suggest": {
                "ext-posix": "*"
            },
            "type": "library",
            "extra": {
                "branch-alias": {
                    "dev-main": "6.0-dev"
                }
            },
            "autoload": {
                "classmap": [
                    "src/"
                ]
            },
            "notification-url": "https://packagist.org/downloads/",
            "license": [
                "BSD-3-Clause"
            ],
            "authors": [
                {
                    "name": "Sebastian Bergmann",
                    "email": "sebastian@phpunit.de"
                }
            ],
            "description": "Provides functionality to handle HHVM/PHP environments",
            "homepage": "https://github.com/sebastianbergmann/environment",
            "keywords": [
                "Xdebug",
                "environment",
                "hhvm"
            ],
            "support": {
                "issues": "https://github.com/sebastianbergmann/environment/issues",
                "security": "https://github.com/sebastianbergmann/environment/security/policy",
                "source": "https://github.com/sebastianbergmann/environment/tree/6.0.1"
            },
            "funding": [
                {
                    "url": "https://github.com/sebastianbergmann",
                    "type": "github"
                }
            ],
            "time": "2023-04-11T05:39:26+00:00"
        },
        {
            "name": "sebastian/exporter",
            "version": "5.0.0",
            "source": {
                "type": "git",
                "url": "https://github.com/sebastianbergmann/exporter.git",
                "reference": "f3ec4bf931c0b31e5b413f5b4fc970a7d03338c0"
            },
            "dist": {
                "type": "zip",
                "url": "https://api.github.com/repos/sebastianbergmann/exporter/zipball/f3ec4bf931c0b31e5b413f5b4fc970a7d03338c0",
                "reference": "f3ec4bf931c0b31e5b413f5b4fc970a7d03338c0",
                "shasum": ""
            },
            "require": {
                "ext-mbstring": "*",
                "php": ">=8.1",
                "sebastian/recursion-context": "^5.0"
            },
            "require-dev": {
                "phpunit/phpunit": "^10.0"
            },
            "type": "library",
            "extra": {
                "branch-alias": {
                    "dev-main": "5.0-dev"
                }
            },
            "autoload": {
                "classmap": [
                    "src/"
                ]
            },
            "notification-url": "https://packagist.org/downloads/",
            "license": [
                "BSD-3-Clause"
            ],
            "authors": [
                {
                    "name": "Sebastian Bergmann",
                    "email": "sebastian@phpunit.de"
                },
                {
                    "name": "Jeff Welch",
                    "email": "whatthejeff@gmail.com"
                },
                {
                    "name": "Volker Dusch",
                    "email": "github@wallbash.com"
                },
                {
                    "name": "Adam Harvey",
                    "email": "aharvey@php.net"
                },
                {
                    "name": "Bernhard Schussek",
                    "email": "bschussek@gmail.com"
                }
            ],
            "description": "Provides the functionality to export PHP variables for visualization",
            "homepage": "https://www.github.com/sebastianbergmann/exporter",
            "keywords": [
                "export",
                "exporter"
            ],
            "support": {
                "issues": "https://github.com/sebastianbergmann/exporter/issues",
                "source": "https://github.com/sebastianbergmann/exporter/tree/5.0.0"
            },
            "funding": [
                {
                    "url": "https://github.com/sebastianbergmann",
                    "type": "github"
                }
            ],
            "time": "2023-02-03T07:06:49+00:00"
        },
        {
            "name": "sebastian/global-state",
            "version": "6.0.0",
            "source": {
                "type": "git",
                "url": "https://github.com/sebastianbergmann/global-state.git",
                "reference": "aab257c712de87b90194febd52e4d184551c2d44"
            },
            "dist": {
                "type": "zip",
                "url": "https://api.github.com/repos/sebastianbergmann/global-state/zipball/aab257c712de87b90194febd52e4d184551c2d44",
                "reference": "aab257c712de87b90194febd52e4d184551c2d44",
                "shasum": ""
            },
            "require": {
                "php": ">=8.1",
                "sebastian/object-reflector": "^3.0",
                "sebastian/recursion-context": "^5.0"
            },
            "require-dev": {
                "ext-dom": "*",
                "phpunit/phpunit": "^10.0"
            },
            "type": "library",
            "extra": {
                "branch-alias": {
                    "dev-main": "6.0-dev"
                }
            },
            "autoload": {
                "classmap": [
                    "src/"
                ]
            },
            "notification-url": "https://packagist.org/downloads/",
            "license": [
                "BSD-3-Clause"
            ],
            "authors": [
                {
                    "name": "Sebastian Bergmann",
                    "email": "sebastian@phpunit.de"
                }
            ],
            "description": "Snapshotting of global state",
            "homepage": "http://www.github.com/sebastianbergmann/global-state",
            "keywords": [
                "global state"
            ],
            "support": {
                "issues": "https://github.com/sebastianbergmann/global-state/issues",
                "source": "https://github.com/sebastianbergmann/global-state/tree/6.0.0"
            },
            "funding": [
                {
                    "url": "https://github.com/sebastianbergmann",
                    "type": "github"
                }
            ],
            "time": "2023-02-03T07:07:38+00:00"
        },
        {
            "name": "sebastian/lines-of-code",
            "version": "2.0.0",
            "source": {
                "type": "git",
                "url": "https://github.com/sebastianbergmann/lines-of-code.git",
                "reference": "17c4d940ecafb3d15d2cf916f4108f664e28b130"
            },
            "dist": {
                "type": "zip",
                "url": "https://api.github.com/repos/sebastianbergmann/lines-of-code/zipball/17c4d940ecafb3d15d2cf916f4108f664e28b130",
                "reference": "17c4d940ecafb3d15d2cf916f4108f664e28b130",
                "shasum": ""
            },
            "require": {
                "nikic/php-parser": "^4.10",
                "php": ">=8.1"
            },
            "require-dev": {
                "phpunit/phpunit": "^10.0"
            },
            "type": "library",
            "extra": {
                "branch-alias": {
                    "dev-main": "2.0-dev"
                }
            },
            "autoload": {
                "classmap": [
                    "src/"
                ]
            },
            "notification-url": "https://packagist.org/downloads/",
            "license": [
                "BSD-3-Clause"
            ],
            "authors": [
                {
                    "name": "Sebastian Bergmann",
                    "email": "sebastian@phpunit.de",
                    "role": "lead"
                }
            ],
            "description": "Library for counting the lines of code in PHP source code",
            "homepage": "https://github.com/sebastianbergmann/lines-of-code",
            "support": {
                "issues": "https://github.com/sebastianbergmann/lines-of-code/issues",
                "source": "https://github.com/sebastianbergmann/lines-of-code/tree/2.0.0"
            },
            "funding": [
                {
                    "url": "https://github.com/sebastianbergmann",
                    "type": "github"
                }
            ],
            "time": "2023-02-03T07:08:02+00:00"
        },
        {
            "name": "sebastian/object-enumerator",
            "version": "5.0.0",
            "source": {
                "type": "git",
                "url": "https://github.com/sebastianbergmann/object-enumerator.git",
                "reference": "202d0e344a580d7f7d04b3fafce6933e59dae906"
            },
            "dist": {
                "type": "zip",
                "url": "https://api.github.com/repos/sebastianbergmann/object-enumerator/zipball/202d0e344a580d7f7d04b3fafce6933e59dae906",
                "reference": "202d0e344a580d7f7d04b3fafce6933e59dae906",
                "shasum": ""
            },
            "require": {
                "php": ">=8.1",
                "sebastian/object-reflector": "^3.0",
                "sebastian/recursion-context": "^5.0"
            },
            "require-dev": {
                "phpunit/phpunit": "^10.0"
            },
            "type": "library",
            "extra": {
                "branch-alias": {
                    "dev-main": "5.0-dev"
                }
            },
            "autoload": {
                "classmap": [
                    "src/"
                ]
            },
            "notification-url": "https://packagist.org/downloads/",
            "license": [
                "BSD-3-Clause"
            ],
            "authors": [
                {
                    "name": "Sebastian Bergmann",
                    "email": "sebastian@phpunit.de"
                }
            ],
            "description": "Traverses array structures and object graphs to enumerate all referenced objects",
            "homepage": "https://github.com/sebastianbergmann/object-enumerator/",
            "support": {
                "issues": "https://github.com/sebastianbergmann/object-enumerator/issues",
                "source": "https://github.com/sebastianbergmann/object-enumerator/tree/5.0.0"
            },
            "funding": [
                {
                    "url": "https://github.com/sebastianbergmann",
                    "type": "github"
                }
            ],
            "time": "2023-02-03T07:08:32+00:00"
        },
        {
            "name": "sebastian/object-reflector",
            "version": "3.0.0",
            "source": {
                "type": "git",
                "url": "https://github.com/sebastianbergmann/object-reflector.git",
                "reference": "24ed13d98130f0e7122df55d06c5c4942a577957"
            },
            "dist": {
                "type": "zip",
                "url": "https://api.github.com/repos/sebastianbergmann/object-reflector/zipball/24ed13d98130f0e7122df55d06c5c4942a577957",
                "reference": "24ed13d98130f0e7122df55d06c5c4942a577957",
                "shasum": ""
            },
            "require": {
                "php": ">=8.1"
            },
            "require-dev": {
                "phpunit/phpunit": "^10.0"
            },
            "type": "library",
            "extra": {
                "branch-alias": {
                    "dev-main": "3.0-dev"
                }
            },
            "autoload": {
                "classmap": [
                    "src/"
                ]
            },
            "notification-url": "https://packagist.org/downloads/",
            "license": [
                "BSD-3-Clause"
            ],
            "authors": [
                {
                    "name": "Sebastian Bergmann",
                    "email": "sebastian@phpunit.de"
                }
            ],
            "description": "Allows reflection of object attributes, including inherited and non-public ones",
            "homepage": "https://github.com/sebastianbergmann/object-reflector/",
            "support": {
                "issues": "https://github.com/sebastianbergmann/object-reflector/issues",
                "source": "https://github.com/sebastianbergmann/object-reflector/tree/3.0.0"
            },
            "funding": [
                {
                    "url": "https://github.com/sebastianbergmann",
                    "type": "github"
                }
            ],
            "time": "2023-02-03T07:06:18+00:00"
        },
        {
            "name": "sebastian/recursion-context",
            "version": "5.0.0",
            "source": {
                "type": "git",
                "url": "https://github.com/sebastianbergmann/recursion-context.git",
                "reference": "05909fb5bc7df4c52992396d0116aed689f93712"
            },
            "dist": {
                "type": "zip",
                "url": "https://api.github.com/repos/sebastianbergmann/recursion-context/zipball/05909fb5bc7df4c52992396d0116aed689f93712",
                "reference": "05909fb5bc7df4c52992396d0116aed689f93712",
                "shasum": ""
            },
            "require": {
                "php": ">=8.1"
            },
            "require-dev": {
                "phpunit/phpunit": "^10.0"
            },
            "type": "library",
            "extra": {
                "branch-alias": {
                    "dev-main": "5.0-dev"
                }
            },
            "autoload": {
                "classmap": [
                    "src/"
                ]
            },
            "notification-url": "https://packagist.org/downloads/",
            "license": [
                "BSD-3-Clause"
            ],
            "authors": [
                {
                    "name": "Sebastian Bergmann",
                    "email": "sebastian@phpunit.de"
                },
                {
                    "name": "Jeff Welch",
                    "email": "whatthejeff@gmail.com"
                },
                {
                    "name": "Adam Harvey",
                    "email": "aharvey@php.net"
                }
            ],
            "description": "Provides functionality to recursively process PHP variables",
            "homepage": "https://github.com/sebastianbergmann/recursion-context",
            "support": {
                "issues": "https://github.com/sebastianbergmann/recursion-context/issues",
                "source": "https://github.com/sebastianbergmann/recursion-context/tree/5.0.0"
            },
            "funding": [
                {
                    "url": "https://github.com/sebastianbergmann",
                    "type": "github"
                }
            ],
            "time": "2023-02-03T07:05:40+00:00"
        },
        {
            "name": "sebastian/type",
            "version": "4.0.0",
            "source": {
                "type": "git",
                "url": "https://github.com/sebastianbergmann/type.git",
                "reference": "462699a16464c3944eefc02ebdd77882bd3925bf"
            },
            "dist": {
                "type": "zip",
                "url": "https://api.github.com/repos/sebastianbergmann/type/zipball/462699a16464c3944eefc02ebdd77882bd3925bf",
                "reference": "462699a16464c3944eefc02ebdd77882bd3925bf",
                "shasum": ""
            },
            "require": {
                "php": ">=8.1"
            },
            "require-dev": {
                "phpunit/phpunit": "^10.0"
            },
            "type": "library",
            "extra": {
                "branch-alias": {
                    "dev-main": "4.0-dev"
                }
            },
            "autoload": {
                "classmap": [
                    "src/"
                ]
            },
            "notification-url": "https://packagist.org/downloads/",
            "license": [
                "BSD-3-Clause"
            ],
            "authors": [
                {
                    "name": "Sebastian Bergmann",
                    "email": "sebastian@phpunit.de",
                    "role": "lead"
                }
            ],
            "description": "Collection of value objects that represent the types of the PHP type system",
            "homepage": "https://github.com/sebastianbergmann/type",
            "support": {
                "issues": "https://github.com/sebastianbergmann/type/issues",
                "source": "https://github.com/sebastianbergmann/type/tree/4.0.0"
            },
            "funding": [
                {
                    "url": "https://github.com/sebastianbergmann",
                    "type": "github"
                }
            ],
            "time": "2023-02-03T07:10:45+00:00"
        },
        {
            "name": "sebastian/version",
            "version": "4.0.1",
            "source": {
                "type": "git",
                "url": "https://github.com/sebastianbergmann/version.git",
                "reference": "c51fa83a5d8f43f1402e3f32a005e6262244ef17"
            },
            "dist": {
                "type": "zip",
                "url": "https://api.github.com/repos/sebastianbergmann/version/zipball/c51fa83a5d8f43f1402e3f32a005e6262244ef17",
                "reference": "c51fa83a5d8f43f1402e3f32a005e6262244ef17",
                "shasum": ""
            },
            "require": {
                "php": ">=8.1"
            },
            "type": "library",
            "extra": {
                "branch-alias": {
                    "dev-main": "4.0-dev"
                }
            },
            "autoload": {
                "classmap": [
                    "src/"
                ]
            },
            "notification-url": "https://packagist.org/downloads/",
            "license": [
                "BSD-3-Clause"
            ],
            "authors": [
                {
                    "name": "Sebastian Bergmann",
                    "email": "sebastian@phpunit.de",
                    "role": "lead"
                }
            ],
            "description": "Library that helps with managing the version number of Git-hosted PHP projects",
            "homepage": "https://github.com/sebastianbergmann/version",
            "support": {
                "issues": "https://github.com/sebastianbergmann/version/issues",
                "source": "https://github.com/sebastianbergmann/version/tree/4.0.1"
            },
            "funding": [
                {
                    "url": "https://github.com/sebastianbergmann",
                    "type": "github"
                }
            ],
            "time": "2023-02-07T11:34:05+00:00"
        },
        {
            "name": "serversideup/spin",
            "version": "v1.1.0",
            "source": {
                "type": "git",
                "url": "https://github.com/serversideup/spin.git",
                "reference": "03bb69dbdc6d6a68b82b4bb4cfeb7accc4f8758f"
            },
            "dist": {
                "type": "zip",
                "url": "https://api.github.com/repos/serversideup/spin/zipball/03bb69dbdc6d6a68b82b4bb4cfeb7accc4f8758f",
                "reference": "03bb69dbdc6d6a68b82b4bb4cfeb7accc4f8758f",
                "shasum": ""
            },
            "bin": [
                "bin/spin"
            ],
            "type": "library",
            "notification-url": "https://packagist.org/downloads/",
            "license": [
                "GPL-3.0-or-later"
            ],
            "authors": [
                {
                    "name": "Dan Pastori",
                    "homepage": "https://twitter.com/danpastori"
                },
                {
                    "name": "Jay Rogers",
                    "homepage": "https://twitter.com/jaydrogers"
                }
            ],
            "description": "Replicate your production environment locally using Docker. Just run \"spin up\". It's really that easy.",
            "support": {
                "issues": "https://github.com/serversideup/spin/issues",
                "source": "https://github.com/serversideup/spin/tree/v1.1.0"
            },
            "funding": [
                {
                    "url": "https://github.com/serversideup",
                    "type": "github"
                }
            ],
            "time": "2022-05-20T15:13:10+00:00"
        },
        {
            "name": "spatie/flare-client-php",
            "version": "1.3.6",
            "source": {
                "type": "git",
                "url": "https://github.com/spatie/flare-client-php.git",
                "reference": "530ac81255af79f114344286e4275f8869c671e2"
            },
            "dist": {
                "type": "zip",
                "url": "https://api.github.com/repos/spatie/flare-client-php/zipball/530ac81255af79f114344286e4275f8869c671e2",
                "reference": "530ac81255af79f114344286e4275f8869c671e2",
                "shasum": ""
            },
            "require": {
                "illuminate/pipeline": "^8.0|^9.0|^10.0",
                "php": "^8.0",
                "spatie/backtrace": "^1.2",
                "symfony/http-foundation": "^5.0|^6.0",
                "symfony/mime": "^5.2|^6.0",
                "symfony/process": "^5.2|^6.0",
                "symfony/var-dumper": "^5.2|^6.0"
            },
            "require-dev": {
                "dms/phpunit-arraysubset-asserts": "^0.3.0",
                "pestphp/pest": "^1.20",
                "phpstan/extension-installer": "^1.1",
                "phpstan/phpstan-deprecation-rules": "^1.0",
                "phpstan/phpstan-phpunit": "^1.0",
                "spatie/phpunit-snapshot-assertions": "^4.0"
            },
            "type": "library",
            "extra": {
                "branch-alias": {
                    "dev-main": "1.1.x-dev"
                }
            },
            "autoload": {
                "files": [
                    "src/helpers.php"
                ],
                "psr-4": {
                    "Spatie\\FlareClient\\": "src"
                }
            },
            "notification-url": "https://packagist.org/downloads/",
            "license": [
                "MIT"
            ],
            "description": "Send PHP errors to Flare",
            "homepage": "https://github.com/spatie/flare-client-php",
            "keywords": [
                "exception",
                "flare",
                "reporting",
                "spatie"
            ],
            "support": {
                "issues": "https://github.com/spatie/flare-client-php/issues",
                "source": "https://github.com/spatie/flare-client-php/tree/1.3.6"
            },
            "funding": [
                {
                    "url": "https://github.com/spatie",
                    "type": "github"
                }
            ],
            "time": "2023-04-12T07:57:12+00:00"
        },
        {
            "name": "spatie/ignition",
            "version": "1.6.0",
            "source": {
                "type": "git",
                "url": "https://github.com/spatie/ignition.git",
                "reference": "fbcfcabc44e506e40c4d72fd4ddf465e272a600e"
            },
            "dist": {
                "type": "zip",
                "url": "https://api.github.com/repos/spatie/ignition/zipball/fbcfcabc44e506e40c4d72fd4ddf465e272a600e",
                "reference": "fbcfcabc44e506e40c4d72fd4ddf465e272a600e",
                "shasum": ""
            },
            "require": {
                "ext-json": "*",
                "ext-mbstring": "*",
                "php": "^8.0",
                "spatie/backtrace": "^1.4",
                "spatie/flare-client-php": "^1.1",
                "symfony/console": "^5.4|^6.0",
                "symfony/var-dumper": "^5.4|^6.0"
            },
            "require-dev": {
                "illuminate/cache": "^9.52",
                "mockery/mockery": "^1.4",
                "pestphp/pest": "^1.20",
                "phpstan/extension-installer": "^1.1",
                "phpstan/phpstan-deprecation-rules": "^1.0",
                "phpstan/phpstan-phpunit": "^1.0",
                "psr/simple-cache-implementation": "*",
                "symfony/cache": "^6.2",
                "symfony/process": "^5.4|^6.0",
                "vlucas/phpdotenv": "^5.5"
            },
            "suggest": {
                "openai-php/client": "Require get solutions from OpenAI",
                "simple-cache-implementation": "To cache solutions from OpenAI"
            },
            "type": "library",
            "extra": {
                "branch-alias": {
                    "dev-main": "1.5.x-dev"
                }
            },
            "autoload": {
                "psr-4": {
                    "Spatie\\Ignition\\": "src"
                }
            },
            "notification-url": "https://packagist.org/downloads/",
            "license": [
                "MIT"
            ],
            "authors": [
                {
                    "name": "Spatie",
                    "email": "info@spatie.be",
                    "role": "Developer"
                }
            ],
            "description": "A beautiful error page for PHP applications.",
            "homepage": "https://flareapp.io/ignition",
            "keywords": [
                "error",
                "flare",
                "laravel",
                "page"
            ],
            "support": {
                "docs": "https://flareapp.io/docs/ignition-for-laravel/introduction",
                "forum": "https://twitter.com/flareappio",
                "issues": "https://github.com/spatie/ignition/issues",
                "source": "https://github.com/spatie/ignition"
            },
            "funding": [
                {
                    "url": "https://github.com/spatie",
                    "type": "github"
                }
            ],
            "time": "2023-04-27T08:40:07+00:00"
        },
        {
            "name": "spatie/laravel-ignition",
            "version": "2.1.0",
            "source": {
                "type": "git",
                "url": "https://github.com/spatie/laravel-ignition.git",
                "reference": "3718dfb91bc5aff340af26507a61f0f9605f81e8"
            },
            "dist": {
                "type": "zip",
                "url": "https://api.github.com/repos/spatie/laravel-ignition/zipball/3718dfb91bc5aff340af26507a61f0f9605f81e8",
                "reference": "3718dfb91bc5aff340af26507a61f0f9605f81e8",
                "shasum": ""
            },
            "require": {
                "ext-curl": "*",
                "ext-json": "*",
                "ext-mbstring": "*",
                "illuminate/support": "^10.0",
                "php": "^8.1",
                "spatie/flare-client-php": "^1.3.5",
                "spatie/ignition": "^1.5.0",
                "symfony/console": "^6.2.3",
                "symfony/var-dumper": "^6.2.3"
            },
            "require-dev": {
                "livewire/livewire": "^2.11",
                "mockery/mockery": "^1.5.1",
                "openai-php/client": "^0.3.4",
                "orchestra/testbench": "^8.0",
                "pestphp/pest": "^1.22.3",
                "phpstan/extension-installer": "^1.2",
                "phpstan/phpstan-deprecation-rules": "^1.1.1",
                "phpstan/phpstan-phpunit": "^1.3.3",
                "vlucas/phpdotenv": "^5.5"
            },
            "suggest": {
                "openai-php/client": "Require get solutions from OpenAI",
                "psr/simple-cache-implementation": "Needed to cache solutions from OpenAI"
            },
            "type": "library",
            "extra": {
                "laravel": {
                    "providers": [
                        "Spatie\\LaravelIgnition\\IgnitionServiceProvider"
                    ],
                    "aliases": {
                        "Flare": "Spatie\\LaravelIgnition\\Facades\\Flare"
                    }
                }
            },
            "autoload": {
                "files": [
                    "src/helpers.php"
                ],
                "psr-4": {
                    "Spatie\\LaravelIgnition\\": "src"
                }
            },
            "notification-url": "https://packagist.org/downloads/",
            "license": [
                "MIT"
            ],
            "authors": [
                {
                    "name": "Spatie",
                    "email": "info@spatie.be",
                    "role": "Developer"
                }
            ],
            "description": "A beautiful error page for Laravel applications.",
            "homepage": "https://flareapp.io/ignition",
            "keywords": [
                "error",
                "flare",
                "laravel",
                "page"
            ],
            "support": {
                "docs": "https://flareapp.io/docs/ignition-for-laravel/introduction",
                "forum": "https://twitter.com/flareappio",
                "issues": "https://github.com/spatie/laravel-ignition/issues",
                "source": "https://github.com/spatie/laravel-ignition"
            },
            "funding": [
                {
                    "url": "https://github.com/spatie",
                    "type": "github"
                }
            ],
            "time": "2023-04-12T09:26:00+00:00"
        },
        {
            "name": "symfony/http-client",
            "version": "v6.2.9",
            "source": {
                "type": "git",
                "url": "https://github.com/symfony/http-client.git",
                "reference": "7daf5d24c21a683164688b95bb73b7a4bd3b32fc"
            },
            "dist": {
                "type": "zip",
                "url": "https://api.github.com/repos/symfony/http-client/zipball/7daf5d24c21a683164688b95bb73b7a4bd3b32fc",
                "reference": "7daf5d24c21a683164688b95bb73b7a4bd3b32fc",
                "shasum": ""
            },
            "require": {
                "php": ">=8.1",
                "psr/log": "^1|^2|^3",
                "symfony/deprecation-contracts": "^2.1|^3",
                "symfony/http-client-contracts": "^3",
                "symfony/service-contracts": "^1.0|^2|^3"
            },
            "provide": {
                "php-http/async-client-implementation": "*",
                "php-http/client-implementation": "*",
                "psr/http-client-implementation": "1.0",
                "symfony/http-client-implementation": "3.0"
            },
            "require-dev": {
                "amphp/amp": "^2.5",
                "amphp/http-client": "^4.2.1",
                "amphp/http-tunnel": "^1.0",
                "amphp/socket": "^1.1",
                "guzzlehttp/promises": "^1.4",
                "nyholm/psr7": "^1.0",
                "php-http/httplug": "^1.0|^2.0",
                "psr/http-client": "^1.0",
                "symfony/dependency-injection": "^5.4|^6.0",
                "symfony/http-kernel": "^5.4|^6.0",
                "symfony/process": "^5.4|^6.0",
                "symfony/stopwatch": "^5.4|^6.0"
            },
            "type": "library",
            "autoload": {
                "psr-4": {
                    "Symfony\\Component\\HttpClient\\": ""
                },
                "exclude-from-classmap": [
                    "/Tests/"
                ]
            },
            "notification-url": "https://packagist.org/downloads/",
            "license": [
                "MIT"
            ],
            "authors": [
                {
                    "name": "Nicolas Grekas",
                    "email": "p@tchwork.com"
                },
                {
                    "name": "Symfony Community",
                    "homepage": "https://symfony.com/contributors"
                }
            ],
            "description": "Provides powerful methods to fetch HTTP resources synchronously or asynchronously",
            "homepage": "https://symfony.com",
            "keywords": [
                "http"
            ],
            "support": {
                "source": "https://github.com/symfony/http-client/tree/v6.2.9"
            },
            "funding": [
                {
                    "url": "https://symfony.com/sponsor",
                    "type": "custom"
                },
                {
                    "url": "https://github.com/fabpot",
                    "type": "github"
                },
                {
                    "url": "https://tidelift.com/funding/github/packagist/symfony/symfony",
                    "type": "tidelift"
                }
            ],
            "time": "2023-04-11T16:03:19+00:00"
        },
        {
            "name": "symfony/http-client-contracts",
            "version": "v3.2.1",
            "source": {
                "type": "git",
                "url": "https://github.com/symfony/http-client-contracts.git",
                "reference": "df2ecd6cb70e73c1080e6478aea85f5f4da2c48b"
            },
            "dist": {
                "type": "zip",
                "url": "https://api.github.com/repos/symfony/http-client-contracts/zipball/df2ecd6cb70e73c1080e6478aea85f5f4da2c48b",
                "reference": "df2ecd6cb70e73c1080e6478aea85f5f4da2c48b",
                "shasum": ""
            },
            "require": {
                "php": ">=8.1"
            },
            "suggest": {
                "symfony/http-client-implementation": ""
            },
            "type": "library",
            "extra": {
                "branch-alias": {
                    "dev-main": "3.3-dev"
                },
                "thanks": {
                    "name": "symfony/contracts",
                    "url": "https://github.com/symfony/contracts"
                }
            },
            "autoload": {
                "psr-4": {
                    "Symfony\\Contracts\\HttpClient\\": ""
                },
                "exclude-from-classmap": [
                    "/Test/"
                ]
            },
            "notification-url": "https://packagist.org/downloads/",
            "license": [
                "MIT"
            ],
            "authors": [
                {
                    "name": "Nicolas Grekas",
                    "email": "p@tchwork.com"
                },
                {
                    "name": "Symfony Community",
                    "homepage": "https://symfony.com/contributors"
                }
            ],
            "description": "Generic abstractions related to HTTP clients",
            "homepage": "https://symfony.com",
            "keywords": [
                "abstractions",
                "contracts",
                "decoupling",
                "interfaces",
                "interoperability",
                "standards"
            ],
            "support": {
                "source": "https://github.com/symfony/http-client-contracts/tree/v3.2.1"
            },
            "funding": [
                {
                    "url": "https://symfony.com/sponsor",
                    "type": "custom"
                },
                {
                    "url": "https://github.com/fabpot",
                    "type": "github"
                },
                {
                    "url": "https://tidelift.com/funding/github/packagist/symfony/symfony",
                    "type": "tidelift"
                }
            ],
            "time": "2023-03-01T10:32:47+00:00"
        },
        {
            "name": "ta-tikoma/phpunit-architecture-test",
            "version": "0.7.3",
            "source": {
                "type": "git",
                "url": "https://github.com/ta-tikoma/phpunit-architecture-test.git",
                "reference": "90b2e1d53b2c09b6371f84476699b69b36e378fd"
            },
            "dist": {
                "type": "zip",
                "url": "https://api.github.com/repos/ta-tikoma/phpunit-architecture-test/zipball/90b2e1d53b2c09b6371f84476699b69b36e378fd",
                "reference": "90b2e1d53b2c09b6371f84476699b69b36e378fd",
                "shasum": ""
            },
            "require": {
                "nikic/php-parser": "^4.15.4",
                "php": "^8.1.0",
                "phpdocumentor/reflection-docblock": "^5.3.0",
                "phpunit/phpunit": "^10.1.1",
                "symfony/finder": "^6.2.7"
            },
            "require-dev": {
                "laravel/pint": "^1.9.0",
                "phpstan/phpstan": "^1.10.13"
            },
            "type": "library",
            "autoload": {
                "psr-4": {
                    "PHPUnit\\Architecture\\": "src/"
                }
            },
            "notification-url": "https://packagist.org/downloads/",
            "license": [
                "MIT"
            ],
            "authors": [
                {
                    "name": "Ni Shi",
                    "email": "futik0ma011@gmail.com"
                },
                {
                    "name": "Nuno Maduro",
                    "email": "enunomaduro@gmail.com"
                }
            ],
            "description": "Methods for testing application architecture",
            "keywords": [
                "architecture",
                "phpunit",
                "stucture",
                "test",
                "testing"
            ],
            "support": {
                "issues": "https://github.com/ta-tikoma/phpunit-architecture-test/issues",
                "source": "https://github.com/ta-tikoma/phpunit-architecture-test/tree/0.7.3"
            },
            "time": "2023-04-19T08:46:06+00:00"
        },
        {
            "name": "theseer/tokenizer",
            "version": "1.2.1",
            "source": {
                "type": "git",
                "url": "https://github.com/theseer/tokenizer.git",
                "reference": "34a41e998c2183e22995f158c581e7b5e755ab9e"
            },
            "dist": {
                "type": "zip",
                "url": "https://api.github.com/repos/theseer/tokenizer/zipball/34a41e998c2183e22995f158c581e7b5e755ab9e",
                "reference": "34a41e998c2183e22995f158c581e7b5e755ab9e",
                "shasum": ""
            },
            "require": {
                "ext-dom": "*",
                "ext-tokenizer": "*",
                "ext-xmlwriter": "*",
                "php": "^7.2 || ^8.0"
            },
            "type": "library",
            "autoload": {
                "classmap": [
                    "src/"
                ]
            },
            "notification-url": "https://packagist.org/downloads/",
            "license": [
                "BSD-3-Clause"
            ],
            "authors": [
                {
                    "name": "Arne Blankerts",
                    "email": "arne@blankerts.de",
                    "role": "Developer"
                }
            ],
            "description": "A small library for converting tokenized PHP source code into XML and potentially other formats",
            "support": {
                "issues": "https://github.com/theseer/tokenizer/issues",
                "source": "https://github.com/theseer/tokenizer/tree/1.2.1"
            },
            "funding": [
                {
                    "url": "https://github.com/theseer",
                    "type": "github"
                }
            ],
            "time": "2021-07-28T10:34:58+00:00"
        },
        {
            "name": "toshy/bunnynet-php",
            "version": "3.2.0",
            "source": {
                "type": "git",
                "url": "https://github.com/ToshY/BunnyNet-PHP.git",
                "reference": "ca36206d7cd558e492755244b5af6b1e5125ff80"
            },
            "dist": {
                "type": "zip",
                "url": "https://api.github.com/repos/ToshY/BunnyNet-PHP/zipball/ca36206d7cd558e492755244b5af6b1e5125ff80",
                "reference": "ca36206d7cd558e492755244b5af6b1e5125ff80",
                "shasum": ""
            },
            "require": {
                "ext-json": "*",
                "nyholm/psr7": "^1.6.1",
                "php": "^8.1",
                "psr/http-client": "^1.0"
            },
            "require-dev": {
                "friendsofphp/php-cs-fixer": "^3.13",
                "phpmd/phpmd": "^2.13",
                "phpro/grumphp": "^1.15",
                "phpstan/phpstan": "^1.9",
                "phpunit/phpunit": "^10.0",
                "rector/rector": "^0.15.1"
            },
            "type": "library",
            "autoload": {
                "psr-4": {
                    "ToshY\\BunnyNet\\": "src/"
                }
            },
            "notification-url": "https://packagist.org/downloads/",
            "license": [
                "MIT"
            ],
            "authors": [
                {
                    "name": "ToshY",
                    "homepage": "https://github.com/ToshY"
                }
            ],
            "description": "BunnyNet API client for PHP",
            "keywords": [
                "Bunny CDN PHP",
                "Bunny PHP",
                "Bunny.net",
                "BunnyNet PHP client",
                "BunnyNet-PHP",
                "BunnyWay",
                "BunnyWay-PHP",
                "ToshY",
                "bunnyCDN"
            ],
            "support": {
                "issues": "https://github.com/ToshY/BunnyNet-PHP/issues",
                "source": "https://github.com/ToshY/BunnyNet-PHP/tree/3.2.0"
            },
            "time": "2023-04-22T14:22:00+00:00"
        }
    ],
    "aliases": [],
    "minimum-stability": "stable",
    "stability-flags": [],
    "prefer-stable": true,
    "prefer-lowest": false,
    "platform": {
        "php": "^8.2"
    },
    "platform-dev": [],
    "plugin-api-version": "2.3.0"
}<|MERGE_RESOLUTION|>--- conflicted
+++ resolved
@@ -4,11 +4,7 @@
         "Read more about it at https://getcomposer.org/doc/01-basic-usage.md#installing-dependencies",
         "This file is @generated automatically"
     ],
-<<<<<<< HEAD
-    "content-hash": "edc1042455661505e65373a55fed9b81",
-=======
-    "content-hash": "4d4a58970bcb8990e0fa643bef8c8243",
->>>>>>> 00a8c847
+    "content-hash": "76cbf08c8a60e542b25b1d96f9f4e265",
     "packages": [
         {
             "name": "bacon/bacon-qr-code",
@@ -1690,16 +1686,16 @@
         },
         {
             "name": "laravel/sanctum",
-            "version": "v3.2.4",
+            "version": "v3.2.5",
             "source": {
                 "type": "git",
                 "url": "https://github.com/laravel/sanctum.git",
-                "reference": "c8269dcff3cda261ce113ab9548a0253d709aa91"
-            },
-            "dist": {
-                "type": "zip",
-                "url": "https://api.github.com/repos/laravel/sanctum/zipball/c8269dcff3cda261ce113ab9548a0253d709aa91",
-                "reference": "c8269dcff3cda261ce113ab9548a0253d709aa91",
+                "reference": "8ebda85d59d3c414863a7f4d816ef8302faad876"
+            },
+            "dist": {
+                "type": "zip",
+                "url": "https://api.github.com/repos/laravel/sanctum/zipball/8ebda85d59d3c414863a7f4d816ef8302faad876",
+                "reference": "8ebda85d59d3c414863a7f4d816ef8302faad876",
                 "shasum": ""
             },
             "require": {
@@ -1752,7 +1748,7 @@
                 "issues": "https://github.com/laravel/sanctum/issues",
                 "source": "https://github.com/laravel/sanctum"
             },
-            "time": "2023-04-26T18:55:47+00:00"
+            "time": "2023-05-01T19:39:51+00:00"
         },
         {
             "name": "laravel/serializable-closure",
@@ -3163,16 +3159,16 @@
         },
         {
             "name": "phpstan/phpdoc-parser",
-            "version": "1.20.3",
+            "version": "1.20.4",
             "source": {
                 "type": "git",
                 "url": "https://github.com/phpstan/phpdoc-parser.git",
-                "reference": "6c04009f6cae6eda2f040745b6b846080ef069c2"
-            },
-            "dist": {
-                "type": "zip",
-                "url": "https://api.github.com/repos/phpstan/phpdoc-parser/zipball/6c04009f6cae6eda2f040745b6b846080ef069c2",
-                "reference": "6c04009f6cae6eda2f040745b6b846080ef069c2",
+                "reference": "7d568c87a9df9c5f7e8b5f075fc469aa8cb0a4cd"
+            },
+            "dist": {
+                "type": "zip",
+                "url": "https://api.github.com/repos/phpstan/phpdoc-parser/zipball/7d568c87a9df9c5f7e8b5f075fc469aa8cb0a4cd",
+                "reference": "7d568c87a9df9c5f7e8b5f075fc469aa8cb0a4cd",
                 "shasum": ""
             },
             "require": {
@@ -3202,9 +3198,9 @@
             "description": "PHPDoc parser with support for nullable, intersection and generic types",
             "support": {
                 "issues": "https://github.com/phpstan/phpdoc-parser/issues",
-                "source": "https://github.com/phpstan/phpdoc-parser/tree/1.20.3"
-            },
-            "time": "2023-04-25T09:01:03+00:00"
+                "source": "https://github.com/phpstan/phpdoc-parser/tree/1.20.4"
+            },
+            "time": "2023-05-02T09:19:37+00:00"
         },
         {
             "name": "pimple/pimple",
@@ -4720,16 +4716,16 @@
         },
         {
             "name": "symfony/console",
-            "version": "v6.2.8",
+            "version": "v6.2.10",
             "source": {
                 "type": "git",
                 "url": "https://github.com/symfony/console.git",
-                "reference": "3582d68a64a86ec25240aaa521ec8bc2342b369b"
-            },
-            "dist": {
-                "type": "zip",
-                "url": "https://api.github.com/repos/symfony/console/zipball/3582d68a64a86ec25240aaa521ec8bc2342b369b",
-                "reference": "3582d68a64a86ec25240aaa521ec8bc2342b369b",
+                "reference": "12288d9f4500f84a4d02254d4aa968b15488476f"
+            },
+            "dist": {
+                "type": "zip",
+                "url": "https://api.github.com/repos/symfony/console/zipball/12288d9f4500f84a4d02254d4aa968b15488476f",
+                "reference": "12288d9f4500f84a4d02254d4aa968b15488476f",
                 "shasum": ""
             },
             "require": {
@@ -4796,7 +4792,7 @@
                 "terminal"
             ],
             "support": {
-                "source": "https://github.com/symfony/console/tree/v6.2.8"
+                "source": "https://github.com/symfony/console/tree/v6.2.10"
             },
             "funding": [
                 {
@@ -4812,7 +4808,7 @@
                     "type": "tidelift"
                 }
             ],
-            "time": "2023-03-29T21:42:15+00:00"
+            "time": "2023-04-28T13:37:43+00:00"
         },
         {
             "name": "symfony/css-selector",
@@ -4948,16 +4944,16 @@
         },
         {
             "name": "symfony/error-handler",
-            "version": "v6.2.9",
+            "version": "v6.2.10",
             "source": {
                 "type": "git",
                 "url": "https://github.com/symfony/error-handler.git",
-                "reference": "e95f1273b3953c3b5e5341172dae838bacee11ee"
-            },
-            "dist": {
-                "type": "zip",
-                "url": "https://api.github.com/repos/symfony/error-handler/zipball/e95f1273b3953c3b5e5341172dae838bacee11ee",
-                "reference": "e95f1273b3953c3b5e5341172dae838bacee11ee",
+                "reference": "8b7e9f124640cb0611624a9383176c3e5f7d8cfb"
+            },
+            "dist": {
+                "type": "zip",
+                "url": "https://api.github.com/repos/symfony/error-handler/zipball/8b7e9f124640cb0611624a9383176c3e5f7d8cfb",
+                "reference": "8b7e9f124640cb0611624a9383176c3e5f7d8cfb",
                 "shasum": ""
             },
             "require": {
@@ -4999,7 +4995,7 @@
             "description": "Provides tools to manage errors and ease debugging PHP code",
             "homepage": "https://symfony.com",
             "support": {
-                "source": "https://github.com/symfony/error-handler/tree/v6.2.9"
+                "source": "https://github.com/symfony/error-handler/tree/v6.2.10"
             },
             "funding": [
                 {
@@ -5015,7 +5011,7 @@
                     "type": "tidelift"
                 }
             ],
-            "time": "2023-04-11T16:03:19+00:00"
+            "time": "2023-04-18T13:46:08+00:00"
         },
         {
             "name": "symfony/event-dispatcher",
@@ -5245,16 +5241,16 @@
         },
         {
             "name": "symfony/http-foundation",
-            "version": "v6.2.8",
+            "version": "v6.2.10",
             "source": {
                 "type": "git",
                 "url": "https://github.com/symfony/http-foundation.git",
-                "reference": "511a524affeefc191939348823ac75e9921c2112"
-            },
-            "dist": {
-                "type": "zip",
-                "url": "https://api.github.com/repos/symfony/http-foundation/zipball/511a524affeefc191939348823ac75e9921c2112",
-                "reference": "511a524affeefc191939348823ac75e9921c2112",
+                "reference": "49adbb92bcb4e3c2943719d2756271e8b9602acc"
+            },
+            "dist": {
+                "type": "zip",
+                "url": "https://api.github.com/repos/symfony/http-foundation/zipball/49adbb92bcb4e3c2943719d2756271e8b9602acc",
+                "reference": "49adbb92bcb4e3c2943719d2756271e8b9602acc",
                 "shasum": ""
             },
             "require": {
@@ -5303,7 +5299,7 @@
             "description": "Defines an object-oriented layer for the HTTP specification",
             "homepage": "https://symfony.com",
             "support": {
-                "source": "https://github.com/symfony/http-foundation/tree/v6.2.8"
+                "source": "https://github.com/symfony/http-foundation/tree/v6.2.10"
             },
             "funding": [
                 {
@@ -5319,20 +5315,20 @@
                     "type": "tidelift"
                 }
             ],
-            "time": "2023-03-29T21:42:15+00:00"
+            "time": "2023-04-18T13:46:08+00:00"
         },
         {
             "name": "symfony/http-kernel",
-            "version": "v6.2.9",
+            "version": "v6.2.10",
             "source": {
                 "type": "git",
                 "url": "https://github.com/symfony/http-kernel.git",
-                "reference": "02246510cf7031726f7237138d61b796b95799b3"
-            },
-            "dist": {
-                "type": "zip",
-                "url": "https://api.github.com/repos/symfony/http-kernel/zipball/02246510cf7031726f7237138d61b796b95799b3",
-                "reference": "02246510cf7031726f7237138d61b796b95799b3",
+                "reference": "81064a65a5496f17d2b6984f6519406f98864215"
+            },
+            "dist": {
+                "type": "zip",
+                "url": "https://api.github.com/repos/symfony/http-kernel/zipball/81064a65a5496f17d2b6984f6519406f98864215",
+                "reference": "81064a65a5496f17d2b6984f6519406f98864215",
                 "shasum": ""
             },
             "require": {
@@ -5414,7 +5410,7 @@
             "description": "Provides a structured process for converting a Request into a Response",
             "homepage": "https://symfony.com",
             "support": {
-                "source": "https://github.com/symfony/http-kernel/tree/v6.2.9"
+                "source": "https://github.com/symfony/http-kernel/tree/v6.2.10"
             },
             "funding": [
                 {
@@ -5430,7 +5426,7 @@
                     "type": "tidelift"
                 }
             ],
-            "time": "2023-04-13T16:41:43+00:00"
+            "time": "2023-04-28T13:50:28+00:00"
         },
         {
             "name": "symfony/mailer",
@@ -5513,16 +5509,16 @@
         },
         {
             "name": "symfony/mime",
-            "version": "v6.2.7",
+            "version": "v6.2.10",
             "source": {
                 "type": "git",
                 "url": "https://github.com/symfony/mime.git",
-                "reference": "62e341f80699badb0ad70b31149c8df89a2d778e"
-            },
-            "dist": {
-                "type": "zip",
-                "url": "https://api.github.com/repos/symfony/mime/zipball/62e341f80699badb0ad70b31149c8df89a2d778e",
-                "reference": "62e341f80699badb0ad70b31149c8df89a2d778e",
+                "reference": "b6c137fc53a9f7c4c951cd3f362b3734c7a97723"
+            },
+            "dist": {
+                "type": "zip",
+                "url": "https://api.github.com/repos/symfony/mime/zipball/b6c137fc53a9f7c4c951cd3f362b3734c7a97723",
+                "reference": "b6c137fc53a9f7c4c951cd3f362b3734c7a97723",
                 "shasum": ""
             },
             "require": {
@@ -5576,7 +5572,7 @@
                 "mime-type"
             ],
             "support": {
-                "source": "https://github.com/symfony/mime/tree/v6.2.7"
+                "source": "https://github.com/symfony/mime/tree/v6.2.10"
             },
             "funding": [
                 {
@@ -5592,7 +5588,7 @@
                     "type": "tidelift"
                 }
             ],
-            "time": "2023-02-24T10:42:00+00:00"
+            "time": "2023-04-19T09:54:16+00:00"
         },
         {
             "name": "symfony/polyfill-ctype",
@@ -6337,16 +6333,16 @@
         },
         {
             "name": "symfony/process",
-            "version": "v6.2.8",
+            "version": "v6.2.10",
             "source": {
                 "type": "git",
                 "url": "https://github.com/symfony/process.git",
-                "reference": "75ed64103df4f6615e15a7fe38b8111099f47416"
-            },
-            "dist": {
-                "type": "zip",
-                "url": "https://api.github.com/repos/symfony/process/zipball/75ed64103df4f6615e15a7fe38b8111099f47416",
-                "reference": "75ed64103df4f6615e15a7fe38b8111099f47416",
+                "reference": "b34cdbc9c5e75d45a3703e63a48ad07aafa8bf2e"
+            },
+            "dist": {
+                "type": "zip",
+                "url": "https://api.github.com/repos/symfony/process/zipball/b34cdbc9c5e75d45a3703e63a48ad07aafa8bf2e",
+                "reference": "b34cdbc9c5e75d45a3703e63a48ad07aafa8bf2e",
                 "shasum": ""
             },
             "require": {
@@ -6378,7 +6374,7 @@
             "description": "Executes commands in sub-processes",
             "homepage": "https://symfony.com",
             "support": {
-                "source": "https://github.com/symfony/process/tree/v6.2.8"
+                "source": "https://github.com/symfony/process/tree/v6.2.10"
             },
             "funding": [
                 {
@@ -6394,7 +6390,7 @@
                     "type": "tidelift"
                 }
             ],
-            "time": "2023-03-09T16:20:02+00:00"
+            "time": "2023-04-18T13:56:57+00:00"
         },
         {
             "name": "symfony/routing",
@@ -6972,16 +6968,16 @@
         },
         {
             "name": "symfony/var-dumper",
-            "version": "v6.2.8",
+            "version": "v6.2.10",
             "source": {
                 "type": "git",
                 "url": "https://github.com/symfony/var-dumper.git",
-                "reference": "d37ab6787be2db993747b6218fcc96e8e3bb4bd0"
-            },
-            "dist": {
-                "type": "zip",
-                "url": "https://api.github.com/repos/symfony/var-dumper/zipball/d37ab6787be2db993747b6218fcc96e8e3bb4bd0",
-                "reference": "d37ab6787be2db993747b6218fcc96e8e3bb4bd0",
+                "reference": "41a750a23412ca76fdbbf5096943b4134272c1ab"
+            },
+            "dist": {
+                "type": "zip",
+                "url": "https://api.github.com/repos/symfony/var-dumper/zipball/41a750a23412ca76fdbbf5096943b4134272c1ab",
+                "reference": "41a750a23412ca76fdbbf5096943b4134272c1ab",
                 "shasum": ""
             },
             "require": {
@@ -7040,7 +7036,7 @@
                 "dump"
             ],
             "support": {
-                "source": "https://github.com/symfony/var-dumper/tree/v6.2.8"
+                "source": "https://github.com/symfony/var-dumper/tree/v6.2.10"
             },
             "funding": [
                 {
@@ -7056,20 +7052,20 @@
                     "type": "tidelift"
                 }
             ],
-            "time": "2023-03-29T21:42:15+00:00"
+            "time": "2023-04-18T13:46:08+00:00"
         },
         {
             "name": "symfony/yaml",
-            "version": "v6.2.7",
+            "version": "v6.2.10",
             "source": {
                 "type": "git",
                 "url": "https://github.com/symfony/yaml.git",
-                "reference": "e8e6a1d59e050525f27a1f530aa9703423cb7f57"
-            },
-            "dist": {
-                "type": "zip",
-                "url": "https://api.github.com/repos/symfony/yaml/zipball/e8e6a1d59e050525f27a1f530aa9703423cb7f57",
-                "reference": "e8e6a1d59e050525f27a1f530aa9703423cb7f57",
+                "reference": "61916f3861b1e9705b18cfde723921a71dd1559d"
+            },
+            "dist": {
+                "type": "zip",
+                "url": "https://api.github.com/repos/symfony/yaml/zipball/61916f3861b1e9705b18cfde723921a71dd1559d",
+                "reference": "61916f3861b1e9705b18cfde723921a71dd1559d",
                 "shasum": ""
             },
             "require": {
@@ -7114,7 +7110,7 @@
             "description": "Loads and dumps YAML files",
             "homepage": "https://symfony.com",
             "support": {
-                "source": "https://github.com/symfony/yaml/tree/v6.2.7"
+                "source": "https://github.com/symfony/yaml/tree/v6.2.10"
             },
             "funding": [
                 {
@@ -7130,7 +7126,7 @@
                     "type": "tidelift"
                 }
             ],
-            "time": "2023-02-16T09:57:23+00:00"
+            "time": "2023-04-28T13:25:36+00:00"
         },
         {
             "name": "tijsverkoyen/css-to-inline-styles",
@@ -8444,21 +8440,20 @@
         },
         {
             "name": "nyholm/psr7",
-            "version": "1.7.0",
+            "version": "1.8.0",
             "source": {
                 "type": "git",
                 "url": "https://github.com/Nyholm/psr7.git",
-                "reference": "ed7cf98f6562831dbc3c962406b5e49dc8179c8c"
-            },
-            "dist": {
-                "type": "zip",
-                "url": "https://api.github.com/repos/Nyholm/psr7/zipball/ed7cf98f6562831dbc3c962406b5e49dc8179c8c",
-                "reference": "ed7cf98f6562831dbc3c962406b5e49dc8179c8c",
+                "reference": "3cb4d163b58589e47b35103e8e5e6a6a475b47be"
+            },
+            "dist": {
+                "type": "zip",
+                "url": "https://api.github.com/repos/Nyholm/psr7/zipball/3cb4d163b58589e47b35103e8e5e6a6a475b47be",
+                "reference": "3cb4d163b58589e47b35103e8e5e6a6a475b47be",
                 "shasum": ""
             },
             "require": {
                 "php": ">=7.2",
-                "php-http/message-factory": "^1.0",
                 "psr/http-factory": "^1.0",
                 "psr/http-message": "^1.1 || ^2.0"
             },
@@ -8469,14 +8464,15 @@
             },
             "require-dev": {
                 "http-interop/http-factory-tests": "^0.9",
-                "php-http/psr7-integration-tests": "^1.0@dev",
-                "phpunit/phpunit": "^7.5 || 8.5 || 9.4",
+                "php-http/message-factory": "^1.0",
+                "php-http/psr7-integration-tests": "^1.0",
+                "phpunit/phpunit": "^7.5 || ^8.5 || ^9.4",
                 "symfony/error-handler": "^4.4"
             },
             "type": "library",
             "extra": {
                 "branch-alias": {
-                    "dev-master": "1.7-dev"
+                    "dev-master": "1.8-dev"
                 }
             },
             "autoload": {
@@ -8506,7 +8502,7 @@
             ],
             "support": {
                 "issues": "https://github.com/Nyholm/psr7/issues",
-                "source": "https://github.com/Nyholm/psr7/tree/1.7.0"
+                "source": "https://github.com/Nyholm/psr7/tree/1.8.0"
             },
             "funding": [
                 {
@@ -8518,20 +8514,20 @@
                     "type": "github"
                 }
             ],
-            "time": "2023-04-20T08:38:48+00:00"
+            "time": "2023-05-02T11:26:24+00:00"
         },
         {
             "name": "pestphp/pest",
-            "version": "v2.5.3",
+            "version": "v2.6.0",
             "source": {
                 "type": "git",
                 "url": "https://github.com/pestphp/pest.git",
-                "reference": "9842e1051d77d3eb1c598dd459b1babfa73a04eb"
-            },
-            "dist": {
-                "type": "zip",
-                "url": "https://api.github.com/repos/pestphp/pest/zipball/9842e1051d77d3eb1c598dd459b1babfa73a04eb",
-                "reference": "9842e1051d77d3eb1c598dd459b1babfa73a04eb",
+                "reference": "a34767fa15abd098c763db605fd0fc72665b7f69"
+            },
+            "dist": {
+                "type": "zip",
+                "url": "https://api.github.com/repos/pestphp/pest/zipball/a34767fa15abd098c763db605fd0fc72665b7f69",
+                "reference": "a34767fa15abd098c763db605fd0fc72665b7f69",
                 "shasum": ""
             },
             "require": {
@@ -8548,8 +8544,8 @@
                 "webmozart/assert": "<1.11.0"
             },
             "require-dev": {
-                "pestphp/pest-dev-tools": "^2.6.0",
-                "symfony/process": "^6.2.8"
+                "pestphp/pest-dev-tools": "^2.8.0",
+                "symfony/process": "^6.2.10"
             },
             "bin": [
                 "bin/pest"
@@ -8605,7 +8601,7 @@
             ],
             "support": {
                 "issues": "https://github.com/pestphp/pest/issues",
-                "source": "https://github.com/pestphp/pest/tree/v2.5.3"
+                "source": "https://github.com/pestphp/pest/tree/v2.6.0"
             },
             "funding": [
                 {
@@ -8617,7 +8613,7 @@
                     "type": "github"
                 }
             ],
-            "time": "2023-04-22T22:14:57+00:00"
+            "time": "2023-05-01T23:51:14+00:00"
         },
         {
             "name": "pestphp/pest-plugin",
@@ -8862,60 +8858,6 @@
                 "source": "https://github.com/phar-io/version/tree/3.2.1"
             },
             "time": "2022-02-21T01:04:05+00:00"
-        },
-        {
-            "name": "php-http/message-factory",
-            "version": "1.1.0",
-            "source": {
-                "type": "git",
-                "url": "https://github.com/php-http/message-factory.git",
-                "reference": "4d8778e1c7d405cbb471574821c1ff5b68cc8f57"
-            },
-            "dist": {
-                "type": "zip",
-                "url": "https://api.github.com/repos/php-http/message-factory/zipball/4d8778e1c7d405cbb471574821c1ff5b68cc8f57",
-                "reference": "4d8778e1c7d405cbb471574821c1ff5b68cc8f57",
-                "shasum": ""
-            },
-            "require": {
-                "php": ">=5.4",
-                "psr/http-message": "^1.0 || ^2.0"
-            },
-            "type": "library",
-            "extra": {
-                "branch-alias": {
-                    "dev-master": "1.x-dev"
-                }
-            },
-            "autoload": {
-                "psr-4": {
-                    "Http\\Message\\": "src/"
-                }
-            },
-            "notification-url": "https://packagist.org/downloads/",
-            "license": [
-                "MIT"
-            ],
-            "authors": [
-                {
-                    "name": "Márk Sági-Kazár",
-                    "email": "mark.sagikazar@gmail.com"
-                }
-            ],
-            "description": "Factory interfaces for PSR-7 HTTP Message",
-            "homepage": "http://php-http.org",
-            "keywords": [
-                "factory",
-                "http",
-                "message",
-                "stream",
-                "uri"
-            ],
-            "support": {
-                "issues": "https://github.com/php-http/message-factory/issues",
-                "source": "https://github.com/php-http/message-factory/tree/1.1.0"
-            },
-            "time": "2023-04-14T14:16:17+00:00"
         },
         {
             "name": "php-webdriver/webdriver",
@@ -9762,16 +9704,16 @@
         },
         {
             "name": "sebastian/diff",
-            "version": "5.0.1",
+            "version": "5.0.3",
             "source": {
                 "type": "git",
                 "url": "https://github.com/sebastianbergmann/diff.git",
-                "reference": "aae9a0a43bff37bd5d8d0311426c87bf36153f02"
-            },
-            "dist": {
-                "type": "zip",
-                "url": "https://api.github.com/repos/sebastianbergmann/diff/zipball/aae9a0a43bff37bd5d8d0311426c87bf36153f02",
-                "reference": "aae9a0a43bff37bd5d8d0311426c87bf36153f02",
+                "reference": "912dc2fbe3e3c1e7873313cc801b100b6c68c87b"
+            },
+            "dist": {
+                "type": "zip",
+                "url": "https://api.github.com/repos/sebastianbergmann/diff/zipball/912dc2fbe3e3c1e7873313cc801b100b6c68c87b",
+                "reference": "912dc2fbe3e3c1e7873313cc801b100b6c68c87b",
                 "shasum": ""
             },
             "require": {
@@ -9817,7 +9759,7 @@
             "support": {
                 "issues": "https://github.com/sebastianbergmann/diff/issues",
                 "security": "https://github.com/sebastianbergmann/diff/security/policy",
-                "source": "https://github.com/sebastianbergmann/diff/tree/5.0.1"
+                "source": "https://github.com/sebastianbergmann/diff/tree/5.0.3"
             },
             "funding": [
                 {
@@ -9825,7 +9767,7 @@
                     "type": "github"
                 }
             ],
-            "time": "2023-03-23T05:12:41+00:00"
+            "time": "2023-05-01T07:48:21+00:00"
         },
         {
             "name": "sebastian/environment",
@@ -10661,16 +10603,16 @@
         },
         {
             "name": "symfony/http-client",
-            "version": "v6.2.9",
+            "version": "v6.2.10",
             "source": {
                 "type": "git",
                 "url": "https://github.com/symfony/http-client.git",
-                "reference": "7daf5d24c21a683164688b95bb73b7a4bd3b32fc"
-            },
-            "dist": {
-                "type": "zip",
-                "url": "https://api.github.com/repos/symfony/http-client/zipball/7daf5d24c21a683164688b95bb73b7a4bd3b32fc",
-                "reference": "7daf5d24c21a683164688b95bb73b7a4bd3b32fc",
+                "reference": "3f5545a91c8e79dedd1a06c4b04e1682c80c42f9"
+            },
+            "dist": {
+                "type": "zip",
+                "url": "https://api.github.com/repos/symfony/http-client/zipball/3f5545a91c8e79dedd1a06c4b04e1682c80c42f9",
+                "reference": "3f5545a91c8e79dedd1a06c4b04e1682c80c42f9",
                 "shasum": ""
             },
             "require": {
@@ -10729,7 +10671,7 @@
                 "http"
             ],
             "support": {
-                "source": "https://github.com/symfony/http-client/tree/v6.2.9"
+                "source": "https://github.com/symfony/http-client/tree/v6.2.10"
             },
             "funding": [
                 {
@@ -10745,7 +10687,7 @@
                     "type": "tidelift"
                 }
             ],
-            "time": "2023-04-11T16:03:19+00:00"
+            "time": "2023-04-20T13:12:48+00:00"
         },
         {
             "name": "symfony/http-client-contracts",
