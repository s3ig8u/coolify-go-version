import { decrypt, encrypt } from '$lib/crypto';
import type { Minio, Service } from '@prisma/client';
import cuid from 'cuid';
import { generatePassword } from '.';
import { prisma } from './common';

<<<<<<< HEAD
export async function listServices(teamId: string): Promise<Service[]> {
	return await prisma.service.findMany({ where: { teams: { some: { id: teamId } } } });
=======
export async function listServices(teamId) {
	if (teamId === '0') {
		return await prisma.service.findMany({ include: { teams: true } });
	} else {
		return await prisma.service.findMany({
			where: { teams: { some: { id: teamId } } },
			include: { teams: true }
		});
	}
>>>>>>> 4d47eab0
}

export async function newService({
	name,
	teamId
}: {
	name: string;
	teamId: string;
}): Promise<Service> {
	return await prisma.service.create({ data: { name, teams: { connect: { id: teamId } } } });
}

<<<<<<< HEAD
export async function getService({ id, teamId }: { id: string; teamId: string }): Promise<Service> {
	const body = await prisma.service.findFirst({
		where: { id, teams: { some: { id: teamId } } },
		include: {
			destinationDocker: true,
			plausibleAnalytics: true,
			minio: true,
			vscodeserver: true,
			wordpress: true,
			ghost: true,
			serviceSecret: true,
			meiliSearch: true
		}
	});
=======
export async function getService({ id, teamId }) {
	let body = {};
	const include = {
		destinationDocker: true,
		plausibleAnalytics: true,
		minio: true,
		vscodeserver: true,
		wordpress: true,
		ghost: true,
		serviceSecret: true,
		meiliSearch: true
	};
	if (teamId === '0') {
		body = await prisma.service.findFirst({
			where: { id },
			include
		});
	} else {
		body = await prisma.service.findFirst({
			where: { id, teams: { some: { id: teamId } } },
			include
		});
	}
>>>>>>> 4d47eab0

	if (body.plausibleAnalytics?.postgresqlPassword)
		body.plausibleAnalytics.postgresqlPassword = decrypt(
			body.plausibleAnalytics.postgresqlPassword
		);
	if (body.plausibleAnalytics?.password)
		body.plausibleAnalytics.password = decrypt(body.plausibleAnalytics.password);
	if (body.plausibleAnalytics?.secretKeyBase)
		body.plausibleAnalytics.secretKeyBase = decrypt(body.plausibleAnalytics.secretKeyBase);

	if (body.minio?.rootUserPassword)
		body.minio.rootUserPassword = decrypt(body.minio.rootUserPassword);

	if (body.vscodeserver?.password) body.vscodeserver.password = decrypt(body.vscodeserver.password);

	if (body.wordpress?.mysqlPassword)
		body.wordpress.mysqlPassword = decrypt(body.wordpress.mysqlPassword);
	if (body.wordpress?.mysqlRootUserPassword)
		body.wordpress.mysqlRootUserPassword = decrypt(body.wordpress.mysqlRootUserPassword);

	if (body.ghost?.mariadbPassword) body.ghost.mariadbPassword = decrypt(body.ghost.mariadbPassword);
	if (body.ghost?.mariadbRootUserPassword)
		body.ghost.mariadbRootUserPassword = decrypt(body.ghost.mariadbRootUserPassword);
	if (body.ghost?.defaultPassword) body.ghost.defaultPassword = decrypt(body.ghost.defaultPassword);

	if (body.meiliSearch?.masterKey) body.meiliSearch.masterKey = decrypt(body.meiliSearch.masterKey);

	if (body?.serviceSecret.length > 0) {
		body.serviceSecret = body.serviceSecret.map((s) => {
			s.value = decrypt(s.value);
			return s;
		});
	}
	if (body.wordpress?.ftpPassword) {
		body.wordpress.ftpPassword = decrypt(body.wordpress.ftpPassword);
	}
	const settings = await prisma.setting.findFirst();

	return { ...body, settings };
}

export async function configureServiceType({
	id,
	type
}: {
	id: string;
	type: string;
}): Promise<void> {
	if (type === 'plausibleanalytics') {
		const password = encrypt(generatePassword());
		const postgresqlUser = cuid();
		const postgresqlPassword = encrypt(generatePassword());
		const postgresqlDatabase = 'plausibleanalytics';
		const secretKeyBase = encrypt(generatePassword(64));

		await prisma.service.update({
			where: { id },
			data: {
				type,
				plausibleAnalytics: {
					create: {
						postgresqlDatabase,
						postgresqlUser,
						postgresqlPassword,
						password,
						secretKeyBase
					}
				}
			}
		});
	} else if (type === 'nocodb') {
		await prisma.service.update({
			where: { id },
			data: { type }
		});
	} else if (type === 'minio') {
		const rootUser = cuid();
		const rootUserPassword = encrypt(generatePassword());
		await prisma.service.update({
			where: { id },
			data: { type, minio: { create: { rootUser, rootUserPassword } } }
		});
	} else if (type === 'vscodeserver') {
		const password = encrypt(generatePassword());
		await prisma.service.update({
			where: { id },
			data: { type, vscodeserver: { create: { password } } }
		});
	} else if (type === 'wordpress') {
		const mysqlUser = cuid();
		const mysqlPassword = encrypt(generatePassword());
		const mysqlRootUser = cuid();
		const mysqlRootUserPassword = encrypt(generatePassword());
		await prisma.service.update({
			where: { id },
			data: {
				type,
				wordpress: { create: { mysqlPassword, mysqlRootUserPassword, mysqlRootUser, mysqlUser } }
			}
		});
	} else if (type === 'vaultwarden') {
		await prisma.service.update({
			where: { id },
			data: {
				type
			}
		});
	} else if (type === 'languagetool') {
		await prisma.service.update({
			where: { id },
			data: {
				type
			}
		});
	} else if (type === 'n8n') {
		await prisma.service.update({
			where: { id },
			data: {
				type
			}
		});
	} else if (type === 'uptimekuma') {
		await prisma.service.update({
			where: { id },
			data: {
				type
			}
		});
	} else if (type === 'ghost') {
		const defaultEmail = `${cuid()}@coolify.io`;
		const defaultPassword = encrypt(generatePassword());
		const mariadbUser = cuid();
		const mariadbPassword = encrypt(generatePassword());
		const mariadbRootUser = cuid();
		const mariadbRootUserPassword = encrypt(generatePassword());

		await prisma.service.update({
			where: { id },
			data: {
				type,
				ghost: {
					create: {
						defaultEmail,
						defaultPassword,
						mariadbUser,
						mariadbPassword,
						mariadbRootUser,
						mariadbRootUserPassword
					}
				}
			}
		});
	} else if (type === 'meilisearch') {
		const masterKey = encrypt(generatePassword(32));
		await prisma.service.update({
			where: { id },
			data: {
				type,
				meiliSearch: { create: { masterKey } }
			}
		});
	}
}
export async function setServiceVersion({
	id,
	version
}: {
	id: string;
	version: string;
}): Promise<Service> {
	return await prisma.service.update({
		where: { id },
		data: { version }
	});
}

export async function setServiceSettings({
	id,
	dualCerts
}: {
	id: string;
	dualCerts: boolean;
}): Promise<Service> {
	return await prisma.service.update({
		where: { id },
		data: { dualCerts }
	});
}

export async function updatePlausibleAnalyticsService({
	id,
	fqdn,
	email,
	username,
	name
}: {
	id: string;
	fqdn: string;
	name: string;
	email: string;
	username: string;
}): Promise<void> {
	await prisma.plausibleAnalytics.update({ where: { serviceId: id }, data: { email, username } });
	await prisma.service.update({ where: { id }, data: { name, fqdn } });
}
export async function updateService({
	id,
	fqdn,
	name
}: {
	id: string;
	fqdn: string;
	name: string;
}): Promise<Service> {
	return await prisma.service.update({ where: { id }, data: { fqdn, name } });
}
<<<<<<< HEAD
export async function updateLanguageToolService({
	id,
	fqdn,
	name
}: {
	id: string;
	fqdn: string;
	name: string;
}): Promise<Service> {
	return await prisma.service.update({ where: { id }, data: { fqdn, name } });
}
export async function updateMeiliSearchService({
	id,
	fqdn,
	name
}: {
	id: string;
	fqdn: string;
	name: string;
}): Promise<Service> {
	return await prisma.service.update({ where: { id }, data: { fqdn, name } });
}
export async function updateVaultWardenService({
	id,
	fqdn,
	name
}: {
	id: string;
	fqdn: string;
	name: string;
}): Promise<Service> {
	return await prisma.service.update({ where: { id }, data: { fqdn, name } });
}
export async function updateVsCodeServer({
	id,
	fqdn,
	name
}: {
	id: string;
	fqdn: string;
	name: string;
}): Promise<Service> {
	return await prisma.service.update({ where: { id }, data: { fqdn, name } });
}
export async function updateWordpress({
	id,
	fqdn,
	name,
	mysqlDatabase,
	extraConfig
}: {
	id: string;
	fqdn: string;
	name: string;
	mysqlDatabase: string;
	extraConfig: string;
}): Promise<Service> {
=======
export async function updateWordpress({ id, fqdn, name, mysqlDatabase, extraConfig }) {
>>>>>>> 4d47eab0
	return await prisma.service.update({
		where: { id },
		data: { fqdn, name, wordpress: { update: { mysqlDatabase, extraConfig } } }
	});
}
export async function updateMinioService({
	id,
	publicPort
}: {
	id: string;
	publicPort: number;
}): Promise<Minio> {
	return await prisma.minio.update({ where: { serviceId: id }, data: { publicPort } });
}
export async function updateGhostService({
	id,
	fqdn,
	name,
	mariadbDatabase
}: {
	id: string;
	fqdn: string;
	name: string;
	mariadbDatabase: string;
}): Promise<Service> {
	return await prisma.service.update({
		where: { id },
		data: { fqdn, name, ghost: { update: { mariadbDatabase } } }
	});
}

export async function removeService({ id }: { id: string }): Promise<void> {
	await prisma.meiliSearch.deleteMany({ where: { serviceId: id } });
	await prisma.ghost.deleteMany({ where: { serviceId: id } });
	await prisma.plausibleAnalytics.deleteMany({ where: { serviceId: id } });
	await prisma.minio.deleteMany({ where: { serviceId: id } });
	await prisma.vscodeserver.deleteMany({ where: { serviceId: id } });
	await prisma.wordpress.deleteMany({ where: { serviceId: id } });
	await prisma.serviceSecret.deleteMany({ where: { serviceId: id } });

	await prisma.service.delete({ where: { id } });
}<|MERGE_RESOLUTION|>--- conflicted
+++ resolved
@@ -4,11 +4,7 @@
 import { generatePassword } from '.';
 import { prisma } from './common';
 
-<<<<<<< HEAD
 export async function listServices(teamId: string): Promise<Service[]> {
-	return await prisma.service.findMany({ where: { teams: { some: { id: teamId } } } });
-=======
-export async function listServices(teamId) {
 	if (teamId === '0') {
 		return await prisma.service.findMany({ include: { teams: true } });
 	} else {
@@ -17,7 +13,6 @@
 			include: { teams: true }
 		});
 	}
->>>>>>> 4d47eab0
 }
 
 export async function newService({
@@ -30,24 +25,8 @@
 	return await prisma.service.create({ data: { name, teams: { connect: { id: teamId } } } });
 }
 
-<<<<<<< HEAD
 export async function getService({ id, teamId }: { id: string; teamId: string }): Promise<Service> {
-	const body = await prisma.service.findFirst({
-		where: { id, teams: { some: { id: teamId } } },
-		include: {
-			destinationDocker: true,
-			plausibleAnalytics: true,
-			minio: true,
-			vscodeserver: true,
-			wordpress: true,
-			ghost: true,
-			serviceSecret: true,
-			meiliSearch: true
-		}
-	});
-=======
-export async function getService({ id, teamId }) {
-	let body = {};
+	let body;
 	const include = {
 		destinationDocker: true,
 		plausibleAnalytics: true,
@@ -69,7 +48,6 @@
 			include
 		});
 	}
->>>>>>> 4d47eab0
 
 	if (body.plausibleAnalytics?.postgresqlPassword)
 		body.plausibleAnalytics.postgresqlPassword = decrypt(
@@ -233,6 +211,7 @@
 		});
 	}
 }
+
 export async function setServiceVersion({
 	id,
 	version
@@ -275,6 +254,7 @@
 	await prisma.plausibleAnalytics.update({ where: { serviceId: id }, data: { email, username } });
 	await prisma.service.update({ where: { id }, data: { name, fqdn } });
 }
+
 export async function updateService({
 	id,
 	fqdn,
@@ -286,7 +266,7 @@
 }): Promise<Service> {
 	return await prisma.service.update({ where: { id }, data: { fqdn, name } });
 }
-<<<<<<< HEAD
+
 export async function updateLanguageToolService({
 	id,
 	fqdn,
@@ -298,6 +278,7 @@
 }): Promise<Service> {
 	return await prisma.service.update({ where: { id }, data: { fqdn, name } });
 }
+
 export async function updateMeiliSearchService({
 	id,
 	fqdn,
@@ -309,6 +290,7 @@
 }): Promise<Service> {
 	return await prisma.service.update({ where: { id }, data: { fqdn, name } });
 }
+
 export async function updateVaultWardenService({
 	id,
 	fqdn,
@@ -320,6 +302,7 @@
 }): Promise<Service> {
 	return await prisma.service.update({ where: { id }, data: { fqdn, name } });
 }
+
 export async function updateVsCodeServer({
 	id,
 	fqdn,
@@ -331,6 +314,7 @@
 }): Promise<Service> {
 	return await prisma.service.update({ where: { id }, data: { fqdn, name } });
 }
+
 export async function updateWordpress({
 	id,
 	fqdn,
@@ -344,14 +328,12 @@
 	mysqlDatabase: string;
 	extraConfig: string;
 }): Promise<Service> {
-=======
-export async function updateWordpress({ id, fqdn, name, mysqlDatabase, extraConfig }) {
->>>>>>> 4d47eab0
 	return await prisma.service.update({
 		where: { id },
 		data: { fqdn, name, wordpress: { update: { mysqlDatabase, extraConfig } } }
 	});
 }
+
 export async function updateMinioService({
 	id,
 	publicPort
@@ -361,6 +343,7 @@
 }): Promise<Minio> {
 	return await prisma.minio.update({ where: { serviceId: id }, data: { publicPort } });
 }
+
 export async function updateGhostService({
 	id,
 	fqdn,
