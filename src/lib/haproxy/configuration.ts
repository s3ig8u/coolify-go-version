import { dev } from '$app/env';
import got, { type Got } from 'got';
import mustache from 'mustache';
import crypto from 'crypto';
import * as db from '$lib/database';
import { checkContainer, checkHAProxy } from '.';
import { asyncExecShell, getDomain, getEngine } from '$lib/common';
import { supportedServiceTypesAndVersions } from '$lib/components/common';

const url = dev ? 'http://localhost:5555' : 'http://coolify-haproxy:5555';

const template = `program api 
  command /usr/bin/dataplaneapi -f /usr/local/etc/haproxy/dataplaneapi.hcl --userlist haproxy-dataplaneapi
  no option start-on-reload
	
global
  stats socket /var/run/api.sock user haproxy group haproxy mode 660 level admin expose-fd listeners
  log stdout format raw local0 debug
		 
defaults 
  mode http
  log global
  timeout http-request 60s
  timeout connect 10s
  timeout client 60s
  timeout server 60s

userlist haproxy-dataplaneapi 
  user admin insecure-password "\${HAPROXY_PASSWORD}"

frontend http
  mode http
  bind :80
  bind :443 ssl crt /usr/local/etc/haproxy/ssl/ alpn h2,http/1.1
  acl is_certbot path_beg /.well-known/acme-challenge/

  {{#applications}}
  {{#isHttps}}
  http-request redirect scheme https code ${
		dev ? 302 : 301
	} if { hdr(host) -i {{domain}} } !{ ssl_fc }
  {{/isHttps}}
  http-request redirect location {{{redirectValue}}} code ${
		dev ? 302 : 301
	} if { req.hdr(host) -i {{redirectTo}} }
  {{/applications}}

  {{#services}}
  {{#isHttps}}
  http-request redirect scheme https code ${
		dev ? 302 : 301
	} if { hdr(host) -i {{domain}} } !{ ssl_fc }
  {{/isHttps}}
  http-request redirect location {{{redirectValue}}} code ${
		dev ? 302 : 301
	} if { req.hdr(host) -i {{redirectTo}} }
  {{/services}}

  {{#coolify}}
  {{#isHttps}}
  http-request redirect scheme https code ${
		dev ? 302 : 301
	} if { hdr(host) -i {{domain}} } !{ ssl_fc }
  {{/isHttps}}
  http-request redirect location {{{redirectValue}}} code ${
		dev ? 302 : 301
	} if { req.hdr(host) -i {{redirectTo}} }
  {{/coolify}}

  use_backend backend-certbot if is_certbot
  use_backend %[req.hdr(host),lower]

frontend stats 
  bind *:8404
  stats enable
  stats uri /
  stats admin if TRUE
  stats auth "\${HAPROXY_USERNAME}:\${HAPROXY_PASSWORD}"

backend backend-certbot 
  mode http
  server certbot host.docker.internal:9080

{{#applications}}
{{#isRunning}}
# updatedAt={{updatedAt}}
backend {{domain}}
  option forwardfor
  {{#isHttps}}
  http-request add-header X-Forwarded-Proto https
  {{/isHttps}}
  {{^isHttps}}
  http-request add-header X-Forwarded-Proto http
  {{/isHttps}}
  http-request add-header X-Forwarded-Host %[req.hdr(host),lower]
  server {{id}} {{id}}:{{port}}
{{/isRunning}}
{{/applications}}

{{#services}}
{{#isRunning}}
# updatedAt={{updatedAt}}
backend {{domain}}
  option forwardfor
  {{#isHttps}}
  http-request add-header X-Forwarded-Proto https
  {{/isHttps}}
  {{^isHttps}}
  http-request add-header X-Forwarded-Proto http
  {{/isHttps}}
  http-request add-header X-Forwarded-Host %[req.hdr(host),lower]
  server {{id}} {{id}}:{{port}}
{{/isRunning}}
{{/services}}

{{#coolify}}
backend {{domain}}
  option forwardfor
  option httpchk GET /undead.json
  {{#isHttps}}
  http-request add-header X-Forwarded-Proto https
  {{/isHttps}}
  {{^isHttps}}
  http-request add-header X-Forwarded-Proto http
  {{/isHttps}}
  http-request add-header X-Forwarded-Host %[req.hdr(host),lower]
  server {{id}} {{id}}:{{port}} check fall 10
{{/coolify}}
`;

export async function haproxyInstance(): Promise<Got> {
	const { proxyPassword } = await db.listSettings();
	return got.extend({
		prefixUrl: url,
		username: 'admin',
		password: proxyPassword
	});
}

export async function configureHAProxy(): Promise<void> {
	const haproxy = await haproxyInstance();
	await checkHAProxy(haproxy);

	const data = {
		applications: [],
		services: [],
		coolify: []
	};
	const applications = await db.prisma.application.findMany({
		include: { destinationDocker: true, settings: true }
	});
	for (const application of applications) {
		const {
			fqdn,
			id,
			port,
			destinationDocker,
			destinationDockerId,
			settings: { previews },
			updatedAt
		} = application;
		if (destinationDockerId) {
			const { engine, network } = destinationDocker;
			const isRunning = await checkContainer(engine, id);
			if (fqdn) {
				const domain = getDomain(fqdn);
				const isHttps = fqdn.startsWith('https://');
				const isWWW = fqdn.includes('www.');
				const redirectValue = `${isHttps ? 'https://' : 'http://'}${domain}%[capture.req.uri]`;
				if (isRunning) {
					data.applications.push({
						id,
						port: port || 3000,
						domain,
						isRunning,
						isHttps,
						redirectValue,
						redirectTo: isWWW ? domain.replace('www.', '') : 'www.' + domain,
						updatedAt: updatedAt.getTime()
					});
				}
				if (previews) {
					const host = getEngine(engine);
					const { stdout } = await asyncExecShell(
						`DOCKER_HOST=${host} docker container ls --filter="status=running" --filter="network=${network}" --filter="name=${id}-" --format="{{json .Names}}"`
					);
					const containers = stdout
						.trim()
						.split('\n')
						.filter((a) => a)
						.map((c) => c.replace(/"/g, ''));
					if (containers.length > 0) {
						for (const container of containers) {
							const previewDomain = `${container.split('-')[1]}.${domain}`;
							data.applications.push({
								id: container,
								port: port || 3000,
								domain: previewDomain,
								isRunning,
								isHttps,
								redirectValue,
								redirectTo: isWWW ? previewDomain.replace('www.', '') : 'www.' + previewDomain,
								updatedAt: updatedAt.getTime()
							});
						}
					}
				}
			}
		}
	}
	const services = await db.prisma.service.findMany({
		include: {
			destinationDocker: true,
			minio: true,
			plausibleAnalytics: true,
			vscodeserver: true,
			wordpress: true,
			ghost: true
		}
	});

	for (const service of services) {
		const { fqdn, id, type, destinationDocker, destinationDockerId, updatedAt } = service;
		if (destinationDockerId) {
			const { engine } = destinationDocker;
			const found = db.supportedServiceTypesAndVersions.find((a) => a.name === type);
			if (found) {
				const port = found.ports.main;
				const publicPort = service[type]?.publicPort;
				const isRunning = await checkContainer(engine, id);
				if (fqdn) {
					const domain = getDomain(fqdn);
					const isHttps = fqdn.startsWith('https://');
					const isWWW = fqdn.includes('www.');
					const redirectValue = `${isHttps ? 'https://' : 'http://'}${domain}%[capture.req.uri]`;
					if (isRunning) {
						data.services.push({
							id,
							port,
							publicPort,
							domain,
							isRunning,
							isHttps,
							redirectValue,
							redirectTo: isWWW ? domain.replace('www.', '') : 'www.' + domain,
							updatedAt: updatedAt.getTime()
						});
					}
				}
			}
		}
	}
	const { fqdn } = await db.prisma.setting.findFirst();
	if (fqdn) {
		const domain = getDomain(fqdn);
		const isHttps = fqdn.startsWith('https://');
		const isWWW = fqdn.includes('www.');
		const redirectValue = `${isHttps ? 'https://' : 'http://'}${domain}%[capture.req.uri]`;
		data.coolify.push({
			id: dev ? 'host.docker.internal' : 'coolify',
			port: 3000,
			domain,
			isHttps,
			redirectValue,
			redirectTo: isWWW ? domain.replace('www.', '') : 'www.' + domain
		});
<<<<<<< HEAD
	}
	const output = mustache.render(template, data);
	const newHash = crypto.createHash('md5').update(output).digest('hex');
	const { proxyHash, id } = await db.listSettings();
	if (proxyHash !== newHash) {
		await db.prisma.setting.update({ where: { id }, data: { proxyHash: newHash } });
		await haproxy.post(`v2/services/haproxy/configuration/raw`, {
			searchParams: {
				skip_version: true
			},
			body: output,
			headers: {
				'Content-Type': 'text/plain'
=======

		for (const service of services) {
			const { fqdn, id, type, destinationDocker, destinationDockerId, updatedAt } = service;
			if (destinationDockerId) {
				const { engine } = destinationDocker;
				const found = supportedServiceTypesAndVersions.find((a) => a.name === type);
				if (found) {
					const port = found.ports.main;
					const publicPort = service[type]?.publicPort;
					const isRunning = await checkContainer(engine, id);
					if (fqdn) {
						const domain = getDomain(fqdn);
						const isHttps = fqdn.startsWith('https://');
						const isWWW = fqdn.includes('www.');
						const redirectValue = `${isHttps ? 'https://' : 'http://'}${domain}%[capture.req.uri]`;
						if (isRunning) {
							data.services.push({
								id,
								port,
								publicPort,
								domain,
								isRunning,
								isHttps,
								redirectValue,
								redirectTo: isWWW ? domain.replace('www.', '') : 'www.' + domain,
								updatedAt: updatedAt.getTime()
							});
						}
					}
				}
>>>>>>> 4d47eab0
			}
		});
	}
}<|MERGE_RESOLUTION|>--- conflicted
+++ resolved
@@ -1,7 +1,5 @@
 import { dev } from '$app/env';
 import got, { type Got } from 'got';
-import mustache from 'mustache';
-import crypto from 'crypto';
 import * as db from '$lib/database';
 import { checkContainer, checkHAProxy } from '.';
 import { asyncExecShell, getDomain, getEngine } from '$lib/common';
@@ -223,7 +221,7 @@
 		const { fqdn, id, type, destinationDocker, destinationDockerId, updatedAt } = service;
 		if (destinationDockerId) {
 			const { engine } = destinationDocker;
-			const found = db.supportedServiceTypesAndVersions.find((a) => a.name === type);
+			const found = supportedServiceTypesAndVersions.find((a) => a.name === type);
 			if (found) {
 				const port = found.ports.main;
 				const publicPort = service[type]?.publicPort;
@@ -264,22 +262,6 @@
 			redirectValue,
 			redirectTo: isWWW ? domain.replace('www.', '') : 'www.' + domain
 		});
-<<<<<<< HEAD
-	}
-	const output = mustache.render(template, data);
-	const newHash = crypto.createHash('md5').update(output).digest('hex');
-	const { proxyHash, id } = await db.listSettings();
-	if (proxyHash !== newHash) {
-		await db.prisma.setting.update({ where: { id }, data: { proxyHash: newHash } });
-		await haproxy.post(`v2/services/haproxy/configuration/raw`, {
-			searchParams: {
-				skip_version: true
-			},
-			body: output,
-			headers: {
-				'Content-Type': 'text/plain'
-=======
-
 		for (const service of services) {
 			const { fqdn, id, type, destinationDocker, destinationDockerId, updatedAt } = service;
 			if (destinationDockerId) {
@@ -309,8 +291,7 @@
 						}
 					}
 				}
->>>>>>> 4d47eab0
 			}
-		});
+		}
 	}
 }