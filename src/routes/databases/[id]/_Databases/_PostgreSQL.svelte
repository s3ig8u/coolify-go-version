--- conflicted
+++ resolved
@@ -2,11 +2,8 @@
 	export let database;
 	export let isRunning;
 	import CopyPasswordField from '$lib/components/CopyPasswordField.svelte';
-<<<<<<< HEAD
 	import Explainer from '$lib/components/Explainer.svelte';
-=======
 	import { t } from '$lib/translations';
->>>>>>> c39cb426
 </script>
 
 <div class="flex space-x-1 py-5 font-bold">
@@ -28,7 +25,6 @@
 		/>
 	</div>
 	<div class="grid grid-cols-2 items-center">
-<<<<<<< HEAD
 		<label for="rootUser" class="text-base font-bold text-stone-100"
 			>Root (postgres) User Password</label
 		>
@@ -44,10 +40,7 @@
 		<Explainer text="Could be changed while the database is running." />
 	</div>
 	<div class="grid grid-cols-2 items-center">
-		<label for="dbUser" class="text-base font-bold text-stone-100">User</label>
-=======
 		<label for="dbUser" class="text-base font-bold text-stone-100">{$t('forms.user')}</label>
->>>>>>> c39cb426
 		<CopyPasswordField
 			readonly
 			disabled
@@ -62,15 +55,9 @@
 			>{$t('forms.password')}</label
 		>
 		<CopyPasswordField
-<<<<<<< HEAD
 			disabled={!isRunning}
 			readonly={!isRunning}
-			placeholder="Generated automatically after start"
-=======
-			readonly
-			disabled
 			placeholder={$t('forms.generated_automatically_after_start')}
->>>>>>> c39cb426
 			isPasswordField
 			id="dbUserPassword"
 			name="dbUserPassword"
