<script lang="ts">
	import PlausibleAnalytics from '$lib/components/svg/services/PlausibleAnalytics.svelte';
	import NocoDb from '$lib/components/svg/services/NocoDB.svelte';
	import MinIo from '$lib/components/svg/services/MinIO.svelte';
	import VsCodeServer from '$lib/components/svg/services/VSCodeServer.svelte';
	import Wordpress from '$lib/components/svg/services/Wordpress.svelte';
	import VaultWarden from '$lib/components/svg/services/VaultWarden.svelte';
	import LanguageTool from '$lib/components/svg/services/LanguageTool.svelte';
	import { post } from '$lib/api';
	import { goto } from '$app/navigation';
	import N8n from '$lib/components/svg/services/N8n.svelte';
	import UptimeKuma from '$lib/components/svg/services/UptimeKuma.svelte';
	import Ghost from '$lib/components/svg/services/Ghost.svelte';
	import { t } from '$lib/translations';
	import MeiliSearch from '$lib/components/svg/services/MeiliSearch.svelte';
	import { session } from '$app/stores';
	import { getDomain } from '$lib/components/common';

	export let services;
	async function newService() {
		const { id } = await post('/services/new', {});
		return await goto(`/services/${id}`, { replaceState: true });
	}
	const ownServices = services.filter((service) => {
		if (service.teams[0].id === $session.teamId) {
			return service;
		}
	});
	const otherServices = services.filter((service) => {
		if (service.teams[0].id !== $session.teamId) {
			return service;
		}
	});
</script>

<div class="flex space-x-1 p-6 font-bold">
	<div class="mr-4 text-2xl tracking-tight">{$t('index.services')}</div>
	<div on:click={newService} class="add-icon cursor-pointer bg-pink-600 hover:bg-pink-500">
		<svg
			class="w-6"
			xmlns="http://www.w3.org/2000/svg"
			fill="none"
			viewBox="0 0 24 24"
			stroke="currentColor"
			><path
				stroke-linecap="round"
				stroke-linejoin="round"
				stroke-width="2"
				d="M12 6v6m0 0v6m0-6h6m-6 0H6"
			/></svg
		>
	</div>
</div>

<div class="flex flex-col flex-wrap justify-center">
	{#if !services || ownServices.length === 0}
		<div class="flex-col">
			<div class="text-center text-xl font-bold">{$t('service.no_service')}</div>
		</div>
<<<<<<< HEAD
	{/if}
	{#if ownServices.length > 0 || otherServices.length > 0}
		<div class="flex flex-col">
			<div class="flex flex-col flex-wrap justify-center px-2 md:flex-row">
				{#each ownServices as service}
					<a href="/services/{service.id}" class="w-96 p-2 no-underline">
						<div class="box-selection group relative hover:bg-pink-600">
							{#if service.type === 'plausibleanalytics'}
								<PlausibleAnalytics isAbsolute />
							{:else if service.type === 'nocodb'}
								<NocoDb isAbsolute />
							{:else if service.type === 'minio'}
								<MinIo isAbsolute />
							{:else if service.type === 'vscodeserver'}
								<VsCodeServer isAbsolute />
							{:else if service.type === 'wordpress'}
								<Wordpress isAbsolute />
							{:else if service.type === 'vaultwarden'}
								<VaultWarden isAbsolute />
							{:else if service.type === 'languagetool'}
								<LanguageTool isAbsolute />
							{:else if service.type === 'n8n'}
								<N8n isAbsolute />
							{:else if service.type === 'uptimekuma'}
								<UptimeKuma isAbsolute />
							{:else if service.type === 'ghost'}
								<Ghost isAbsolute />
							{:else if service.type === 'meilisearch'}
								<MeiliSearch isAbsolute />
							{/if}
							<div class="truncate text-center text-xl font-bold">
								{service.name}
							</div>
							{#if $session.teamId === '0' && otherServices.length > 0}
								<div class="truncate text-center">{service.teams[0].name}</div>
							{/if}
							{#if service.fqdn}
								<div class="truncate text-center">{getDomain(service.fqdn) || ''}</div>
							{/if}
							{#if !service.type || !service.fqdn}
								<div class="truncate text-center font-bold text-red-500 group-hover:text-white">
									Configuration missing
								</div>
							{/if}
=======
	{:else}
		{#each services as service}
			<a href="/services/{service.id}" class="no-underline p-2 w-96">
				<div class="box-selection relative hover:bg-pink-600 group">
					{#if service.type === 'plausibleanalytics'}
						<PlausibleAnalytics isAbsolute />
					{:else if service.type === 'nocodb'}
						<NocoDb isAbsolute />
					{:else if service.type === 'minio'}
						<MinIo isAbsolute />
					{:else if service.type === 'vscodeserver'}
						<VsCodeServer isAbsolute />
					{:else if service.type === 'wordpress'}
						<Wordpress isAbsolute />
					{:else if service.type === 'vaultwarden'}
						<VaultWarden isAbsolute />
					{:else if service.type === 'languagetool'}
						<LanguageTool isAbsolute />
					{:else if service.type === 'n8n'}
						<N8n isAbsolute />
					{:else if service.type === 'uptimekuma'}
						<UptimeKuma isAbsolute />
					{:else if service.type === 'ghost'}
						<Ghost isAbsolute />
					{:else if service.type === 'meilisearch'}
						<MeiliSearch isAbsolute />
					{/if}
					<div class="font-bold text-xl text-center truncate">
						{service.name}
					</div>
					{#if !service.type || !service.fqdn}
						<div class="font-bold text-center truncate text-red-500 group-hover:text-white">
							{$t('application.configuration.configuration_missing')}
>>>>>>> c39cb426
						</div>
					</a>
				{/each}
			</div>
			{#if otherServices.length > 0 && $session.teamId === '0'}
				<div class="px-6 pb-5 pt-10 text-xl font-bold">Other Services</div>
				<div class="flex flex-col flex-wrap justify-center px-2 md:flex-row">
					{#each otherServices as service}
						<a href="/services/{service.id}" class="w-96 p-2 no-underline">
							<div class="box-selection group relative hover:bg-pink-600">
								{#if service.type === 'plausibleanalytics'}
									<PlausibleAnalytics isAbsolute />
								{:else if service.type === 'nocodb'}
									<NocoDb isAbsolute />
								{:else if service.type === 'minio'}
									<MinIo isAbsolute />
								{:else if service.type === 'vscodeserver'}
									<VsCodeServer isAbsolute />
								{:else if service.type === 'wordpress'}
									<Wordpress isAbsolute />
								{:else if service.type === 'vaultwarden'}
									<VaultWarden isAbsolute />
								{:else if service.type === 'languagetool'}
									<LanguageTool isAbsolute />
								{:else if service.type === 'n8n'}
									<N8n isAbsolute />
								{:else if service.type === 'uptimekuma'}
									<UptimeKuma isAbsolute />
								{:else if service.type === 'ghost'}
									<Ghost isAbsolute />
								{:else if service.type === 'meilisearch'}
									<MeiliSearch isAbsolute />
								{/if}
								<div class="truncate text-center text-xl font-bold">
									{service.name}
								</div>
								{#if $session.teamId === '0'}
									<div class="truncate text-center">{service.teams[0].name}</div>
								{/if}
								{#if service.fqdn}
									<div class="truncate text-center">{getDomain(service.fqdn) || ''}</div>
								{/if}
								{#if !service.type || !service.fqdn}
									<div class="truncate text-center font-bold text-red-500 group-hover:text-white">
										Configuration missing
									</div>
								{:else}
									<div class="text-center truncate">{service.type}</div>
								{/if}
							</div>
						</a>
					{/each}
				</div>
			{/if}
		</div>
	{/if}
</div><|MERGE_RESOLUTION|>--- conflicted
+++ resolved
@@ -57,7 +57,6 @@
 		<div class="flex-col">
 			<div class="text-center text-xl font-bold">{$t('service.no_service')}</div>
 		</div>
-<<<<<<< HEAD
 	{/if}
 	{#if ownServices.length > 0 || otherServices.length > 0}
 		<div class="flex flex-col">
@@ -99,44 +98,9 @@
 							{/if}
 							{#if !service.type || !service.fqdn}
 								<div class="truncate text-center font-bold text-red-500 group-hover:text-white">
-									Configuration missing
+									{$t('application.configuration.configuration_missing')}
 								</div>
 							{/if}
-=======
-	{:else}
-		{#each services as service}
-			<a href="/services/{service.id}" class="no-underline p-2 w-96">
-				<div class="box-selection relative hover:bg-pink-600 group">
-					{#if service.type === 'plausibleanalytics'}
-						<PlausibleAnalytics isAbsolute />
-					{:else if service.type === 'nocodb'}
-						<NocoDb isAbsolute />
-					{:else if service.type === 'minio'}
-						<MinIo isAbsolute />
-					{:else if service.type === 'vscodeserver'}
-						<VsCodeServer isAbsolute />
-					{:else if service.type === 'wordpress'}
-						<Wordpress isAbsolute />
-					{:else if service.type === 'vaultwarden'}
-						<VaultWarden isAbsolute />
-					{:else if service.type === 'languagetool'}
-						<LanguageTool isAbsolute />
-					{:else if service.type === 'n8n'}
-						<N8n isAbsolute />
-					{:else if service.type === 'uptimekuma'}
-						<UptimeKuma isAbsolute />
-					{:else if service.type === 'ghost'}
-						<Ghost isAbsolute />
-					{:else if service.type === 'meilisearch'}
-						<MeiliSearch isAbsolute />
-					{/if}
-					<div class="font-bold text-xl text-center truncate">
-						{service.name}
-					</div>
-					{#if !service.type || !service.fqdn}
-						<div class="font-bold text-center truncate text-red-500 group-hover:text-white">
-							{$t('application.configuration.configuration_missing')}
->>>>>>> c39cb426
 						</div>
 					</a>
 				{/each}
