<script>
	export let name = '';
	export let value = '';
	export let isBuildSecret = false;
	export let isNewSecret = false;
	export let isPRMRSecret = false;
	export let PRMRSecret = {};

	if (isPRMRSecret) value = PRMRSecret.value;

	import { page } from '$app/stores';
	import { del } from '$lib/api';
	import CopyPasswordField from '$lib/components/CopyPasswordField.svelte';
	import { errorNotification } from '$lib/form';
<<<<<<< HEAD
	import { t } from '$lib/translations';
	import { toast } from '@zerodevx/svelte-toast';
=======
>>>>>>> 305fab48
	import { createEventDispatcher } from 'svelte';
	import { saveSecret } from './utils';

	const dispatch = createEventDispatcher();
	const { id } = $page.params;
	async function removeSecret() {
		try {
			await del(`/applications/${id}/secrets.json`, { name });
			dispatch('refresh');
			if (isNewSecret) {
				name = '';
				value = '';
				isBuildSecret = false;
			}
		} catch ({ error }) {
			return errorNotification(error);
		}
	}
<<<<<<< HEAD
	async function saveSecret(isNew = false) {
		if (!name) return errorNotification(`${$t('forms.name')} ${$t('forms.is_required')}`);
		if (!value) return errorNotification(`${$t('forms.value')} ${$t('forms.is_required')}`);
		try {
			await post(`/applications/${id}/secrets.json`, {
				name,
				value,
				isBuildSecret,
				isPRMRSecret,
				isNew
			});
			dispatch('refresh');
			if (isNewSecret) {
				name = '';
				value = '';
				isBuildSecret = false;
			}
			toast.push($t('application.secrets.secret_saved'));
		} catch ({ error }) {
			return errorNotification(error);
		}
=======

	async function createSecret(isNew) {
		saveSecret({
			isNew,
			name,
			value,
			isBuildSecret,
			isPRMRSecret,
			isNewSecret,
			applicationId: id,
			dispatch
		});
>>>>>>> 305fab48
	}

	function setSecretValue() {
		if (isNewSecret) {
			isBuildSecret = !isBuildSecret;
		}
	}
</script>

<td>
	<input
		id={isNewSecret ? 'secretName' : 'secretNameNew'}
		bind:value={name}
		required
		placeholder="EXAMPLE_VARIABLE"
		class=" border border-dashed border-coolgray-300"
		readonly={!isNewSecret}
		class:bg-transparent={!isNewSecret}
		class:cursor-not-allowed={!isNewSecret}
	/>
</td>
<td>
	<CopyPasswordField
		id={isNewSecret ? 'secretValue' : 'secretValueNew'}
		name={isNewSecret ? 'secretValue' : 'secretValueNew'}
		isPasswordField={true}
		bind:value
		required
		placeholder="J$#@UIO%HO#$U%H"
	/>
</td>
<td class="text-center">
	<div
		type="button"
		on:click={setSecretValue}
		aria-pressed="false"
		class="relative inline-flex h-6 w-11 flex-shrink-0 rounded-full border-2 border-transparent transition-colors duration-200 ease-in-out"
		class:bg-green-600={isBuildSecret}
		class:bg-stone-700={!isBuildSecret}
		class:opacity-50={!isNewSecret}
		class:cursor-not-allowed={!isNewSecret}
		class:cursor-pointer={isNewSecret}
	>
		<span class="sr-only">{$t('application.secrets.use_isbuildsecret')}</span>
		<span
			class="pointer-events-none relative inline-block h-5 w-5 transform rounded-full bg-white shadow transition duration-200 ease-in-out"
			class:translate-x-5={isBuildSecret}
			class:translate-x-0={!isBuildSecret}
		>
			<span
				class=" absolute inset-0 flex h-full w-full items-center justify-center transition-opacity duration-200 ease-in"
				class:opacity-0={isBuildSecret}
				class:opacity-100={!isBuildSecret}
				aria-hidden="true"
			>
				<svg class="h-3 w-3 bg-white text-red-600" fill="none" viewBox="0 0 12 12">
					<path
						d="M4 8l2-2m0 0l2-2M6 6L4 4m2 2l2 2"
						stroke="currentColor"
						stroke-width="2"
						stroke-linecap="round"
						stroke-linejoin="round"
					/>
				</svg>
			</span>
			<span
				class="absolute inset-0 flex h-full w-full items-center justify-center transition-opacity duration-100 ease-out"
				aria-hidden="true"
				class:opacity-100={isBuildSecret}
				class:opacity-0={!isBuildSecret}
			>
				<svg class="h-3 w-3 bg-white text-green-600" fill="currentColor" viewBox="0 0 12 12">
					<path
						d="M3.707 5.293a1 1 0 00-1.414 1.414l1.414-1.414zM5 8l-.707.707a1 1 0 001.414 0L5 8zm4.707-3.293a1 1 0 00-1.414-1.414l1.414 1.414zm-7.414 2l2 2 1.414-1.414-2-2-1.414 1.414zm3.414 2l4-4-1.414-1.414-4 4 1.414 1.414z"
					/>
				</svg>
			</span>
		</span>
	</div>
</td>
<td>
	{#if isNewSecret}
		<div class="flex items-center justify-center">
<<<<<<< HEAD
			<button class="bg-green-600 hover:bg-green-500" on:click={() => saveSecret(true)}
				>{$t('forms.add')}</button
=======
			<button class="bg-green-600 hover:bg-green-500" on:click={() => createSecret(true)}
				>Add</button
>>>>>>> 305fab48
			>
		</div>
	{:else}
		<div class="flex flex-row justify-center space-x-2">
			<div class="flex items-center justify-center">
<<<<<<< HEAD
				<button class="" on:click={() => saveSecret(false)}>{$t('forms.set')}</button>
=======
				<button class="" on:click={() => createSecret(false)}>Set</button>
>>>>>>> 305fab48
			</div>
			{#if !isPRMRSecret}
				<div class="flex justify-center items-end">
					<button class="bg-red-600 hover:bg-red-500" on:click={removeSecret}
						>{$t('forms.remove')}</button
					>
				</div>
			{/if}
		</div>
	{/if}
</td><|MERGE_RESOLUTION|>--- conflicted
+++ resolved
@@ -12,11 +12,6 @@
 	import { del } from '$lib/api';
 	import CopyPasswordField from '$lib/components/CopyPasswordField.svelte';
 	import { errorNotification } from '$lib/form';
-<<<<<<< HEAD
-	import { t } from '$lib/translations';
-	import { toast } from '@zerodevx/svelte-toast';
-=======
->>>>>>> 305fab48
 	import { createEventDispatcher } from 'svelte';
 	import { saveSecret } from './utils';
 
@@ -35,29 +30,6 @@
 			return errorNotification(error);
 		}
 	}
-<<<<<<< HEAD
-	async function saveSecret(isNew = false) {
-		if (!name) return errorNotification(`${$t('forms.name')} ${$t('forms.is_required')}`);
-		if (!value) return errorNotification(`${$t('forms.value')} ${$t('forms.is_required')}`);
-		try {
-			await post(`/applications/${id}/secrets.json`, {
-				name,
-				value,
-				isBuildSecret,
-				isPRMRSecret,
-				isNew
-			});
-			dispatch('refresh');
-			if (isNewSecret) {
-				name = '';
-				value = '';
-				isBuildSecret = false;
-			}
-			toast.push($t('application.secrets.secret_saved'));
-		} catch ({ error }) {
-			return errorNotification(error);
-		}
-=======
 
 	async function createSecret(isNew) {
 		saveSecret({
@@ -70,7 +42,6 @@
 			applicationId: id,
 			dispatch
 		});
->>>>>>> 305fab48
 	}
 
 	function setSecretValue() {
@@ -154,23 +125,14 @@
 <td>
 	{#if isNewSecret}
 		<div class="flex items-center justify-center">
-<<<<<<< HEAD
-			<button class="bg-green-600 hover:bg-green-500" on:click={() => saveSecret(true)}
+			<button class="bg-green-600 hover:bg-green-500" on:click={() => createSecret(true)}
 				>{$t('forms.add')}</button
-=======
-			<button class="bg-green-600 hover:bg-green-500" on:click={() => createSecret(true)}
-				>Add</button
->>>>>>> 305fab48
 			>
 		</div>
 	{:else}
 		<div class="flex flex-row justify-center space-x-2">
 			<div class="flex items-center justify-center">
-<<<<<<< HEAD
-				<button class="" on:click={() => saveSecret(false)}>{$t('forms.set')}</button>
-=======
-				<button class="" on:click={() => createSecret(false)}>Set</button>
->>>>>>> 305fab48
+				<button class="" on:click={() => createSecret(false)}>{$t('forms.set')}</button>
 			</div>
 			{#if !isPRMRSecret}
 				<div class="flex justify-center items-end">
