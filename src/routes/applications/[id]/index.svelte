--- conflicted
+++ resolved
@@ -48,11 +48,8 @@
 	import { post } from '$lib/api';
 	import cuid from 'cuid';
 	import { browser } from '$app/env';
-<<<<<<< HEAD
 	import { disabledButton } from '$lib/store';
-=======
 	import { t } from '$lib/translations';
->>>>>>> c39cb426
 	const { id } = $page.params;
 
 	let domainEl: HTMLInputElement;
