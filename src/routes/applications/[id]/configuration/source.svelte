--- conflicted
+++ resolved
@@ -80,11 +80,7 @@
 <div class="flex flex-col justify-center">
 	{#if !filteredSources || ownSources.length === 0}
 		<div class="flex-col">
-<<<<<<< HEAD
-			<div class="pb-2 text-center">No configurable Git Source found</div>
-=======
 			<div class="pb-2">{$t('application.configuration.no_configurable_git')}</div>
->>>>>>> c39cb426
 			<div class="flex justify-center">
 				<button on:click={newSource} class="add-icon bg-orange-600 hover:bg-orange-500">
 					<svg
