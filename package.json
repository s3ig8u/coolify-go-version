--- conflicted
+++ resolved
@@ -8,11 +8,7 @@
     "devDependencies": {
         "@vitejs/plugin-vue": "4.5.1",
         "autoprefixer": "10.4.19",
-<<<<<<< HEAD
-        "axios": "^1.7.4",
-=======
         "axios": "1.7.5",
->>>>>>> 577927a2
         "laravel-echo": "1.16.1",
         "laravel-vite-plugin": "0.8.1",
         "postcss": "8.4.38",
