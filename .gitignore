/.phpunit.cache
/node_modules
/public/build
/public/hot
/public/storage
/storage/*.key
/vendor
.env
.env.backup
.env.secrets
.phpunit.result.cache
Homestead.json
Homestead.yaml
auth.json
npm-debug.log
yarn-error.log
/.fleet
/.idea
/.vscode
/.npm
/.bash_history
/_volumes

<<<<<<< HEAD
=======
# Temp while developing Proxy deployment
>>>>>>> 00a8c847
resources/recipes

.lesshst
psysh_history
.psql_history<|MERGE_RESOLUTION|>--- conflicted
+++ resolved
@@ -21,10 +21,7 @@
 /.bash_history
 /_volumes
 
-<<<<<<< HEAD
-=======
 # Temp while developing Proxy deployment
->>>>>>> 00a8c847
 resources/recipes
 
 .lesshst
