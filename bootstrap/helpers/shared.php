<?php

use App\Enums\ApplicationDeploymentStatus;
use App\Enums\ProxyTypes;
use App\Jobs\ServerFilesFromServerJob;
use App\Models\Application;
use App\Models\ApplicationDeploymentQueue;
use App\Models\ApplicationPreview;
use App\Models\EnvironmentVariable;
use App\Models\GithubApp;
use App\Models\InstanceSettings;
use App\Models\LocalFileVolume;
use App\Models\LocalPersistentVolume;
use App\Models\Server;
use App\Models\Service;
use App\Models\ServiceApplication;
use App\Models\ServiceDatabase;
use App\Models\StandaloneClickhouse;
use App\Models\StandaloneDragonfly;
use App\Models\StandaloneKeydb;
use App\Models\StandaloneMariadb;
use App\Models\StandaloneMongodb;
use App\Models\StandaloneMysql;
use App\Models\StandalonePostgresql;
use App\Models\StandaloneRedis;
use App\Models\Team;
use App\Models\User;
use App\Notifications\Channels\DiscordChannel;
use App\Notifications\Channels\EmailChannel;
use App\Notifications\Channels\SlackChannel;
use App\Notifications\Channels\TelegramChannel;
use App\Notifications\Internal\GeneralNotification;
use Carbon\CarbonImmutable;
use DanHarrin\LivewireRateLimiting\Exceptions\TooManyRequestsException;
use Illuminate\Database\UniqueConstraintViolationException;
use Illuminate\Mail\Message;
use Illuminate\Notifications\Messages\MailMessage;
use Illuminate\Process\Pool;
use Illuminate\Support\Collection;
use Illuminate\Support\Facades\Auth;
use Illuminate\Support\Facades\Cache;
use Illuminate\Support\Facades\File;
use Illuminate\Support\Facades\Http;
use Illuminate\Support\Facades\Mail;
use Illuminate\Support\Facades\Process;
use Illuminate\Support\Facades\RateLimiter;
use Illuminate\Support\Facades\Request;
use Illuminate\Support\Facades\Route;
use Illuminate\Support\Facades\Validator;
use Illuminate\Support\Str;
use Illuminate\Support\Stringable;
use Lcobucci\JWT\Encoding\ChainedFormatter;
use Lcobucci\JWT\Encoding\JoseEncoder;
use Lcobucci\JWT\Signer\Hmac\Sha256;
use Lcobucci\JWT\Signer\Key\InMemory;
use Lcobucci\JWT\Token\Builder;
use phpseclib3\Crypt\EC;
use phpseclib3\Crypt\RSA;
use Poliander\Cron\CronExpression;
use PurplePixie\PhpDns\DNSQuery;
use Spatie\Url\Url;
use Symfony\Component\Yaml\Yaml;
use Visus\Cuid2\Cuid2;

function base_configuration_dir(): string
{
    return '/data/coolify';
}
function application_configuration_dir(): string
{
    return base_configuration_dir() . '/applications';
}
function service_configuration_dir(): string
{
    return base_configuration_dir() . '/services';
}
function database_configuration_dir(): string
{
    return base_configuration_dir() . '/databases';
}
function database_proxy_dir($uuid): string
{
    return base_configuration_dir() . "/databases/$uuid/proxy";
}
function backup_dir(): string
{
    return base_configuration_dir() . '/backups';
}
function metrics_dir(): string
{
    return base_configuration_dir() . '/metrics';
}

function generate_readme_file(string $name, string $updated_at): string
{
    return "Resource name: $name\nLatest Deployment Date: $updated_at";
}

function isInstanceAdmin()
{
    return auth()?->user()?->isInstanceAdmin() ?? false;
}

function currentTeam()
{
    return Auth::user()?->currentTeam() ?? null;
}

function showBoarding(): bool
{
    if (Auth::user()?->isMember()) {
        return false;
    }

    return currentTeam()->show_boarding ?? false;
}
function refreshSession(?Team $team = null): void
{
    if (!$team) {
        if (Auth::user()->currentTeam()) {
            $team = Team::find(Auth::user()->currentTeam()->id);
        } else {
            $team = User::find(Auth::id())->teams->first();
        }
    }
    Cache::forget('team:' . Auth::id());
    Cache::remember('team:' . Auth::id(), 3600, function () use ($team) {
        return $team;
    });
    session(['currentTeam' => $team]);
}
function handleError(?Throwable $error = null, ?Livewire\Component $livewire = null, ?string $customErrorMessage = null)
{
    if ($error instanceof TooManyRequestsException) {
        if (isset($livewire)) {
            return $livewire->dispatch('error', "Too many requests. Please try again in {$error->secondsUntilAvailable} seconds.");
        }

        return "Too many requests. Please try again in {$error->secondsUntilAvailable} seconds.";
    }
    if ($error instanceof UniqueConstraintViolationException) {
        if (isset($livewire)) {
            return $livewire->dispatch('error', 'Duplicate entry found. Please use a different name.');
        }

        return 'Duplicate entry found. Please use a different name.';
    }

    if ($error instanceof \Illuminate\Database\Eloquent\ModelNotFoundException) {
        abort(404);
    }

    if ($error instanceof Throwable) {
        $message = $error->getMessage();
    } else {
        $message = null;
    }
    if ($customErrorMessage) {
        $message = $customErrorMessage . ' ' . $message;
    }

    if (isset($livewire)) {
        return $livewire->dispatch('error', $message);
    }
    throw new Exception($message);
}
function get_route_parameters(): array
{
    return Route::current()->parameters();
}

function get_latest_sentinel_version(): string
{
    try {
        $response = Http::get('https://cdn.coollabs.io/coolify/versions.json');
        $versions = $response->json();

        return data_get($versions, 'coolify.sentinel.version');
    } catch (\Throwable) {
        return '0.0.0';
    }
}
function get_latest_version_of_coolify(): string
{
    try {
        $versions = File::get(base_path('versions.json'));
        $versions = json_decode($versions, true);

        return data_get($versions, 'coolify.v4.version');
    } catch (\Throwable $e) {
        ray($e->getMessage());

        return '0.0.0';
    }
}

function generate_random_name(?string $cuid = null): string
{
    $generator = new \Nubs\RandomNameGenerator\All(
        [
            new \Nubs\RandomNameGenerator\Alliteration,
        ]
    );
    if (is_null($cuid)) {
        $cuid = new Cuid2;
    }

    return Str::kebab("{$generator->getName()}-$cuid");
}
function generateSSHKey(string $type = 'rsa')
{
    if ($type === 'rsa') {
        $key = RSA::createKey();

        return [
            'private' => $key->toString('PKCS1'),
            'public' => $key->getPublicKey()->toString('OpenSSH', ['comment' => 'coolify-generated-ssh-key']),
        ];
    } elseif ($type === 'ed25519') {
        $key = EC::createKey('Ed25519');

        return [
            'private' => $key->toString('OpenSSH'),
            'public' => $key->getPublicKey()->toString('OpenSSH', ['comment' => 'coolify-generated-ssh-key']),
        ];
    }
    throw new Exception('Invalid key type');
}
function formatPrivateKey(string $privateKey)
{
    $privateKey = trim($privateKey);
    if (!str_ends_with($privateKey, "\n")) {
        $privateKey .= "\n";
    }

    return $privateKey;
}
function generate_application_name(string $git_repository, string $git_branch, ?string $cuid = null): string
{
    if (is_null($cuid)) {
        $cuid = new Cuid2;
    }

    return Str::kebab("$git_repository:$git_branch-$cuid");
}

function is_transactional_emails_active(): bool
{
    return isEmailEnabled(\App\Models\InstanceSettings::get());
}

function set_transanctional_email_settings(?InstanceSettings $settings = null): ?string
{
    if (!$settings) {
        $settings = instanceSettings();
    }
    config()->set('mail.from.address', data_get($settings, 'smtp_from_address'));
    config()->set('mail.from.name', data_get($settings, 'smtp_from_name'));
    if (data_get($settings, 'resend_enabled')) {
        config()->set('mail.default', 'resend');
        config()->set('resend.api_key', data_get($settings, 'resend_api_key'));

        return 'resend';
    }
    if (data_get($settings, 'smtp_enabled')) {
        config()->set('mail.default', 'smtp');
        config()->set('mail.mailers.smtp', [
            'transport' => 'smtp',
            'host' => data_get($settings, 'smtp_host'),
            'port' => data_get($settings, 'smtp_port'),
            'encryption' => data_get($settings, 'smtp_encryption'),
            'username' => data_get($settings, 'smtp_username'),
            'password' => data_get($settings, 'smtp_password'),
            'timeout' => data_get($settings, 'smtp_timeout'),
            'local_domain' => null,
        ]);

        return 'smtp';
    }

    return null;
}

function base_ip(): string
{
    if (isDev()) {
        return 'localhost';
    }
    $settings = instanceSettings();
    if ($settings->public_ipv4) {
        return "$settings->public_ipv4";
    }
    if ($settings->public_ipv6) {
        return "$settings->public_ipv6";
    }

    return 'localhost';
}
function getFqdnWithoutPort(string $fqdn)
{
    try {
        $url = Url::fromString($fqdn);
        $host = $url->getHost();
        $scheme = $url->getScheme();
        $path = $url->getPath();

        return "$scheme://$host$path";
    } catch (\Throwable) {
        return $fqdn;
    }
}
/**
 * If fqdn is set, return it, otherwise return public ip.
 */
function base_url(bool $withPort = true): string
{
    $settings = instanceSettings();
    if ($settings->fqdn) {
        return $settings->fqdn;
    }
    $port = config('app.port');
    if ($settings->public_ipv4) {
        if ($withPort) {
            if (isDev()) {
                return "http://localhost:$port";
            }

            return "http://$settings->public_ipv4:$port";
        }
        if (isDev()) {
            return 'http://localhost';
        }

        return "http://$settings->public_ipv4";
    }
    if ($settings->public_ipv6) {
        if ($withPort) {
            return "http://$settings->public_ipv6:$port";
        }

        return "http://$settings->public_ipv6";
    }

    return url('/');
}

function isSubscribed()
{
    return isSubscriptionActive() || auth()->user()->isInstanceAdmin();
}

function isProduction(): bool
{
    return !isDev();
}
function isDev(): bool
{
    return config('app.env') === 'local';
}

function isCloud(): bool
{
<<<<<<< HEAD
    return !config('coolify.self_hosted');
=======
    return ! config('constants.coolify.self_hosted');
>>>>>>> b0f3f537
}

function translate_cron_expression($expression_to_validate): string
{
    if (isset(VALID_CRON_STRINGS[$expression_to_validate])) {
        return VALID_CRON_STRINGS[$expression_to_validate];
    }

    return $expression_to_validate;
}
function validate_cron_expression($expression_to_validate): bool
{
    if (empty($expression_to_validate)) {
        return false;
    }
    $isValid = false;
    $expression = new CronExpression($expression_to_validate);
    $isValid = $expression->isValid();

    if (isset(VALID_CRON_STRINGS[$expression_to_validate])) {
        $isValid = true;
    }

    return $isValid;
}

function validate_timezone(string $timezone): bool
{
    return in_array($timezone, timezone_identifiers_list());
}
function send_internal_notification(string $message): void
{
    try {
        $team = Team::find(0);
        $team?->notify(new GeneralNotification($message));
    } catch (\Throwable $e) {
        ray($e->getMessage());
    }
}
function send_user_an_email(MailMessage $mail, string $email, ?string $cc = null): void
{
    $settings = instanceSettings();
    $type = set_transanctional_email_settings($settings);
    if (!$type) {
        throw new Exception('No email settings found.');
    }
    if ($cc) {
        Mail::send(
            [],
            [],
            fn(Message $message) => $message
                ->to($email)
                ->replyTo($email)
                ->cc($cc)
                ->subject($mail->subject)
                ->html((string) $mail->render())
        );
    } else {
        Mail::send(
            [],
            [],
            fn(Message $message) => $message
                ->to($email)
                ->subject($mail->subject)
                ->html((string) $mail->render())
        );
    }
}
function isTestEmailEnabled($notifiable)
{
    if (data_get($notifiable, 'use_instance_email_settings') && isInstanceAdmin()) {
        return true;
    } elseif (data_get($notifiable, 'smtp_enabled') || data_get($notifiable, 'resend_enabled') && auth()->user()->isAdminFromSession()) {
        return true;
    }

    return false;
}
function isEmailEnabled($notifiable)
{
    return data_get($notifiable, 'smtp_enabled') || data_get($notifiable, 'resend_enabled') || data_get($notifiable, 'use_instance_email_settings');
}
function setNotificationChannels($notifiable, $event)
{
    $channels = [];
    $isEmailEnabled = isEmailEnabled($notifiable);
    $isSlackEnabled = data_get($notifiable, 'slack_enabled');
    $isDiscordEnabled = data_get($notifiable, 'discord_enabled');
    $isTelegramEnabled = data_get($notifiable, 'telegram_enabled');
    $isSubscribedToEmailEvent = data_get($notifiable, "smtp_notifications_$event");
    $isSubscribedToDiscordEvent = data_get($notifiable, "discord_notifications_$event");
    $isSubscribedToTelegramEvent = data_get($notifiable, "telegram_notifications_$event");
    $isSubscribedToSlackEvent = data_get($notifiable, "slack_notifications_$event");

    if ($isDiscordEnabled && $isSubscribedToDiscordEvent) {
        $channels[] = DiscordChannel::class;
    }
    if ($isEmailEnabled && $isSubscribedToEmailEvent) {
        $channels[] = EmailChannel::class;
    }
    if ($isTelegramEnabled && $isSubscribedToTelegramEvent) {
        $channels[] = TelegramChannel::class;
    }
    if ($isSlackEnabled && $isSubscribedToSlackEvent) {
        $channels[] = SlackChannel::class;
    }

    return $channels;
}
function parseEnvFormatToArray($env_file_contents)
{
    $env_array = [];
    $lines = explode("\n", $env_file_contents);
    foreach ($lines as $line) {
        if ($line === '' || substr($line, 0, 1) === '#') {
            continue;
        }
        $equals_pos = strpos($line, '=');
        if ($equals_pos !== false) {
            $key = substr($line, 0, $equals_pos);
            $value = substr($line, $equals_pos + 1);
            if (substr($value, 0, 1) === '"' && substr($value, -1) === '"') {
                $value = substr($value, 1, -1);
            } elseif (substr($value, 0, 1) === "'" && substr($value, -1) === "'") {
                $value = substr($value, 1, -1);
            }
            $env_array[$key] = $value;
        }
    }

    return $env_array;
}

function data_get_str($data, $key, $default = null): Stringable
{
    $str = data_get($data, $key, $default) ?? $default;

    return str($str);
}

function generateFqdn(Server $server, string $random, bool $forceHttps = false): string
{
    $wildcard = data_get($server, 'settings.wildcard_domain');
    if (is_null($wildcard) || $wildcard === '') {
        $wildcard = sslip($server);
    }
    $url = Url::fromString($wildcard);
    $host = $url->getHost();
    $path = $url->getPath() === '/' ? '' : $url->getPath();
    $scheme = $url->getScheme();
    if ($forceHttps) {
        $scheme = 'https';
    }

    return "$scheme://{$random}.$host$path";
}
function sslip(Server $server)
{
    if (isDev() && $server->id === 0) {
        return 'http://127.0.0.1.sslip.io';
    }
    if ($server->ip === 'host.docker.internal') {
        $baseIp = base_ip();

        return "http://$baseIp.sslip.io";
    }
    // ipv6
    if (str($server->ip)->contains(':')) {
        $ipv6 = str($server->ip)->replace(':', '-');

        return "http://{$ipv6}.sslip.io";
    }

    return "http://{$server->ip}.sslip.io";
}

function get_service_templates(bool $force = false): Collection
{
    if (isDev()) {
        $services = File::get(base_path('templates/service-templates.json'));

        return collect(json_decode($services))->sortKeys();
    }
    if ($force) {
        try {
            $response = Http::retry(3, 1000)->get(config('constants.services.official'));
            if ($response->failed()) {
                return collect([]);
            }
            $services = $response->json();

            return collect($services);
        } catch (\Throwable) {
            $services = File::get(base_path('templates/service-templates.json'));

            return collect(json_decode($services))->sortKeys();
        }
    } else {
        $services = File::get(base_path('templates/service-templates.json'));

        return collect(json_decode($services))->sortKeys();
    }
}

function getResourceByUuid(string $uuid, ?int $teamId = null)
{
    if (is_null($teamId)) {
        return null;
    }
    $resource = queryResourcesByUuid($uuid);
    if (!is_null($resource) && $resource->environment->project->team_id === $teamId) {
        return $resource;
    }

    return null;
}
function queryDatabaseByUuidWithinTeam(string $uuid, string $teamId)
{
    $postgresql = StandalonePostgresql::whereUuid($uuid)->first();
    if ($postgresql && $postgresql->team()->id == $teamId) {
        return $postgresql->unsetRelation('environment')->unsetRelation('destination');
    }
    $redis = StandaloneRedis::whereUuid($uuid)->first();
    if ($redis && $redis->team()->id == $teamId) {
        return $redis->unsetRelation('environment');
    }
    $mongodb = StandaloneMongodb::whereUuid($uuid)->first();
    if ($mongodb && $mongodb->team()->id == $teamId) {
        return $mongodb->unsetRelation('environment');
    }
    $mysql = StandaloneMysql::whereUuid($uuid)->first();
    if ($mysql && $mysql->team()->id == $teamId) {
        return $mysql->unsetRelation('environment');
    }
    $mariadb = StandaloneMariadb::whereUuid($uuid)->first();
    if ($mariadb && $mariadb->team()->id == $teamId) {
        return $mariadb->unsetRelation('environment');
    }
    $keydb = StandaloneKeydb::whereUuid($uuid)->first();
    if ($keydb && $keydb->team()->id == $teamId) {
        return $keydb->unsetRelation('environment');
    }
    $dragonfly = StandaloneDragonfly::whereUuid($uuid)->first();
    if ($dragonfly && $dragonfly->team()->id == $teamId) {
        return $dragonfly->unsetRelation('environment');
    }
    $clickhouse = StandaloneClickhouse::whereUuid($uuid)->first();
    if ($clickhouse && $clickhouse->team()->id == $teamId) {
        return $clickhouse->unsetRelation('environment');
    }

    return null;
}
function queryResourcesByUuid(string $uuid)
{
    $resource = null;
    $application = Application::whereUuid($uuid)->first();
    if ($application) {
        return $application;
    }
    $service = Service::whereUuid($uuid)->first();
    if ($service) {
        return $service;
    }
    $postgresql = StandalonePostgresql::whereUuid($uuid)->first();
    if ($postgresql) {
        return $postgresql;
    }
    $redis = StandaloneRedis::whereUuid($uuid)->first();
    if ($redis) {
        return $redis;
    }
    $mongodb = StandaloneMongodb::whereUuid($uuid)->first();
    if ($mongodb) {
        return $mongodb;
    }
    $mysql = StandaloneMysql::whereUuid($uuid)->first();
    if ($mysql) {
        return $mysql;
    }
    $mariadb = StandaloneMariadb::whereUuid($uuid)->first();
    if ($mariadb) {
        return $mariadb;
    }
    $keydb = StandaloneKeydb::whereUuid($uuid)->first();
    if ($keydb) {
        return $keydb;
    }
    $dragonfly = StandaloneDragonfly::whereUuid($uuid)->first();
    if ($dragonfly) {
        return $dragonfly;
    }
    $clickhouse = StandaloneClickhouse::whereUuid($uuid)->first();
    if ($clickhouse) {
        return $clickhouse;
    }

    return $resource;
}
function generateTagDeployWebhook($tag_name)
{
    $baseUrl = base_url();
    $api = Url::fromString($baseUrl) . '/api/v1';
    $endpoint = "/deploy?tag=$tag_name";

    return $api . $endpoint;
}
function generateDeployWebhook($resource)
{
    $baseUrl = base_url();
    $api = Url::fromString($baseUrl) . '/api/v1';
    $endpoint = '/deploy';
    $uuid = data_get($resource, 'uuid');

    return $api . $endpoint . "?uuid=$uuid&force=false";
}
function generateGitManualWebhook($resource, $type)
{
    if ($resource->source_id !== 0 && !is_null($resource->source_id)) {
        return null;
    }
    if ($resource->getMorphClass() === \App\Models\Application::class) {
        $baseUrl = base_url();

        return Url::fromString($baseUrl) . "/webhooks/source/$type/events/manual";
    }

    return null;
}
function removeAnsiColors($text)
{
    return preg_replace('/\e[[][A-Za-z0-9];?[0-9]*m?/', '', $text);
}

function getTopLevelNetworks(Service|Application $resource)
{
    if ($resource->getMorphClass() === \App\Models\Service::class) {
        if ($resource->docker_compose_raw) {
            try {
                $yaml = Yaml::parse($resource->docker_compose_raw);
            } catch (\Exception $e) {
                throw new \Exception($e->getMessage());
            }
            $services = data_get($yaml, 'services');
            $topLevelNetworks = collect(data_get($yaml, 'networks', []));
            $definedNetwork = collect([$resource->uuid]);
            $services = collect($services)->map(function ($service, $_) use ($topLevelNetworks, $definedNetwork) {
                $serviceNetworks = collect(data_get($service, 'networks', []));
                $hasHostNetworkMode = data_get($service, 'network_mode') === 'host' ? true : false;

                // Only add 'networks' key if 'network_mode' is not 'host'
                if (!$hasHostNetworkMode) {
                    // Collect/create/update networks
                    if ($serviceNetworks->count() > 0) {
                        foreach ($serviceNetworks as $networkName => $networkDetails) {
                            if ($networkName === 'default') {
                                continue;
                            }
                            // ignore alias
                            if ($networkDetails['aliases'] ?? false) {
                                continue;
                            }
                            $networkExists = $topLevelNetworks->contains(function ($value, $key) use ($networkName) {
                                return $value == $networkName || $key == $networkName;
                            });
                            if (!$networkExists) {
                                if (is_string($networkDetails) || is_int($networkDetails)) {
                                    $topLevelNetworks->put($networkDetails, null);
                                }
                            }
                        }
                    }

                    $definedNetworkExists = $topLevelNetworks->contains(function ($value, $_) use ($definedNetwork) {
                        return $value == $definedNetwork;
                    });
                    if (!$definedNetworkExists) {
                        foreach ($definedNetwork as $network) {
                            $topLevelNetworks->put($network, [
                                'name' => $network,
                                'external' => true,
                            ]);
                        }
                    }
                }

                return $service;
            });

            return $topLevelNetworks->keys();
        }
    } elseif ($resource->getMorphClass() === \App\Models\Application::class) {
        try {
            $yaml = Yaml::parse($resource->docker_compose_raw);
        } catch (\Exception $e) {
            throw new \Exception($e->getMessage());
        }
        $server = $resource->destination->server;
        $topLevelNetworks = collect(data_get($yaml, 'networks', []));
        $services = data_get($yaml, 'services');
        $definedNetwork = collect([$resource->uuid]);
        $services = collect($services)->map(function ($service, $_) use ($topLevelNetworks, $definedNetwork) {
            $serviceNetworks = collect(data_get($service, 'networks', []));

            // Collect/create/update networks
            if ($serviceNetworks->count() > 0) {
                foreach ($serviceNetworks as $networkName => $networkDetails) {
                    if ($networkName === 'default') {
                        continue;
                    }
                    // ignore alias
                    if ($networkDetails['aliases'] ?? false) {
                        continue;
                    }
                    $networkExists = $topLevelNetworks->contains(function ($value, $key) use ($networkName) {
                        return $value == $networkName || $key == $networkName;
                    });
                    if (!$networkExists) {
                        if (is_string($networkDetails) || is_int($networkDetails)) {
                            $topLevelNetworks->put($networkDetails, null);
                        }
                    }
                }
            }
            $definedNetworkExists = $topLevelNetworks->contains(function ($value, $_) use ($definedNetwork) {
                return $value == $definedNetwork;
            });
            if (!$definedNetworkExists) {
                foreach ($definedNetwork as $network) {
                    $topLevelNetworks->put($network, [
                        'name' => $network,
                        'external' => true,
                    ]);
                }
            }

            return $service;
        });

        return $topLevelNetworks->keys();
    }
}
function sourceIsLocal(Stringable $source)
{
    if ($source->startsWith('./') || $source->startsWith('/') || $source->startsWith('~') || $source->startsWith('..') || $source->startsWith('~/') || $source->startsWith('../')) {
        return true;
    }

    return false;
}

function replaceLocalSource(Stringable $source, Stringable $replacedWith)
{
    if ($source->startsWith('.')) {
        $source = $source->replaceFirst('.', $replacedWith->value());
    }
    if ($source->startsWith('~')) {
        $source = $source->replaceFirst('~', $replacedWith->value());
    }
    if ($source->startsWith('..')) {
        $source = $source->replaceFirst('..', $replacedWith->value());
    }
    if ($source->endsWith('/') && $source->value() !== '/') {
        $source = $source->replaceLast('/', '');
    }

    return $source;
}

function convertToArray($collection)
{
    if ($collection instanceof Collection) {
        return $collection->map(function ($item) {
            return convertToArray($item);
        })->toArray();
    } elseif ($collection instanceof Stringable) {
        return (string) $collection;
    } elseif (is_array($collection)) {
        return array_map(function ($item) {
            return convertToArray($item);
        }, $collection);
    }

    return $collection;
}

function parseCommandFromMagicEnvVariable(Str|string $key): Stringable
{
    $value = str($key);
    $count = substr_count($value->value(), '_');
    if ($count === 2) {
        if ($value->startsWith('SERVICE_FQDN') || $value->startsWith('SERVICE_URL')) {
            // SERVICE_FQDN_UMAMI
            $command = $value->after('SERVICE_')->beforeLast('_');
        } else {
            // SERVICE_BASE64_UMAMI
            $command = $value->after('SERVICE_')->beforeLast('_');
        }
    }
    if ($count === 3) {
        if ($value->startsWith('SERVICE_FQDN') || $value->startsWith('SERVICE_URL')) {
            // SERVICE_FQDN_UMAMI_1000
            $command = $value->after('SERVICE_')->before('_');
        } else {
            // SERVICE_BASE64_64_UMAMI
            $command = $value->after('SERVICE_')->beforeLast('_');
        }
    }

    return str($command);
}
function parseEnvVariable(Str|string $value)
{
    $value = str($value);
    $count = substr_count($value->value(), '_');
    $command = null;
    $forService = null;
    $generatedValue = null;
    $port = null;
    if ($value->startsWith('SERVICE')) {
        if ($count === 2) {
            if ($value->startsWith('SERVICE_FQDN') || $value->startsWith('SERVICE_URL')) {
                // SERVICE_FQDN_UMAMI
                $command = $value->after('SERVICE_')->beforeLast('_');
                $forService = $value->afterLast('_');
            } else {
                // SERVICE_BASE64_UMAMI
                $command = $value->after('SERVICE_')->beforeLast('_');
            }
        }
        if ($count === 3) {
            if ($value->startsWith('SERVICE_FQDN') || $value->startsWith('SERVICE_URL')) {
                // SERVICE_FQDN_UMAMI_1000
                $command = $value->after('SERVICE_')->before('_');
                $forService = $value->after('SERVICE_')->after('_')->before('_');
                $port = $value->afterLast('_');
                if (filter_var($port, FILTER_VALIDATE_INT) === false) {
                    $port = null;
                }
            } else {
                // SERVICE_BASE64_64_UMAMI
                $command = $value->after('SERVICE_')->beforeLast('_');
                ray($command);
            }
        }
    }

    return [
        'command' => $command,
        'forService' => $forService,
        'generatedValue' => $generatedValue,
        'port' => $port,
    ];
}
function generateEnvValue(string $command, Service|Application|null $service = null)
{
    switch ($command) {
        case 'PASSWORD':
            $generatedValue = Str::password(symbols: false);
            break;
        case 'PASSWORD_64':
            $generatedValue = Str::password(length: 64, symbols: false);
            break;
        // This is not base64, it's just a random string
        case 'BASE64_64':
            $generatedValue = Str::random(64);
            break;
        case 'BASE64_128':
            $generatedValue = Str::random(128);
            break;
        case 'BASE64':
        case 'BASE64_32':
            $generatedValue = Str::random(32);
            break;
        // This is base64,
        case 'REALBASE64_64':
            $generatedValue = base64_encode(Str::random(64));
            break;
        case 'REALBASE64_128':
            $generatedValue = base64_encode(Str::random(128));
            break;
        case 'REALBASE64':
        case 'REALBASE64_32':
            $generatedValue = base64_encode(Str::random(32));
            break;
        case 'USER':
            $generatedValue = Str::random(16);
            break;
        case 'SUPABASEANON':
            $signingKey = $service->environment_variables()->where('key', 'SERVICE_PASSWORD_JWT')->first();
            if (is_null($signingKey)) {
                return;
            } else {
                $signingKey = $signingKey->value;
            }
            $key = InMemory::plainText($signingKey);
            $algorithm = new Sha256;
            $tokenBuilder = (new Builder(new JoseEncoder, ChainedFormatter::default()));
            $now = CarbonImmutable::now();
            $now = $now->setTime($now->format('H'), $now->format('i'));
            $token = $tokenBuilder
                ->issuedBy('supabase')
                ->issuedAt($now)
                ->expiresAt($now->modify('+100 year'))
                ->withClaim('role', 'anon')
                ->getToken($algorithm, $key);
            $generatedValue = $token->toString();
            break;
        case 'SUPABASESERVICE':
            $signingKey = $service->environment_variables()->where('key', 'SERVICE_PASSWORD_JWT')->first();
            if (is_null($signingKey)) {
                return;
            } else {
                $signingKey = $signingKey->value;
            }
            $key = InMemory::plainText($signingKey);
            $algorithm = new Sha256;
            $tokenBuilder = (new Builder(new JoseEncoder, ChainedFormatter::default()));
            $now = CarbonImmutable::now();
            $now = $now->setTime($now->format('H'), $now->format('i'));
            $token = $tokenBuilder
                ->issuedBy('supabase')
                ->issuedAt($now)
                ->expiresAt($now->modify('+100 year'))
                ->withClaim('role', 'service_role')
                ->getToken($algorithm, $key);
            $generatedValue = $token->toString();
            break;
        default:
            // $generatedValue = Str::random(16);
            $generatedValue = null;
            break;
    }

    return $generatedValue;
}

function getRealtime()
{
    $envDefined = config('constants.pusher.port');
    if (empty($envDefined)) {
        $url = Url::fromString(Request::getSchemeAndHttpHost());
        $port = $url->getPort();
        if ($port) {
            return '6001';
        } else {
            return null;
        }
    } else {
        return $envDefined;
    }
}

function validate_dns_entry(string $fqdn, Server $server)
{
    // https://www.cloudflare.com/ips-v4/#
    $cloudflare_ips = collect(['173.245.48.0/20', '103.21.244.0/22', '103.22.200.0/22', '103.31.4.0/22', '141.101.64.0/18', '108.162.192.0/18', '190.93.240.0/20', '188.114.96.0/20', '197.234.240.0/22', '198.41.128.0/17', '162.158.0.0/15', '104.16.0.0/13', '172.64.0.0/13', '131.0.72.0/22']);

    $url = Url::fromString($fqdn);
    $host = $url->getHost();
    if (str($host)->contains('sslip.io')) {
        return true;
    }
    $settings = instanceSettings();
    $is_dns_validation_enabled = data_get($settings, 'is_dns_validation_enabled');
    if (!$is_dns_validation_enabled) {
        return true;
    }
    $dns_servers = data_get($settings, 'custom_dns_servers');
    $dns_servers = str($dns_servers)->explode(',');
    if ($server->id === 0) {
        $ip = data_get($settings, 'public_ipv4', data_get($settings, 'public_ipv6', $server->ip));
    } else {
        $ip = $server->ip;
    }
    $found_matching_ip = false;
    $type = \PurplePixie\PhpDns\DNSTypes::NAME_A;
    foreach ($dns_servers as $dns_server) {
        try {
            ray("Checking $host on $dns_server");
            $query = new DNSQuery($dns_server);
            $results = $query->query($host, $type);
            if ($results === false || $query->hasError()) {
                ray('Error: ' . $query->getLasterror());
            } else {
                foreach ($results as $result) {
                    if ($result->getType() == $type) {
                        if (ip_match($result->getData(), $cloudflare_ips->toArray(), $match)) {
                            ray("Found match in Cloudflare IPs: $match");
                            $found_matching_ip = true;
                            break;
                        }
                        if ($result->getData() === $ip) {
                            ray($host . ' has IP address ' . $result->getData());
                            ray($result->getString());
                            $found_matching_ip = true;
                            break;
                        }
                    }
                }
            }
        } catch (\Exception) {
        }
    }
    ray("Found match: $found_matching_ip");

    return $found_matching_ip;
}

function ip_match($ip, $cidrs, &$match = null)
{
    foreach ((array) $cidrs as $cidr) {
        [$subnet, $mask] = explode('/', $cidr);
        if (((ip2long($ip) & ($mask = ~((1 << (32 - $mask)) - 1))) == (ip2long($subnet) & $mask))) {
            $match = $cidr;

            return true;
        }
    }

    return false;
}
function checkIfDomainIsAlreadyUsed(Collection|array $domains, ?string $teamId = null, ?string $uuid = null)
{
    if (is_null($teamId)) {
        return response()->json(['error' => 'Team ID is required.'], 400);
    }
    if (is_array($domains)) {
        $domains = collect($domains);
    }

    $domains = $domains->map(function ($domain) {
        if (str($domain)->endsWith('/')) {
            $domain = str($domain)->beforeLast('/');
        }

        return str($domain);
    });
    $applications = Application::ownedByCurrentTeamAPI($teamId)->get(['fqdn', 'uuid']);
    $serviceApplications = ServiceApplication::ownedByCurrentTeamAPI($teamId)->get(['fqdn', 'uuid']);
    if ($uuid) {
        $applications = $applications->filter(fn($app) => $app->uuid !== $uuid);
        $serviceApplications = $serviceApplications->filter(fn($app) => $app->uuid !== $uuid);
    }
    $domainFound = false;
    foreach ($applications as $app) {
        if (is_null($app->fqdn)) {
            continue;
        }
        $list_of_domains = collect(explode(',', $app->fqdn))->filter(fn($fqdn) => $fqdn !== '');
        foreach ($list_of_domains as $domain) {
            if (str($domain)->endsWith('/')) {
                $domain = str($domain)->beforeLast('/');
            }
            $naked_domain = str($domain)->value();
            if ($domains->contains($naked_domain)) {
                $domainFound = true;
                break;
            }
        }
    }
    if ($domainFound) {
        return true;
    }
    foreach ($serviceApplications as $app) {
        if (str($app->fqdn)->isEmpty()) {
            continue;
        }
        $list_of_domains = collect(explode(',', $app->fqdn))->filter(fn($fqdn) => $fqdn !== '');
        foreach ($list_of_domains as $domain) {
            if (str($domain)->endsWith('/')) {
                $domain = str($domain)->beforeLast('/');
            }
            $naked_domain = str($domain)->value();
            if ($domains->contains($naked_domain)) {
                $domainFound = true;
                break;
            }
        }
    }
    if ($domainFound) {
        return true;
    }
    $settings = instanceSettings();
    if (data_get($settings, 'fqdn')) {
        $domain = data_get($settings, 'fqdn');
        if (str($domain)->endsWith('/')) {
            $domain = str($domain)->beforeLast('/');
        }
        $naked_domain = str($domain)->value();
        if ($domains->contains($naked_domain)) {
            return true;
        }
    }
}
function check_domain_usage(ServiceApplication|Application|null $resource = null, ?string $domain = null)
{
    if ($resource) {
        if ($resource->getMorphClass() === \App\Models\Application::class && $resource->build_pack === 'dockercompose') {
            $domains = data_get(json_decode($resource->docker_compose_domains, true), '*.domain');
            $domains = collect($domains);
        } else {
            $domains = collect($resource->fqdns);
        }
    } elseif ($domain) {
        $domains = collect($domain);
    } else {
        throw new \RuntimeException('No resource or FQDN provided.');
    }
    $domains = $domains->map(function ($domain) {
        if (str($domain)->endsWith('/')) {
            $domain = str($domain)->beforeLast('/');
        }

        return str($domain);
    });
    $apps = Application::all();
    foreach ($apps as $app) {
        $list_of_domains = collect(explode(',', $app->fqdn))->filter(fn($fqdn) => $fqdn !== '');
        foreach ($list_of_domains as $domain) {
            if (str($domain)->endsWith('/')) {
                $domain = str($domain)->beforeLast('/');
            }
            $naked_domain = str($domain)->value();
            if ($domains->contains($naked_domain)) {
                if (data_get($resource, 'uuid')) {
                    if ($resource->uuid !== $app->uuid) {
                        throw new \RuntimeException("Domain $naked_domain is already in use by another resource: <br><br>Link: <a class='underline' target='_blank' href='{$app->link()}'>{$app->name}</a>");
                    }
                } elseif ($domain) {
                    throw new \RuntimeException("Domain $naked_domain is already in use by another resource: <br><br>Link: <a class='underline' target='_blank' href='{$app->link()}'>{$app->name}</a>");
                }
            }
        }
    }
    $apps = ServiceApplication::all();
    foreach ($apps as $app) {
        $list_of_domains = collect(explode(',', $app->fqdn))->filter(fn($fqdn) => $fqdn !== '');
        foreach ($list_of_domains as $domain) {
            if (str($domain)->endsWith('/')) {
                $domain = str($domain)->beforeLast('/');
            }
            $naked_domain = str($domain)->value();
            if ($domains->contains($naked_domain)) {
                if (data_get($resource, 'uuid')) {
                    if ($resource->uuid !== $app->uuid) {
                        throw new \RuntimeException("Domain $naked_domain is already in use by another resource: <br><br>Link: <a class='underline' target='_blank' href='{$app->service->link()}'>{$app->service->name}</a>");
                    }
                } elseif ($domain) {
                    throw new \RuntimeException("Domain $naked_domain is already in use by another resource: <br><br>Link: <a class='underline' target='_blank' href='{$app->service->link()}'>{$app->service->name}</a>");
                }
            }
        }
    }
    if ($resource) {
        $settings = instanceSettings();
        if (data_get($settings, 'fqdn')) {
            $domain = data_get($settings, 'fqdn');
            if (str($domain)->endsWith('/')) {
                $domain = str($domain)->beforeLast('/');
            }
            $naked_domain = str($domain)->value();
            if ($domains->contains($naked_domain)) {
                throw new \RuntimeException("Domain $naked_domain is already in use by this Coolify instance.");
            }
        }
    }
}

function parseCommandsByLineForSudo(Collection $commands, Server $server): array
{
    $commands = $commands->map(function ($line) {
        if (
            !str(trim($line))->startsWith([
                'cd',
                'command',
                'echo',
                'true',
                'if',
                'fi',
            ])
        ) {
            return "sudo $line";
        }

        if (str(trim($line))->startsWith('if')) {
            return str_replace('if', 'if sudo', $line);
        }

        return $line;
    });

    $commands = $commands->map(function ($line) use ($server) {
        if (Str::startsWith($line, 'sudo mkdir -p')) {
            return "$line && sudo chown -R $server->user:$server->user " . Str::after($line, 'sudo mkdir -p') . ' && sudo chmod -R o-rwx ' . Str::after($line, 'sudo mkdir -p');
        }

        return $line;
    });

    $commands = $commands->map(function ($line) {
        $line = str($line);
        if (str($line)->contains('$(')) {
            $line = $line->replace('$(', '$(sudo ');
        }
        if (str($line)->contains('||')) {
            $line = $line->replace('||', '|| sudo');
        }
        if (str($line)->contains('&&')) {
            $line = $line->replace('&&', '&& sudo');
        }
        if (str($line)->contains(' | ')) {
            $line = $line->replace(' | ', ' | sudo ');
        }

        return $line->value();
    });

    return $commands->toArray();
}
function parseLineForSudo(string $command, Server $server): string
{
    if (!str($command)->startSwith('cd') && !str($command)->startSwith('command')) {
        $command = "sudo $command";
    }
    if (Str::startsWith($command, 'sudo mkdir -p')) {
        $command = "$command && sudo chown -R $server->user:$server->user " . Str::after($command, 'sudo mkdir -p') . ' && sudo chmod -R o-rwx ' . Str::after($command, 'sudo mkdir -p');
    }
    if (str($command)->contains('$(') || str($command)->contains('`')) {
        $command = str($command)->replace('$(', '$(sudo ')->replace('`', '`sudo ')->value();
    }
    if (str($command)->contains('||')) {
        $command = str($command)->replace('||', '|| sudo ')->value();
    }
    if (str($command)->contains('&&')) {
        $command = str($command)->replace('&&', '&& sudo ')->value();
    }

    return $command;
}

function get_public_ips()
{
    try {
        [$first, $second] = Process::concurrently(function (Pool $pool) {
            $pool->path(__DIR__)->command('curl -4s https://ifconfig.io');
            $pool->path(__DIR__)->command('curl -6s https://ifconfig.io');
        });
        $ipv4 = $first->output();
        if ($ipv4) {
            $ipv4 = trim($ipv4);
            $validate_ipv4 = filter_var($ipv4, FILTER_VALIDATE_IP);
            if ($validate_ipv4 == false) {
                echo "Invalid ipv4: $ipv4\n";

                return;
            }
            InstanceSettings::get()->update(['public_ipv4' => $ipv4]);
        }
    } catch (\Exception $e) {
        echo "Error: {$e->getMessage()}\n";
    }
    try {
        $ipv6 = $second->output();
        if ($ipv6) {
            $ipv6 = trim($ipv6);
            $validate_ipv6 = filter_var($ipv6, FILTER_VALIDATE_IP);
            if ($validate_ipv6 == false) {
                echo "Invalid ipv6: $ipv6\n";

                return;
            }
            InstanceSettings::get()->update(['public_ipv6' => $ipv6]);
        }
    } catch (\Throwable $e) {
        echo "Error: {$e->getMessage()}\n";
    }
}

function isAnyDeploymentInprogress()
{
    // Only use it in the deployment script
    $count = ApplicationDeploymentQueue::whereIn('status', [ApplicationDeploymentStatus::IN_PROGRESS, ApplicationDeploymentStatus::QUEUED])->count();
    if ($count > 0) {
        echo "There are $count deployments in progress. Exiting...\n";
        exit(1);
    }
    echo "No deployments in progress.\n";
    exit(0);
}

function isBase64Encoded($strValue)
{
    return base64_encode(base64_decode($strValue, true)) === $strValue;
}
function customApiValidator(Collection|array $item, array $rules)
{
    if (is_array($item)) {
        $item = collect($item);
    }

    return Validator::make($item->toArray(), $rules, [
        'required' => 'This field is required.',
    ]);
}

function parseServiceVolumes($serviceVolumes, $resource, $topLevelVolumes, $pull_request_id = 0)
{
    $serviceVolumes = $serviceVolumes->map(function ($volume) use ($resource, $topLevelVolumes, $pull_request_id) {
        $type = null;
        $source = null;
        $target = null;
        $content = null;
        $isDirectory = false;
        if (is_string($volume)) {
            $source = str($volume)->before(':');
            $target = str($volume)->after(':')->beforeLast(':');
            $foundConfig = $resource->fileStorages()->whereMountPath($target)->first();
            if ($source->startsWith('./') || $source->startsWith('/') || $source->startsWith('~')) {
                $type = str('bind');
                if ($foundConfig) {
                    $contentNotNull = data_get($foundConfig, 'content');
                    if ($contentNotNull) {
                        $content = $contentNotNull;
                    }
                    $isDirectory = data_get($foundConfig, 'is_directory');
                } else {
                    // By default, we cannot determine if the bind is a directory or not, so we set it to directory
                    $isDirectory = true;
                }
            } else {
                $type = str('volume');
            }
        } elseif (is_array($volume)) {
            $type = data_get_str($volume, 'type');
            $source = data_get_str($volume, 'source');
            $target = data_get_str($volume, 'target');
            $content = data_get($volume, 'content');
            $isDirectory = (bool) data_get($volume, 'isDirectory', null) || (bool) data_get($volume, 'is_directory', null);
            $foundConfig = $resource->fileStorages()->whereMountPath($target)->first();
            if ($foundConfig) {
                $contentNotNull = data_get($foundConfig, 'content');
                if ($contentNotNull) {
                    $content = $contentNotNull;
                }
                $isDirectory = data_get($foundConfig, 'is_directory');
            } else {
                $isDirectory = (bool) data_get($volume, 'isDirectory', null) || (bool) data_get($volume, 'is_directory', null);
                if ((is_null($isDirectory) || !$isDirectory) && is_null($content)) {
                    // if isDirectory is not set (or false) & content is also not set, we assume it is a directory
                    ray('setting isDirectory to true');
                    $isDirectory = true;
                }
            }
        }
        if ($type?->value() === 'bind') {
            if ($source->value() === '/var/run/docker.sock') {
                return $volume;
            }
            if ($source->value() === '/tmp' || $source->value() === '/tmp/') {
                return $volume;
            }
            if (get_class($resource) === \App\Models\Application::class) {
                $dir = base_configuration_dir() . '/applications/' . $resource->uuid;
            } else {
                $dir = base_configuration_dir() . '/services/' . $resource->service->uuid;
            }

            if ($source->startsWith('.')) {
                $source = $source->replaceFirst('.', $dir);
            }
            if ($source->startsWith('~')) {
                $source = $source->replaceFirst('~', $dir);
            }
            if ($pull_request_id !== 0) {
                $source = $source . "-pr-$pull_request_id";
            }
            if (!$resource?->settings?->is_preserve_repository_enabled || $foundConfig?->is_based_on_git) {
                LocalFileVolume::updateOrCreate(
                    [
                        'mount_path' => $target,
                        'resource_id' => $resource->id,
                        'resource_type' => get_class($resource),
                    ],
                    [
                        'fs_path' => $source,
                        'mount_path' => $target,
                        'content' => $content,
                        'is_directory' => $isDirectory,
                        'resource_id' => $resource->id,
                        'resource_type' => get_class($resource),
                    ]
                );
            }
        } elseif ($type->value() === 'volume') {
            if ($topLevelVolumes->has($source->value())) {
                $v = $topLevelVolumes->get($source->value());
                if (data_get($v, 'driver_opts.type') === 'cifs') {
                    return $volume;
                }
            }
            $slugWithoutUuid = Str::slug($source, '-');
            if (get_class($resource) === \App\Models\Application::class) {
                $name = "{$resource->uuid}_{$slugWithoutUuid}";
            } else {
                $name = "{$resource->service->uuid}_{$slugWithoutUuid}";
            }
            if (is_string($volume)) {
                $source = str($volume)->before(':');
                $target = str($volume)->after(':')->beforeLast(':');
                $source = $name;
                $volume = "$source:$target";
            } elseif (is_array($volume)) {
                data_set($volume, 'source', $name);
            }
            $topLevelVolumes->put($name, [
                'name' => $name,
            ]);
            LocalPersistentVolume::updateOrCreate(
                [
                    'mount_path' => $target,
                    'resource_id' => $resource->id,
                    'resource_type' => get_class($resource),
                ],
                [
                    'name' => $name,
                    'mount_path' => $target,
                    'resource_id' => $resource->id,
                    'resource_type' => get_class($resource),
                ]
            );
        }
        dispatch(new ServerFilesFromServerJob($resource));

        return $volume;
    });

    return [
        'serviceVolumes' => $serviceVolumes,
        'topLevelVolumes' => $topLevelVolumes,
    ];
}

function parseDockerComposeFile(Service|Application $resource, bool $isNew = false, int $pull_request_id = 0, ?int $preview_id = null)
{
    if ($resource->getMorphClass() === \App\Models\Service::class) {
        if ($resource->docker_compose_raw) {
            try {
                $yaml = Yaml::parse($resource->docker_compose_raw);
            } catch (\Exception $e) {
                throw new \Exception($e->getMessage());
            }
            $allServices = get_service_templates();
            $topLevelVolumes = collect(data_get($yaml, 'volumes', []));
            $topLevelNetworks = collect(data_get($yaml, 'networks', []));
            $topLevelConfigs = collect(data_get($yaml, 'configs', []));
            $topLevelSecrets = collect(data_get($yaml, 'secrets', []));
            $services = data_get($yaml, 'services');

            $generatedServiceFQDNS = collect([]);
            if (is_null($resource->destination)) {
                $destination = $resource->server->destinations()->first();
                if ($destination) {
                    $resource->destination()->associate($destination);
                    $resource->save();
                }
            }
            $definedNetwork = collect([$resource->uuid]);
            if ($topLevelVolumes->count() > 0) {
                $tempTopLevelVolumes = collect([]);
                foreach ($topLevelVolumes as $volumeName => $volume) {
                    if (is_null($volume)) {
                        continue;
                    }
                    $tempTopLevelVolumes->put($volumeName, $volume);
                }
                $topLevelVolumes = collect($tempTopLevelVolumes);
            }
            $services = collect($services)->map(function ($service, $serviceName) use ($topLevelVolumes, $topLevelNetworks, $definedNetwork, $isNew, $generatedServiceFQDNS, $resource, $allServices) {
                // Workarounds for beta users.
                if ($serviceName === 'registry') {
                    $tempServiceName = 'docker-registry';
                } else {
                    $tempServiceName = $serviceName;
                }
                if (str(data_get($service, 'image'))->contains('glitchtip')) {
                    $tempServiceName = 'glitchtip';
                }
                if ($serviceName === 'supabase-kong') {
                    $tempServiceName = 'supabase';
                }
                $serviceDefinition = data_get($allServices, $tempServiceName);
                $predefinedPort = data_get($serviceDefinition, 'port');
                if ($serviceName === 'plausible') {
                    $predefinedPort = '8000';
                }
                // End of workarounds for beta users.
                $serviceVolumes = collect(data_get($service, 'volumes', []));
                $servicePorts = collect(data_get($service, 'ports', []));
                $serviceNetworks = collect(data_get($service, 'networks', []));
                $serviceVariables = collect(data_get($service, 'environment', []));
                $serviceLabels = collect(data_get($service, 'labels', []));
                $hasHostNetworkMode = data_get($service, 'network_mode') === 'host' ? true : false;
                if ($serviceLabels->count() > 0) {
                    $removedLabels = collect([]);
                    $serviceLabels = $serviceLabels->filter(function ($serviceLabel, $serviceLabelName) use ($removedLabels) {
                        if (!str($serviceLabel)->contains('=')) {
                            $removedLabels->put($serviceLabelName, $serviceLabel);

                            return false;
                        }

                        return $serviceLabel;
                    });
                    foreach ($removedLabels as $removedLabelName => $removedLabel) {
                        $serviceLabels->push("$removedLabelName=$removedLabel");
                    }
                }

                $containerName = "$serviceName-{$resource->uuid}";

                // Decide if the service is a database
                $isDatabase = isDatabaseImage(data_get_str($service, 'image'));
                $image = data_get_str($service, 'image');
                data_set($service, 'is_database', $isDatabase);

                // Create new serviceApplication or serviceDatabase
                if ($isDatabase) {
                    if ($isNew) {
                        $savedService = ServiceDatabase::create([
                            'name' => $serviceName,
                            'image' => $image,
                            'service_id' => $resource->id,
                        ]);
                    } else {
                        $savedService = ServiceDatabase::where([
                            'name' => $serviceName,
                            'service_id' => $resource->id,
                        ])->first();
                    }
                } else {
                    if ($isNew) {
                        $savedService = ServiceApplication::create([
                            'name' => $serviceName,
                            'image' => $image,
                            'service_id' => $resource->id,
                        ]);
                    } else {
                        $savedService = ServiceApplication::where([
                            'name' => $serviceName,
                            'service_id' => $resource->id,
                        ])->first();
                    }
                }
                if (is_null($savedService)) {
                    if ($isDatabase) {
                        $savedService = ServiceDatabase::create([
                            'name' => $serviceName,
                            'image' => $image,
                            'service_id' => $resource->id,
                        ]);
                    } else {
                        $savedService = ServiceApplication::create([
                            'name' => $serviceName,
                            'image' => $image,
                            'service_id' => $resource->id,
                        ]);
                    }
                }

                // Check if image changed
                if ($savedService->image !== $image) {
                    $savedService->image = $image;
                    $savedService->save();
                }
                // Collect/create/update networks
                if ($serviceNetworks->count() > 0) {
                    foreach ($serviceNetworks as $networkName => $networkDetails) {
                        if ($networkName === 'default') {
                            continue;
                        }
                        // ignore alias
                        if ($networkDetails['aliases'] ?? false) {
                            continue;
                        }
                        $networkExists = $topLevelNetworks->contains(function ($value, $key) use ($networkName) {
                            return $value == $networkName || $key == $networkName;
                        });
                        if (!$networkExists) {
                            if (is_string($networkDetails) || is_int($networkDetails)) {
                                $topLevelNetworks->put($networkDetails, null);
                            }
                        }
                    }
                }

                // Collect/create/update ports
                $collectedPorts = collect([]);
                if ($servicePorts->count() > 0) {
                    foreach ($servicePorts as $sport) {
                        if (is_string($sport) || is_numeric($sport)) {
                            $collectedPorts->push($sport);
                        }
                        if (is_array($sport)) {
                            $target = data_get($sport, 'target');
                            $published = data_get($sport, 'published');
                            $protocol = data_get($sport, 'protocol');
                            $collectedPorts->push("$target:$published/$protocol");
                        }
                    }
                }
                $savedService->ports = $collectedPorts->implode(',');
                $savedService->save();

                if (!$hasHostNetworkMode) {
                    // Add Coolify specific networks
                    $definedNetworkExists = $topLevelNetworks->contains(function ($value, $_) use ($definedNetwork) {
                        return $value == $definedNetwork;
                    });
                    if (!$definedNetworkExists) {
                        foreach ($definedNetwork as $network) {
                            $topLevelNetworks->put($network, [
                                'name' => $network,
                                'external' => true,
                            ]);
                        }
                    }
                    $networks = collect();
                    foreach ($serviceNetworks as $key => $serviceNetwork) {
                        if (gettype($serviceNetwork) === 'string') {
                            // networks:
                            //  - appwrite
                            $networks->put($serviceNetwork, null);
                        } elseif (gettype($serviceNetwork) === 'array') {
                            // networks:
                            //   default:
                            //     ipv4_address: 192.168.203.254
                            // $networks->put($serviceNetwork, null);
                            $networks->put($key, $serviceNetwork);
                        }
                    }
                    foreach ($definedNetwork as $key => $network) {
                        $networks->put($network, null);
                    }
                    data_set($service, 'networks', $networks->toArray());
                }

                // Collect/create/update volumes
                if ($serviceVolumes->count() > 0) {
                    $serviceVolumes = $serviceVolumes->map(function ($volume) use ($savedService, $topLevelVolumes) {
                        $type = null;
                        $source = null;
                        $target = null;
                        $content = null;
                        $isDirectory = false;
                        if (is_string($volume)) {
                            $source = str($volume)->before(':');
                            $target = str($volume)->after(':')->beforeLast(':');
                            if ($source->startsWith('./') || $source->startsWith('/') || $source->startsWith('~')) {
                                $type = str('bind');
                                // By default, we cannot determine if the bind is a directory or not, so we set it to directory
                                $isDirectory = true;
                            } else {
                                $type = str('volume');
                            }
                        } elseif (is_array($volume)) {
                            $type = data_get_str($volume, 'type');
                            $source = data_get_str($volume, 'source');
                            $target = data_get_str($volume, 'target');
                            $content = data_get($volume, 'content');
                            $isDirectory = (bool) data_get($volume, 'isDirectory', null) || (bool) data_get($volume, 'is_directory', null);
                            $foundConfig = $savedService->fileStorages()->whereMountPath($target)->first();
                            if ($foundConfig) {
                                $contentNotNull = data_get($foundConfig, 'content');
                                if ($contentNotNull) {
                                    $content = $contentNotNull;
                                }
                                $isDirectory = (bool) data_get($volume, 'isDirectory', null) || (bool) data_get($volume, 'is_directory', null);
                            }
                            if (is_null($isDirectory) && is_null($content)) {
                                // if isDirectory is not set & content is also not set, we assume it is a directory
                                ray('setting isDirectory to true');
                                $isDirectory = true;
                            }
                        }
                        if ($type?->value() === 'bind') {
                            if ($source->value() === '/var/run/docker.sock') {
                                return $volume;
                            }
                            if ($source->value() === '/tmp' || $source->value() === '/tmp/') {
                                return $volume;
                            }
                            LocalFileVolume::updateOrCreate(
                                [
                                    'mount_path' => $target,
                                    'resource_id' => $savedService->id,
                                    'resource_type' => get_class($savedService),
                                ],
                                [
                                    'fs_path' => $source,
                                    'mount_path' => $target,
                                    'content' => $content,
                                    'is_directory' => $isDirectory,
                                    'resource_id' => $savedService->id,
                                    'resource_type' => get_class($savedService),
                                ]
                            );
                        } elseif ($type->value() === 'volume') {
                            if ($topLevelVolumes->has($source->value())) {
                                $v = $topLevelVolumes->get($source->value());
                                if (data_get($v, 'driver_opts.type') === 'cifs') {
                                    return $volume;
                                }
                            }
                            $slugWithoutUuid = Str::slug($source, '-');
                            $name = "{$savedService->service->uuid}_{$slugWithoutUuid}";
                            if (is_string($volume)) {
                                $source = str($volume)->before(':');
                                $target = str($volume)->after(':')->beforeLast(':');
                                $source = $name;
                                $volume = "$source:$target";
                            } elseif (is_array($volume)) {
                                data_set($volume, 'source', $name);
                            }
                            $topLevelVolumes->put($name, [
                                'name' => $name,
                            ]);
                            LocalPersistentVolume::updateOrCreate(
                                [
                                    'mount_path' => $target,
                                    'resource_id' => $savedService->id,
                                    'resource_type' => get_class($savedService),
                                ],
                                [
                                    'name' => $name,
                                    'mount_path' => $target,
                                    'resource_id' => $savedService->id,
                                    'resource_type' => get_class($savedService),
                                ]
                            );
                        }
                        dispatch(new ServerFilesFromServerJob($savedService));

                        return $volume;
                    });
                    data_set($service, 'volumes', $serviceVolumes->toArray());
                }

                // convert - SESSION_SECRET: 123 to - SESSION_SECRET=123
                $convertedServiceVariables = collect([]);
                foreach ($serviceVariables as $variableName => $variable) {
                    if (is_numeric($variableName)) {
                        if (is_array($variable)) {
                            $key = str(collect($variable)->keys()->first());
                            $value = str(collect($variable)->values()->first());
                            $variable = "$key=$value";
                            $convertedServiceVariables->put($variableName, $variable);
                        } elseif (is_string($variable)) {
                            $convertedServiceVariables->put($variableName, $variable);
                        }
                    } elseif (is_string($variableName)) {
                        $convertedServiceVariables->put($variableName, $variable);
                    }
                }
                $serviceVariables = $convertedServiceVariables;
                // Get variables from the service
                foreach ($serviceVariables as $variableName => $variable) {
                    if (is_numeric($variableName)) {
                        if (is_array($variable)) {
                            // - SESSION_SECRET: 123
                            // - SESSION_SECRET:
                            $key = str(collect($variable)->keys()->first());
                            $value = str(collect($variable)->values()->first());
                        } else {
                            $variable = str($variable);
                            if ($variable->contains('=')) {
                                // - SESSION_SECRET=123
                                // - SESSION_SECRET=
                                $key = $variable->before('=');
                                $value = $variable->after('=');
                            } else {
                                // - SESSION_SECRET
                                $key = $variable;
                                $value = null;
                            }
                        }
                    } else {
                        // SESSION_SECRET: 123
                        // SESSION_SECRET:
                        $key = str($variableName);
                        $value = str($variable);
                    }
                    if ($key->startsWith('SERVICE_FQDN')) {
                        if ($isNew || $savedService->fqdn === null) {
                            $name = $key->after('SERVICE_FQDN_')->beforeLast('_')->lower();
                            $fqdn = generateFqdn($resource->server, "{$name->value()}-{$resource->uuid}");
                            if (substr_count($key->value(), '_') === 3) {
                                // SERVICE_FQDN_UMAMI_1000
                                $port = $key->afterLast('_');
                            } else {
                                $last = $key->afterLast('_');
                                if (is_numeric($last->value())) {
                                    // SERVICE_FQDN_3001
                                    $port = $last;
                                } else {
                                    // SERVICE_FQDN_UMAMI
                                    $port = null;
                                }
                            }
                            if ($port) {
                                $fqdn = "$fqdn:$port";
                            }
                            if (substr_count($key->value(), '_') >= 2) {
                                if ($value) {
                                    $path = $value->value();
                                } else {
                                    $path = null;
                                }
                                if ($generatedServiceFQDNS->count() > 0) {
                                    $alreadyGenerated = $generatedServiceFQDNS->has($key->value());
                                    if ($alreadyGenerated) {
                                        $fqdn = $generatedServiceFQDNS->get($key->value());
                                    } else {
                                        $generatedServiceFQDNS->put($key->value(), $fqdn);
                                    }
                                } else {
                                    $generatedServiceFQDNS->put($key->value(), $fqdn);
                                }
                                $fqdn = "$fqdn$path";
                            }

                            if (!$isDatabase) {
                                if ($savedService->fqdn) {
                                    data_set($savedService, 'fqdn', $savedService->fqdn . ',' . $fqdn);
                                } else {
                                    data_set($savedService, 'fqdn', $fqdn);
                                }
                                $savedService->save();
                            }
                            EnvironmentVariable::create([
                                'key' => $key,
                                'value' => $fqdn,
                                'is_build_time' => false,
                                'service_id' => $resource->id,
                                'is_preview' => false,
                            ]);
                        }
                        // Caddy needs exact port in some cases.
                        if ($predefinedPort && !$key->endsWith("_{$predefinedPort}")) {
                            $fqdns_exploded = str($savedService->fqdn)->explode(',');
                            if ($fqdns_exploded->count() > 1) {
                                continue;
                            }
                            $env = EnvironmentVariable::where([
                                'key' => $key,
                                'service_id' => $resource->id,
                            ])->first();
                            if ($env) {
                                $env_url = Url::fromString($savedService->fqdn);
                                $env_port = $env_url->getPort();
                                if ($env_port !== $predefinedPort) {
                                    $env_url = $env_url->withPort($predefinedPort);
                                    $savedService->fqdn = $env_url->__toString();
                                    $savedService->save();
                                }
                            }
                        }

                        // data_forget($service, "environment.$variableName");
                        // $yaml = data_forget($yaml, "services.$serviceName.environment.$variableName");
                        // if (count(data_get($yaml, 'services.' . $serviceName . '.environment')) === 0) {
                        //     $yaml = data_forget($yaml, "services.$serviceName.environment");
                        // }
                        continue;
                    }
                    if ($value?->startsWith('$')) {
                        $foundEnv = EnvironmentVariable::where([
                            'key' => $key,
                            'service_id' => $resource->id,
                        ])->first();
                        $value = replaceVariables($value);
                        $key = $value;
                        if ($value->startsWith('SERVICE_')) {
                            $foundEnv = EnvironmentVariable::where([
                                'key' => $key,
                                'service_id' => $resource->id,
                            ])->first();
                            ['command' => $command, 'forService' => $forService, 'generatedValue' => $generatedValue, 'port' => $port] = parseEnvVariable($value);
                            if (!is_null($command)) {
                                if ($command?->value() === 'FQDN' || $command?->value() === 'URL') {
                                    if (Str::lower($forService) === $serviceName) {
                                        $fqdn = generateFqdn($resource->server, $containerName);
                                    } else {
                                        $fqdn = generateFqdn($resource->server, Str::lower($forService) . '-' . $resource->uuid);
                                    }
                                    if ($port) {
                                        $fqdn = "$fqdn:$port";
                                    }
                                    if ($foundEnv) {
                                        $fqdn = data_get($foundEnv, 'value');
                                        // if ($savedService->fqdn) {
                                        //     $savedServiceFqdn = Url::fromString($savedService->fqdn);
                                        //     $parsedFqdn = Url::fromString($fqdn);
                                        //     $savedServicePath = $savedServiceFqdn->getPath();
                                        //     $parsedFqdnPath = $parsedFqdn->getPath();
                                        //     if ($savedServicePath != $parsedFqdnPath) {
                                        //         $fqdn = $parsedFqdn->withPath($savedServicePath)->__toString();
                                        //         $foundEnv->value = $fqdn;
                                        //         $foundEnv->save();
                                        //     }
                                        // }
                                    } else {
                                        if ($command->value() === 'URL') {
                                            $fqdn = str($fqdn)->after('://')->value();
                                        }
                                        EnvironmentVariable::create([
                                            'key' => $key,
                                            'value' => $fqdn,
                                            'is_build_time' => false,
                                            'service_id' => $resource->id,
                                            'is_preview' => false,
                                        ]);
                                    }
                                    if (!$isDatabase) {
                                        if ($command->value() === 'FQDN' && is_null($savedService->fqdn) && !$foundEnv) {
                                            $savedService->fqdn = $fqdn;
                                            $savedService->save();
                                        }
                                        // Caddy needs exact port in some cases.
                                        if ($predefinedPort && !$key->endsWith("_{$predefinedPort}") && $command?->value() === 'FQDN' && $resource->server->proxyType() === 'CADDY') {
                                            $fqdns_exploded = str($savedService->fqdn)->explode(',');
                                            if ($fqdns_exploded->count() > 1) {
                                                continue;
                                            }
                                            $env = EnvironmentVariable::where([
                                                'key' => $key,
                                                'service_id' => $resource->id,
                                            ])->first();
                                            if ($env) {
                                                $env_url = Url::fromString($env->value);
                                                $env_port = $env_url->getPort();
                                                if ($env_port !== $predefinedPort) {
                                                    $env_url = $env_url->withPort($predefinedPort);
                                                    $savedService->fqdn = $env_url->__toString();
                                                    $savedService->save();
                                                }
                                            }
                                        }
                                    }
                                } else {
                                    $generatedValue = generateEnvValue($command, $resource);
                                    if (!$foundEnv) {
                                        EnvironmentVariable::create([
                                            'key' => $key,
                                            'value' => $generatedValue,
                                            'is_build_time' => false,
                                            'service_id' => $resource->id,
                                            'is_preview' => false,
                                        ]);
                                    }
                                }
                            }
                        } else {
                            if ($value->contains(':-')) {
                                $key = $value->before(':');
                                $defaultValue = $value->after(':-');
                            } elseif ($value->contains('-')) {
                                $key = $value->before('-');
                                $defaultValue = $value->after('-');
                            } elseif ($value->contains(':?')) {
                                $key = $value->before(':');
                                $defaultValue = $value->after(':?');
                            } elseif ($value->contains('?')) {
                                $key = $value->before('?');
                                $defaultValue = $value->after('?');
                            } else {
                                $key = $value;
                                $defaultValue = null;
                            }
                            $foundEnv = EnvironmentVariable::where([
                                'key' => $key,
                                'service_id' => $resource->id,
                            ])->first();
                            if ($foundEnv) {
                                $defaultValue = data_get($foundEnv, 'value');
                            }
                            EnvironmentVariable::updateOrCreate([
                                'key' => $key,
                                'service_id' => $resource->id,
                            ], [
                                'value' => $defaultValue,
                                'is_build_time' => false,
                                'service_id' => $resource->id,
                                'is_preview' => false,
                            ]);
                        }
                    }
                }
                // Add labels to the service
                if ($savedService->serviceType()) {
                    $fqdns = generateServiceSpecificFqdns($savedService);
                } else {
                    $fqdns = collect(data_get($savedService, 'fqdns'))->filter();
                }
                $defaultLabels = defaultLabels($resource->id, $containerName, type: 'service', subType: $isDatabase ? 'database' : 'application', subId: $savedService->id);
                $serviceLabels = $serviceLabels->merge($defaultLabels);
                if (!$isDatabase && $fqdns->count() > 0) {
                    if ($fqdns) {
                        $shouldGenerateLabelsExactly = $resource->server->settings->generate_exact_labels;
                        if ($shouldGenerateLabelsExactly) {
                            switch ($resource->server->proxyType()) {
                                case ProxyTypes::TRAEFIK->value:
                                    $serviceLabels = $serviceLabels->merge(fqdnLabelsForTraefik(
                                        uuid: $resource->uuid,
                                        domains: $fqdns,
                                        is_force_https_enabled: true,
                                        serviceLabels: $serviceLabels,
                                        is_gzip_enabled: $savedService->isGzipEnabled(),
                                        is_stripprefix_enabled: $savedService->isStripprefixEnabled(),
                                        service_name: $serviceName,
                                        image: data_get($service, 'image')
                                    ));
                                    break;
                                case ProxyTypes::CADDY->value:
                                    $serviceLabels = $serviceLabels->merge(fqdnLabelsForCaddy(
                                        network: $resource->destination->network,
                                        uuid: $resource->uuid,
                                        domains: $fqdns,
                                        is_force_https_enabled: true,
                                        serviceLabels: $serviceLabels,
                                        is_gzip_enabled: $savedService->isGzipEnabled(),
                                        is_stripprefix_enabled: $savedService->isStripprefixEnabled(),
                                        service_name: $serviceName,
                                        image: data_get($service, 'image')
                                    ));
                                    break;
                            }
                        } else {
                            $serviceLabels = $serviceLabels->merge(fqdnLabelsForTraefik(
                                uuid: $resource->uuid,
                                domains: $fqdns,
                                is_force_https_enabled: true,
                                serviceLabels: $serviceLabels,
                                is_gzip_enabled: $savedService->isGzipEnabled(),
                                is_stripprefix_enabled: $savedService->isStripprefixEnabled(),
                                service_name: $serviceName,
                                image: data_get($service, 'image')
                            ));
                            $serviceLabels = $serviceLabels->merge(fqdnLabelsForCaddy(
                                network: $resource->destination->network,
                                uuid: $resource->uuid,
                                domains: $fqdns,
                                is_force_https_enabled: true,
                                serviceLabels: $serviceLabels,
                                is_gzip_enabled: $savedService->isGzipEnabled(),
                                is_stripprefix_enabled: $savedService->isStripprefixEnabled(),
                                service_name: $serviceName,
                                image: data_get($service, 'image')
                            ));
                        }
                    }
                }
                if ($resource->server->isLogDrainEnabled() && $savedService->isLogDrainEnabled()) {
                    data_set($service, 'logging', generate_fluentd_configuration());
                }
                if ($serviceLabels->count() > 0) {
                    if ($resource->is_container_label_escape_enabled) {
                        $serviceLabels = $serviceLabels->map(function ($value, $key) {
                            return escapeDollarSign($value);
                        });
                    }
                }
                data_set($service, 'labels', $serviceLabels->toArray());
                data_forget($service, 'is_database');
                if (!data_get($service, 'restart')) {
                    data_set($service, 'restart', RESTART_MODE);
                }
                if (data_get($service, 'restart') === 'no' || data_get($service, 'exclude_from_hc')) {
                    $savedService->update(['exclude_from_status' => true]);
                }
                data_set($service, 'container_name', $containerName);
                data_forget($service, 'volumes.*.content');
                data_forget($service, 'volumes.*.isDirectory');
                data_forget($service, 'volumes.*.is_directory');
                data_forget($service, 'exclude_from_hc');
                data_set($service, 'environment', $serviceVariables->toArray());
                updateCompose($savedService);

                return $service;
            });

            $envs_from_coolify = $resource->environment_variables()->get();
            $services = collect($services)->map(function ($service, $serviceName) use ($resource, $envs_from_coolify) {
                $serviceVariables = collect(data_get($service, 'environment', []));
                $parsedServiceVariables = collect([]);
                foreach ($serviceVariables as $key => $value) {
                    if (is_numeric($key)) {
                        $value = str($value);
                        if ($value->contains('=')) {
                            $key = $value->before('=')->value();
                            $value = $value->after('=')->value();
                        } else {
                            $key = $value->value();
                            $value = null;
                        }
                        $parsedServiceVariables->put($key, $value);
                    } else {
                        $parsedServiceVariables->put($key, $value);
                    }
                }
                $parsedServiceVariables->put('COOLIFY_CONTAINER_NAME', "$serviceName-{$resource->uuid}");

                // TODO: move this in a shared function
                if (!$parsedServiceVariables->has('COOLIFY_APP_NAME')) {
                    $parsedServiceVariables->put('COOLIFY_APP_NAME', "\"{$resource->name}\"");
                }
                if (!$parsedServiceVariables->has('COOLIFY_SERVER_IP')) {
                    $parsedServiceVariables->put('COOLIFY_SERVER_IP', "\"{$resource->destination->server->ip}\"");
                }
                if (!$parsedServiceVariables->has('COOLIFY_ENVIRONMENT_NAME')) {
                    $parsedServiceVariables->put('COOLIFY_ENVIRONMENT_NAME', "\"{$resource->environment->name}\"");
                }
                if (!$parsedServiceVariables->has('COOLIFY_PROJECT_NAME')) {
                    $parsedServiceVariables->put('COOLIFY_PROJECT_NAME', "\"{$resource->project()->name}\"");
                }

                $parsedServiceVariables = $parsedServiceVariables->map(function ($value, $key) use ($envs_from_coolify) {
                    if (!str($value)->startsWith('$')) {
                        $found_env = $envs_from_coolify->where('key', $key)->first();
                        if ($found_env) {
                            return $found_env->value;
                        }
                    }

                    return $value;
                });

                data_set($service, 'environment', $parsedServiceVariables->toArray());

                return $service;
            });
            $finalServices = [
                'services' => $services->toArray(),
                'volumes' => $topLevelVolumes->toArray(),
                'networks' => $topLevelNetworks->toArray(),
                'configs' => $topLevelConfigs->toArray(),
                'secrets' => $topLevelSecrets->toArray(),
            ];
            $yaml = data_forget($yaml, 'services.*.volumes.*.content');
            $resource->docker_compose_raw = Yaml::dump($yaml, 10, 2);
            $resource->docker_compose = Yaml::dump($finalServices, 10, 2);

            $resource->save();
            $resource->saveComposeConfigs();

            return collect($finalServices);
        } else {
            return collect([]);
        }
    } elseif ($resource->getMorphClass() === \App\Models\Application::class) {
        try {
            $yaml = Yaml::parse($resource->docker_compose_raw);
        } catch (\Exception) {
            return;
        }
        $server = $resource->destination->server;
        $topLevelVolumes = collect(data_get($yaml, 'volumes', []));
        if ($pull_request_id !== 0) {
            $topLevelVolumes = collect([]);
        }

        if ($topLevelVolumes->count() > 0) {
            $tempTopLevelVolumes = collect([]);
            foreach ($topLevelVolumes as $volumeName => $volume) {
                if (is_null($volume)) {
                    continue;
                }
                $tempTopLevelVolumes->put($volumeName, $volume);
            }
            $topLevelVolumes = collect($tempTopLevelVolumes);
        }

        $topLevelNetworks = collect(data_get($yaml, 'networks', []));
        $topLevelConfigs = collect(data_get($yaml, 'configs', []));
        $topLevelSecrets = collect(data_get($yaml, 'secrets', []));
        $services = data_get($yaml, 'services');

        $generatedServiceFQDNS = collect([]);
        if (is_null($resource->destination)) {
            $destination = $server->destinations()->first();
            if ($destination) {
                $resource->destination()->associate($destination);
                $resource->save();
            }
        }
        $definedNetwork = collect([$resource->uuid]);
        if ($pull_request_id !== 0) {
            $definedNetwork = collect(["{$resource->uuid}-$pull_request_id"]);
        }
        $services = collect($services)->map(function ($service, $serviceName) use ($topLevelVolumes, $topLevelNetworks, $definedNetwork, $isNew, $generatedServiceFQDNS, $resource, $server, $pull_request_id, $preview_id) {
            $serviceVolumes = collect(data_get($service, 'volumes', []));
            $servicePorts = collect(data_get($service, 'ports', []));
            $serviceNetworks = collect(data_get($service, 'networks', []));
            $serviceVariables = collect(data_get($service, 'environment', []));
            $serviceDependencies = collect(data_get($service, 'depends_on', []));
            $serviceLabels = collect(data_get($service, 'labels', []));
            $serviceBuildVariables = collect(data_get($service, 'build.args', []));
            $serviceVariables = $serviceVariables->merge($serviceBuildVariables);
            if ($serviceLabels->count() > 0) {
                $removedLabels = collect([]);
                $serviceLabels = $serviceLabels->filter(function ($serviceLabel, $serviceLabelName) use ($removedLabels) {
                    if (!str($serviceLabel)->contains('=')) {
                        $removedLabels->put($serviceLabelName, $serviceLabel);

                        return false;
                    }

                    return $serviceLabel;
                });
                foreach ($removedLabels as $removedLabelName => $removedLabel) {
                    $serviceLabels->push("$removedLabelName=$removedLabel");
                }
            }

            $baseName = generateApplicationContainerName($resource, $pull_request_id);
            $containerName = "$serviceName-$baseName";
            if ($resource->compose_parsing_version === '1') {
                if (count($serviceVolumes) > 0) {
                    $serviceVolumes = $serviceVolumes->map(function ($volume) use ($resource, $topLevelVolumes, $pull_request_id) {
                        if (is_string($volume)) {
                            $volume = str($volume);
                            if ($volume->contains(':') && !$volume->startsWith('/')) {
                                $name = $volume->before(':');
                                $mount = $volume->after(':');
                                if ($name->startsWith('.') || $name->startsWith('~')) {
                                    $dir = base_configuration_dir() . '/applications/' . $resource->uuid;
                                    if ($name->startsWith('.')) {
                                        $name = $name->replaceFirst('.', $dir);
                                    }
                                    if ($name->startsWith('~')) {
                                        $name = $name->replaceFirst('~', $dir);
                                    }
                                    if ($pull_request_id !== 0) {
                                        $name = $name . "-pr-$pull_request_id";
                                    }
                                    $volume = str("$name:$mount");
                                } else {
                                    if ($pull_request_id !== 0) {
                                        $name = $name . "-pr-$pull_request_id";
                                        $volume = str("$name:$mount");
                                        if ($topLevelVolumes->has($name)) {
                                            $v = $topLevelVolumes->get($name);
                                            if (data_get($v, 'driver_opts.type') === 'cifs') {
                                                // Do nothing
                                            } else {
                                                if (is_null(data_get($v, 'name'))) {
                                                    data_set($v, 'name', $name);
                                                    data_set($topLevelVolumes, $name, $v);
                                                }
                                            }
                                        } else {
                                            $topLevelVolumes->put($name, [
                                                'name' => $name,
                                            ]);
                                        }
                                    } else {
                                        if ($topLevelVolumes->has($name->value())) {
                                            $v = $topLevelVolumes->get($name->value());
                                            if (data_get($v, 'driver_opts.type') === 'cifs') {
                                                // Do nothing
                                            } else {
                                                if (is_null(data_get($v, 'name'))) {
                                                    data_set($topLevelVolumes, $name->value(), $v);
                                                }
                                            }
                                        } else {
                                            $topLevelVolumes->put($name->value(), [
                                                'name' => $name->value(),
                                            ]);
                                        }
                                    }
                                }
                            } else {
                                if ($volume->startsWith('/')) {
                                    $name = $volume->before(':');
                                    $mount = $volume->after(':');
                                    if ($pull_request_id !== 0) {
                                        $name = $name . "-pr-$pull_request_id";
                                    }
                                    $volume = str("$name:$mount");
                                }
                            }
                        } elseif (is_array($volume)) {
                            $source = data_get($volume, 'source');
                            $target = data_get($volume, 'target');
                            $read_only = data_get($volume, 'read_only');
                            if ($source && $target) {
                                if ((str($source)->startsWith('.') || str($source)->startsWith('~'))) {
                                    $dir = base_configuration_dir() . '/applications/' . $resource->uuid;
                                    if (str($source, '.')) {
                                        $source = str($source)->replaceFirst('.', $dir);
                                    }
                                    if (str($source, '~')) {
                                        $source = str($source)->replaceFirst('~', $dir);
                                    }
                                    if ($pull_request_id !== 0) {
                                        $source = $source . "-pr-$pull_request_id";
                                    }
                                    if ($read_only) {
                                        data_set($volume, 'source', $source . ':' . $target . ':ro');
                                    } else {
                                        data_set($volume, 'source', $source . ':' . $target);
                                    }
                                } else {
                                    if ($pull_request_id !== 0) {
                                        $source = $source . "-pr-$pull_request_id";
                                    }
                                    if ($read_only) {
                                        data_set($volume, 'source', $source . ':' . $target . ':ro');
                                    } else {
                                        data_set($volume, 'source', $source . ':' . $target);
                                    }
                                    if (!str($source)->startsWith('/')) {
                                        if ($topLevelVolumes->has($source)) {
                                            $v = $topLevelVolumes->get($source);
                                            if (data_get($v, 'driver_opts.type') === 'cifs') {
                                                // Do nothing
                                            } else {
                                                if (is_null(data_get($v, 'name'))) {
                                                    data_set($v, 'name', $source);
                                                    data_set($topLevelVolumes, $source, $v);
                                                }
                                            }
                                        } else {
                                            $topLevelVolumes->put($source, [
                                                'name' => $source,
                                            ]);
                                        }
                                    }
                                }
                            }
                        }
                        if (is_array($volume)) {
                            return data_get($volume, 'source');
                        }

                        return $volume->value();
                    });
                    data_set($service, 'volumes', $serviceVolumes->toArray());
                }
            } elseif ($resource->compose_parsing_version === '2') {
                if (count($serviceVolumes) > 0) {
                    $serviceVolumes = $serviceVolumes->map(function ($volume) use ($resource, $topLevelVolumes, $pull_request_id) {
                        if (is_string($volume)) {
                            $volume = str($volume);
                            if ($volume->contains(':') && !$volume->startsWith('/')) {
                                $name = $volume->before(':');
                                $mount = $volume->after(':');
                                if ($name->startsWith('.') || $name->startsWith('~')) {
                                    $dir = base_configuration_dir() . '/applications/' . $resource->uuid;
                                    if ($name->startsWith('.')) {
                                        $name = $name->replaceFirst('.', $dir);
                                    }
                                    if ($name->startsWith('~')) {
                                        $name = $name->replaceFirst('~', $dir);
                                    }
                                    if ($pull_request_id !== 0) {
                                        $name = $name . "-pr-$pull_request_id";
                                    }
                                    $volume = str("$name:$mount");
                                } else {
                                    if ($pull_request_id !== 0) {
                                        $uuid = $resource->uuid;
                                        $name = $uuid . "-$name-pr-$pull_request_id";
                                        $volume = str("$name:$mount");
                                        if ($topLevelVolumes->has($name)) {
                                            $v = $topLevelVolumes->get($name);
                                            if (data_get($v, 'driver_opts.type') === 'cifs') {
                                                // Do nothing
                                            } else {
                                                if (is_null(data_get($v, 'name'))) {
                                                    data_set($v, 'name', $name);
                                                    data_set($topLevelVolumes, $name, $v);
                                                }
                                            }
                                        } else {
                                            $topLevelVolumes->put($name, [
                                                'name' => $name,
                                            ]);
                                        }
                                    } else {
                                        $uuid = $resource->uuid;
                                        $name = str($uuid . "-$name");
                                        $volume = str("$name:$mount");
                                        if ($topLevelVolumes->has($name->value())) {
                                            $v = $topLevelVolumes->get($name->value());
                                            if (data_get($v, 'driver_opts.type') === 'cifs') {
                                                // Do nothing
                                            } else {
                                                if (is_null(data_get($v, 'name'))) {
                                                    data_set($topLevelVolumes, $name->value(), $v);
                                                }
                                            }
                                        } else {
                                            $topLevelVolumes->put($name->value(), [
                                                'name' => $name->value(),
                                            ]);
                                        }
                                    }
                                }
                            } else {
                                if ($volume->startsWith('/')) {
                                    $name = $volume->before(':');
                                    $mount = $volume->after(':');
                                    if ($pull_request_id !== 0) {
                                        $name = $name . "-pr-$pull_request_id";
                                    }
                                    $volume = str("$name:$mount");
                                }
                            }
                        } elseif (is_array($volume)) {
                            $source = data_get($volume, 'source');
                            $target = data_get($volume, 'target');
                            $read_only = data_get($volume, 'read_only');
                            if ($source && $target) {
                                $uuid = $resource->uuid;
                                if ((str($source)->startsWith('.') || str($source)->startsWith('~') || str($source)->startsWith('/'))) {
                                    $dir = base_configuration_dir() . '/applications/' . $resource->uuid;
                                    if (str($source, '.')) {
                                        $source = str($source)->replaceFirst('.', $dir);
                                    }
                                    if (str($source, '~')) {
                                        $source = str($source)->replaceFirst('~', $dir);
                                    }
                                    if ($read_only) {
                                        data_set($volume, 'source', $source . ':' . $target . ':ro');
                                    } else {
                                        data_set($volume, 'source', $source . ':' . $target);
                                    }
                                } else {
                                    if ($pull_request_id === 0) {
                                        $source = $uuid . "-$source";
                                    } else {
                                        $source = $uuid . "-$source-pr-$pull_request_id";
                                    }
                                    if ($read_only) {
                                        data_set($volume, 'source', $source . ':' . $target . ':ro');
                                    } else {
                                        data_set($volume, 'source', $source . ':' . $target);
                                    }
                                    if (!str($source)->startsWith('/')) {
                                        if ($topLevelVolumes->has($source)) {
                                            $v = $topLevelVolumes->get($source);
                                            if (data_get($v, 'driver_opts.type') === 'cifs') {
                                                // Do nothing
                                            } else {
                                                if (is_null(data_get($v, 'name'))) {
                                                    data_set($v, 'name', $source);
                                                    data_set($topLevelVolumes, $source, $v);
                                                }
                                            }
                                        } else {
                                            $topLevelVolumes->put($source, [
                                                'name' => $source,
                                            ]);
                                        }
                                    }
                                }
                            }
                        }
                        if (is_array($volume)) {
                            return data_get($volume, 'source');
                        }
                        dispatch(new ServerFilesFromServerJob($resource));

                        return $volume->value();
                    });
                    data_set($service, 'volumes', $serviceVolumes->toArray());
                }
            }

            if ($pull_request_id !== 0 && count($serviceDependencies) > 0) {
                $serviceDependencies = $serviceDependencies->map(function ($dependency) use ($pull_request_id) {
                    return $dependency . "-pr-$pull_request_id";
                });
                data_set($service, 'depends_on', $serviceDependencies->toArray());
            }

            // Decide if the service is a database
            $isDatabase = isDatabaseImage(data_get_str($service, 'image'));
            data_set($service, 'is_database', $isDatabase);

            // Collect/create/update networks
            if ($serviceNetworks->count() > 0) {
                foreach ($serviceNetworks as $networkName => $networkDetails) {
                    if ($networkName === 'default') {
                        continue;
                    }
                    // ignore alias
                    if ($networkDetails['aliases'] ?? false) {
                        continue;
                    }
                    $networkExists = $topLevelNetworks->contains(function ($value, $key) use ($networkName) {
                        return $value == $networkName || $key == $networkName;
                    });
                    if (!$networkExists) {
                        if (is_string($networkDetails) || is_int($networkDetails)) {
                            $topLevelNetworks->put($networkDetails, null);
                        }
                    }
                }
            }
            // Collect/create/update ports
            $collectedPorts = collect([]);
            if ($servicePorts->count() > 0) {
                foreach ($servicePorts as $sport) {
                    if (is_string($sport) || is_numeric($sport)) {
                        $collectedPorts->push($sport);
                    }
                    if (is_array($sport)) {
                        $target = data_get($sport, 'target');
                        $published = data_get($sport, 'published');
                        $protocol = data_get($sport, 'protocol');
                        $collectedPorts->push("$target:$published/$protocol");
                    }
                }
            }
            if ($collectedPorts->count() > 0) {
                ray($collectedPorts->implode(','));
            }
            $definedNetworkExists = $topLevelNetworks->contains(function ($value, $_) use ($definedNetwork) {
                return $value == $definedNetwork;
            });
            if (!$definedNetworkExists) {
                foreach ($definedNetwork as $network) {
                    if ($pull_request_id !== 0) {
                        $topLevelNetworks->put($network, [
                            'name' => $network,
                            'external' => true,
                        ]);
                    } else {
                        $topLevelNetworks->put($network, [
                            'name' => $network,
                            'external' => true,
                        ]);
                    }
                }
            }
            $networks = collect();
            foreach ($serviceNetworks as $key => $serviceNetwork) {
                if (gettype($serviceNetwork) === 'string') {
                    // networks:
                    //  - appwrite
                    $networks->put($serviceNetwork, null);
                } elseif (gettype($serviceNetwork) === 'array') {
                    // networks:
                    //   default:
                    //     ipv4_address: 192.168.203.254
                    // $networks->put($serviceNetwork, null);
                    $networks->put($key, $serviceNetwork);
                }
            }
            foreach ($definedNetwork as $key => $network) {
                $networks->put($network, null);
            }
            if (data_get($resource, 'settings.connect_to_docker_network')) {
                $network = $resource->destination->network;
                $networks->put($network, null);
                $topLevelNetworks->put($network, [
                    'name' => $network,
                    'external' => true,
                ]);
            }
            data_set($service, 'networks', $networks->toArray());
            // Get variables from the service
            foreach ($serviceVariables as $variableName => $variable) {
                if (is_numeric($variableName)) {
                    if (is_array($variable)) {
                        // - SESSION_SECRET: 123
                        // - SESSION_SECRET:
                        $key = str(collect($variable)->keys()->first());
                        $value = str(collect($variable)->values()->first());
                    } else {
                        $variable = str($variable);
                        if ($variable->contains('=')) {
                            // - SESSION_SECRET=123
                            // - SESSION_SECRET=
                            $key = $variable->before('=');
                            $value = $variable->after('=');
                        } else {
                            // - SESSION_SECRET
                            $key = $variable;
                            $value = null;
                        }
                    }
                } else {
                    // SESSION_SECRET: 123
                    // SESSION_SECRET:
                    $key = str($variableName);
                    $value = str($variable);
                }
                if ($key->startsWith('SERVICE_FQDN')) {
                    if ($isNew) {
                        $name = $key->after('SERVICE_FQDN_')->beforeLast('_')->lower();
                        $fqdn = generateFqdn($server, "{$name->value()}-{$resource->uuid}");
                        if (substr_count($key->value(), '_') === 3) {
                            // SERVICE_FQDN_UMAMI_1000
                            $port = $key->afterLast('_');
                        } else {
                            // SERVICE_FQDN_UMAMI
                            $port = null;
                        }
                        if ($port) {
                            $fqdn = "$fqdn:$port";
                        }
                        if (substr_count($key->value(), '_') >= 2) {
                            if ($value) {
                                $path = $value->value();
                            } else {
                                $path = null;
                            }
                            if ($generatedServiceFQDNS->count() > 0) {
                                $alreadyGenerated = $generatedServiceFQDNS->has($key->value());
                                if ($alreadyGenerated) {
                                    $fqdn = $generatedServiceFQDNS->get($key->value());
                                } else {
                                    $generatedServiceFQDNS->put($key->value(), $fqdn);
                                }
                            } else {
                                $generatedServiceFQDNS->put($key->value(), $fqdn);
                            }
                            $fqdn = "$fqdn$path";
                        }
                    }

                    continue;
                }
                if ($value?->startsWith('$')) {
                    $foundEnv = EnvironmentVariable::where([
                        'key' => $key,
                        'application_id' => $resource->id,
                        'is_preview' => false,
                    ])->first();
                    $value = replaceVariables($value);
                    $key = $value;
                    if ($value->startsWith('SERVICE_')) {
                        $foundEnv = EnvironmentVariable::where([
                            'key' => $key,
                            'application_id' => $resource->id,
                        ])->first();
                        ['command' => $command, 'forService' => $forService, 'generatedValue' => $generatedValue, 'port' => $port] = parseEnvVariable($value);
                        if (!is_null($command)) {
                            if ($command?->value() === 'FQDN' || $command?->value() === 'URL') {
                                if (Str::lower($forService) === $serviceName) {
                                    $fqdn = generateFqdn($server, $containerName);
                                } else {
                                    $fqdn = generateFqdn($server, Str::lower($forService) . '-' . $resource->uuid);
                                }
                                if ($port) {
                                    $fqdn = "$fqdn:$port";
                                }
                                if ($foundEnv) {
                                    $fqdn = data_get($foundEnv, 'value');
                                } else {
                                    if ($command?->value() === 'URL') {
                                        $fqdn = str($fqdn)->after('://')->value();
                                    }
                                    EnvironmentVariable::create([
                                        'key' => $key,
                                        'value' => $fqdn,
                                        'is_build_time' => false,
                                        'application_id' => $resource->id,
                                        'is_preview' => false,
                                    ]);
                                }
                            } else {
                                $generatedValue = generateEnvValue($command);
                                if (!$foundEnv) {
                                    EnvironmentVariable::create([
                                        'key' => $key,
                                        'value' => $generatedValue,
                                        'is_build_time' => false,
                                        'application_id' => $resource->id,
                                        'is_preview' => false,
                                    ]);
                                }
                            }
                        }
                    } else {
                        if ($value->contains(':-')) {
                            $key = $value->before(':');
                            $defaultValue = $value->after(':-');
                        } elseif ($value->contains('-')) {
                            $key = $value->before('-');
                            $defaultValue = $value->after('-');
                        } elseif ($value->contains(':?')) {
                            $key = $value->before(':');
                            $defaultValue = $value->after(':?');
                        } elseif ($value->contains('?')) {
                            $key = $value->before('?');
                            $defaultValue = $value->after('?');
                        } else {
                            $key = $value;
                            $defaultValue = null;
                        }
                        $foundEnv = EnvironmentVariable::where([
                            'key' => $key,
                            'application_id' => $resource->id,
                            'is_preview' => false,
                        ])->first();
                        if ($foundEnv) {
                            $defaultValue = data_get($foundEnv, 'value');
                        }
                        $isBuildTime = data_get($foundEnv, 'is_build_time', false);
                        if ($foundEnv) {
                            $foundEnv->update([
                                'key' => $key,
                                'application_id' => $resource->id,
                                'is_build_time' => $isBuildTime,
                                'value' => $defaultValue,
                            ]);
                        } else {
                            EnvironmentVariable::create([
                                'key' => $key,
                                'value' => $defaultValue,
                                'is_build_time' => $isBuildTime,
                                'application_id' => $resource->id,
                                'is_preview' => false,
                            ]);
                        }
                    }
                }
            }
            // Add labels to the service
            if ($resource->serviceType()) {
                $fqdns = generateServiceSpecificFqdns($resource);
            } else {
                $domains = collect(json_decode($resource->docker_compose_domains)) ?? [];
                if ($domains) {
                    $fqdns = data_get($domains, "$serviceName.domain");
                    if ($fqdns) {
                        $fqdns = str($fqdns)->explode(',');
                        if ($pull_request_id !== 0) {
                            $preview = $resource->previews()->find($preview_id);
                            $docker_compose_domains = collect(json_decode(data_get($preview, 'docker_compose_domains')));
                            if ($docker_compose_domains->count() > 0) {
                                $found_fqdn = data_get($docker_compose_domains, "$serviceName.domain");
                                if ($found_fqdn) {
                                    $fqdns = collect($found_fqdn);
                                } else {
                                    $fqdns = collect([]);
                                }
                            } else {
                                $fqdns = $fqdns->map(function ($fqdn) use ($pull_request_id, $resource) {
                                    $preview = ApplicationPreview::findPreviewByApplicationAndPullId($resource->id, $pull_request_id);
                                    $url = Url::fromString($fqdn);
                                    $template = $resource->preview_url_template;
                                    $host = $url->getHost();
                                    $schema = $url->getScheme();
                                    $random = new Cuid2;
                                    $preview_fqdn = str_replace('{{random}}', $random, $template);
                                    $preview_fqdn = str_replace('{{domain}}', $host, $preview_fqdn);
                                    $preview_fqdn = str_replace('{{pr_id}}', $pull_request_id, $preview_fqdn);
                                    $preview_fqdn = "$schema://$preview_fqdn";
                                    $preview->fqdn = $preview_fqdn;
                                    $preview->save();

                                    return $preview_fqdn;
                                });
                            }
                        }
                        $shouldGenerateLabelsExactly = $server->settings->generate_exact_labels;
                        if ($shouldGenerateLabelsExactly) {
                            switch ($server->proxyType()) {
                                case ProxyTypes::TRAEFIK->value:
                                    $serviceLabels = $serviceLabels->merge(
                                        fqdnLabelsForTraefik(
                                            uuid: $resource->uuid,
                                            domains: $fqdns,
                                            serviceLabels: $serviceLabels,
                                            generate_unique_uuid: $resource->build_pack === 'dockercompose',
                                            image: data_get($service, 'image'),
                                            is_force_https_enabled: $resource->isForceHttpsEnabled(),
                                            is_gzip_enabled: $resource->isGzipEnabled(),
                                            is_stripprefix_enabled: $resource->isStripprefixEnabled(),
                                        )
                                    );
                                    break;
                                case ProxyTypes::CADDY->value:
                                    $serviceLabels = $serviceLabels->merge(
                                        fqdnLabelsForCaddy(
                                            network: $resource->destination->network,
                                            uuid: $resource->uuid,
                                            domains: $fqdns,
                                            serviceLabels: $serviceLabels,
                                            image: data_get($service, 'image'),
                                            is_force_https_enabled: $resource->isForceHttpsEnabled(),
                                            is_gzip_enabled: $resource->isGzipEnabled(),
                                            is_stripprefix_enabled: $resource->isStripprefixEnabled(),
                                        )
                                    );
                                    break;
                            }
                        } else {
                            $serviceLabels = $serviceLabels->merge(
                                fqdnLabelsForTraefik(
                                    uuid: $resource->uuid,
                                    domains: $fqdns,
                                    serviceLabels: $serviceLabels,
                                    generate_unique_uuid: $resource->build_pack === 'dockercompose',
                                    image: data_get($service, 'image'),
                                    is_force_https_enabled: $resource->isForceHttpsEnabled(),
                                    is_gzip_enabled: $resource->isGzipEnabled(),
                                    is_stripprefix_enabled: $resource->isStripprefixEnabled(),
                                )
                            );
                            $serviceLabels = $serviceLabels->merge(
                                fqdnLabelsForCaddy(
                                    network: $resource->destination->network,
                                    uuid: $resource->uuid,
                                    domains: $fqdns,
                                    serviceLabels: $serviceLabels,
                                    image: data_get($service, 'image'),
                                    is_force_https_enabled: $resource->isForceHttpsEnabled(),
                                    is_gzip_enabled: $resource->isGzipEnabled(),
                                    is_stripprefix_enabled: $resource->isStripprefixEnabled(),
                                )
                            );
                        }
                    }
                }
            }
            $defaultLabels = defaultLabels($resource->id, $containerName, $pull_request_id, type: 'application');
            $serviceLabels = $serviceLabels->merge($defaultLabels);

            if ($server->isLogDrainEnabled()) {
                if ($resource instanceof Application && $resource->isLogDrainEnabled()) {
                    data_set($service, 'logging', generate_fluentd_configuration());
                }
            }
            if ($serviceLabels->count() > 0) {
                if ($resource->settings->is_container_label_escape_enabled) {
                    $serviceLabels = $serviceLabels->map(function ($value, $key) {
                        return escapeDollarSign($value);
                    });
                }
            }
            data_set($service, 'labels', $serviceLabels->toArray());
            data_forget($service, 'is_database');
            if (!data_get($service, 'restart')) {
                data_set($service, 'restart', RESTART_MODE);
            }
            data_set($service, 'container_name', $containerName);
            data_forget($service, 'volumes.*.content');
            data_forget($service, 'volumes.*.isDirectory');

            return $service;
        });
        if ($pull_request_id !== 0) {
            $services->each(function ($service, $serviceName) use ($pull_request_id, $services) {
                $services[$serviceName . "-pr-$pull_request_id"] = $service;
                data_forget($services, $serviceName);
            });
        }
        $finalServices = [
            'services' => $services->toArray(),
            'volumes' => $topLevelVolumes->toArray(),
            'networks' => $topLevelNetworks->toArray(),
            'configs' => $topLevelConfigs->toArray(),
            'secrets' => $topLevelSecrets->toArray(),
        ];
        $resource->docker_compose_raw = Yaml::dump($yaml, 10, 2);
        $resource->docker_compose = Yaml::dump($finalServices, 10, 2);
        data_forget($resource, 'environment_variables');
        data_forget($resource, 'environment_variables_preview');
        $resource->save();

        return collect($finalServices);
    }
}

function newParser(Application|Service $resource, int $pull_request_id = 0, ?int $preview_id = null): Collection
{
    $isApplication = $resource instanceof Application;
    $isService = $resource instanceof Service;

    $uuid = data_get($resource, 'uuid');
    $compose = data_get($resource, 'docker_compose_raw');
    if (!$compose) {
        return collect([]);
    }

    if ($isApplication) {
        $nameOfId = 'application_id';
        $pullRequestId = $pull_request_id;
        $isPullRequest = $pullRequestId == 0 ? false : true;
        $server = data_get($resource, 'destination.server');
        $fileStorages = $resource->fileStorages();
    } elseif ($isService) {
        $nameOfId = 'service_id';
        $server = data_get($resource, 'server');
        $allServices = get_service_templates();
    } else {
        return collect([]);
    }

    try {
        $yaml = Yaml::parse($compose);
    } catch (\Exception) {
        return collect([]);
    }

    $services = data_get($yaml, 'services', collect([]));
    $topLevel = collect([
        'volumes' => collect(data_get($yaml, 'volumes', [])),
        'networks' => collect(data_get($yaml, 'networks', [])),
        'configs' => collect(data_get($yaml, 'configs', [])),
        'secrets' => collect(data_get($yaml, 'secrets', [])),
    ]);
    // If there are predefined volumes, make sure they are not null
    if ($topLevel->get('volumes')->count() > 0) {
        $temp = collect([]);
        foreach ($topLevel['volumes'] as $volumeName => $volume) {
            if (is_null($volume)) {
                continue;
            }
            $temp->put($volumeName, $volume);
        }
        $topLevel['volumes'] = $temp;
    }
    // Get the base docker network
    $baseNetwork = collect([$uuid]);
    if ($isApplication && $isPullRequest) {
        $baseNetwork = collect(["{$uuid}-{$pullRequestId}"]);
    }

    $parsedServices = collect([]);
    // ray()->clearAll();

    $allMagicEnvironments = collect([]);
    foreach ($services as $serviceName => $service) {
        $predefinedPort = null;
        $magicEnvironments = collect([]);
        $image = data_get_str($service, 'image');
        $environment = collect(data_get($service, 'environment', []));
        $buildArgs = collect(data_get($service, 'build.args', []));
        $environment = $environment->merge($buildArgs);
        $isDatabase = isDatabaseImage(data_get_str($service, 'image'));

        if ($isService) {
            $containerName = "$serviceName-{$resource->uuid}";

            if ($serviceName === 'registry') {
                $tempServiceName = 'docker-registry';
            } else {
                $tempServiceName = $serviceName;
            }
            if (str(data_get($service, 'image'))->contains('glitchtip')) {
                $tempServiceName = 'glitchtip';
            }
            if ($serviceName === 'supabase-kong') {
                $tempServiceName = 'supabase';
            }
            $serviceDefinition = data_get($allServices, $tempServiceName);
            $predefinedPort = data_get($serviceDefinition, 'port');
            if ($serviceName === 'plausible') {
                $predefinedPort = '8000';
            }
            if ($isDatabase) {
                $applicationFound = ServiceApplication::where('name', $serviceName)->where('image', $image)->where('service_id', $resource->id)->first();
                if ($applicationFound) {
                    $savedService = $applicationFound;
                    $savedService = ServiceDatabase::firstOrCreate([
                        'name' => $applicationFound->name,
                        'image' => $applicationFound->image,
                        'service_id' => $applicationFound->service_id,
                    ]);
                    $applicationFound->delete();
                } else {
                    $savedService = ServiceDatabase::firstOrCreate([
                        'name' => $serviceName,
                        'image' => $image,
                        'service_id' => $resource->id,
                    ]);
                }
            } else {
                $savedService = ServiceApplication::firstOrCreate([
                    'name' => $serviceName,
                    'image' => $image,
                    'service_id' => $resource->id,
                ]);
            }
            $environment = collect(data_get($service, 'environment', []));
            $buildArgs = collect(data_get($service, 'build.args', []));
            $environment = $environment->merge($buildArgs);

            // convert environment variables to one format
            $environment = convertComposeEnvironmentToArray($environment);

            // Add Coolify defined environments
            $allEnvironments = $resource->environment_variables()->get(['key', 'value']);

            $allEnvironments = $allEnvironments->mapWithKeys(function ($item) {
                return [$item['key'] => $item['value']];
            });
            // filter and add magic environments
            foreach ($environment as $key => $value) {
                // Get all SERVICE_ variables from keys and values
                $key = str($key);
                $value = str($value);

                $regex = '/\$(\{?([a-zA-Z_\x80-\xff][a-zA-Z0-9_\x80-\xff]*)\}?)/';
                preg_match_all($regex, $value, $valueMatches);
                if (count($valueMatches[1]) > 0) {
                    foreach ($valueMatches[1] as $match) {
                        $match = replaceVariables($match);
                        if ($match->startsWith('SERVICE_')) {
                            if ($magicEnvironments->has($match->value())) {
                                continue;
                            }
                            $magicEnvironments->put($match->value(), '');
                        }
                    }
                }

                // Get magic environments where we need to preset the FQDN
                if ($key->startsWith('SERVICE_FQDN_')) {
                    // SERVICE_FQDN_APP or SERVICE_FQDN_APP_3000
                    if (substr_count(str($key)->value(), '_') === 3) {
                        $fqdnFor = $key->after('SERVICE_FQDN_')->beforeLast('_')->lower()->value();
                        $port = $key->afterLast('_')->value();
                    } else {
                        $fqdnFor = $key->after('SERVICE_FQDN_')->lower()->value();
                        $port = null;
                    }
                    if ($isApplication) {
                        $fqdn = generateFqdn($server, "{$resource->name}-$uuid");
                    } elseif ($isService) {
                        if ($fqdnFor) {
                            $fqdn = generateFqdn($server, "$fqdnFor-$uuid");
                        } else {
                            $fqdn = generateFqdn($server, "{$savedService->name}-$uuid");
                        }
                    }

                    if ($value && get_class($value) === \Illuminate\Support\Stringable::class && $value->startsWith('/')) {
                        $path = $value->value();
                        if ($path !== '/') {
                            $fqdn = "$fqdn$path";
                        }
                    }
                    $fqdnWithPort = $fqdn;
                    if ($port) {
                        $fqdnWithPort = "$fqdn:$port";
                    }
                    if ($isApplication && is_null($resource->fqdn)) {
                        data_forget($resource, 'environment_variables');
                        data_forget($resource, 'environment_variables_preview');
                        $resource->fqdn = $fqdnWithPort;
                        $resource->save();
                    } elseif ($isService && is_null($savedService->fqdn)) {
                        $savedService->fqdn = $fqdnWithPort;
                        $savedService->save();
                    }

                    if (substr_count(str($key)->value(), '_') === 2) {
                        $resource->environment_variables()->where('key', $key->value())->where($nameOfId, $resource->id)->firstOrCreate([
                            'key' => $key->value(),
                            $nameOfId => $resource->id,
                        ], [
                            'value' => $fqdn,
                            'is_build_time' => false,
                            'is_preview' => false,
                        ]);
                    }
                    if (substr_count(str($key)->value(), '_') === 3) {
                        $newKey = str($key)->beforeLast('_');
                        $resource->environment_variables()->where('key', $newKey->value())->where($nameOfId, $resource->id)->firstOrCreate([
                            'key' => $newKey->value(),
                            $nameOfId => $resource->id,
                        ], [
                            'value' => $fqdn,
                            'is_build_time' => false,
                            'is_preview' => false,
                        ]);
                    }
                }
            }

            $allMagicEnvironments = $allMagicEnvironments->merge($magicEnvironments);
            if ($magicEnvironments->count() > 0) {
                foreach ($magicEnvironments as $key => $value) {
                    $key = str($key);
                    $value = replaceVariables($value);
                    $command = parseCommandFromMagicEnvVariable($key);
                    $found = $resource->environment_variables()->where('key', $key->value())->where($nameOfId, $resource->id)->first();
                    if ($found) {
                        continue;
                    }
                    if ($command->value() === 'FQDN') {
                        $fqdnFor = $key->after('SERVICE_FQDN_')->lower()->value();
                        if (str($fqdnFor)->contains('_')) {
                            $fqdnFor = str($fqdnFor)->before('_');
                        }
                        if ($isApplication) {
                            $fqdn = generateFqdn($server, "{$resource->name}-$uuid");
                        } elseif ($isService) {
                            $fqdn = generateFqdn($server, "$fqdnFor-$uuid");
                        }
                        $resource->environment_variables()->where('key', $key->value())->where($nameOfId, $resource->id)->firstOrCreate([
                            'key' => $key->value(),
                            $nameOfId => $resource->id,
                        ], [
                            'value' => $fqdn,
                            'is_build_time' => false,
                            'is_preview' => false,
                        ]);
                    } elseif ($command->value() === 'URL') {
                        $fqdnFor = $key->after('SERVICE_URL_')->lower()->value();
                        if (str($fqdnFor)->contains('_')) {
                            $fqdnFor = str($fqdnFor)->before('_');
                        }
                        if ($isApplication) {
                            $fqdn = generateFqdn($server, "{$resource->name}-$uuid");
                        } elseif ($isService) {
                            $fqdn = generateFqdn($server, "$fqdnFor-$uuid");
                        }
                        $fqdn = str($fqdn)->replace('http://', '')->replace('https://', '');
                        $resource->environment_variables()->where('key', $key->value())->where($nameOfId, $resource->id)->firstOrCreate([
                            'key' => $key->value(),
                            $nameOfId => $resource->id,
                        ], [
                            'value' => $fqdn,
                            'is_build_time' => false,
                            'is_preview' => false,
                        ]);
                    } else {
                        $value = generateEnvValue($command, $resource);
                        $resource->environment_variables()->where('key', $key->value())->where($nameOfId, $resource->id)->firstOrCreate([
                            'key' => $key->value(),
                            $nameOfId => $resource->id,
                        ], [
                            'value' => $value,
                            'is_build_time' => false,
                            'is_preview' => false,
                        ]);
                    }
                }
            }
        }
    }

    // Parse the rest of the services
    foreach ($services as $serviceName => $service) {
        $image = data_get_str($service, 'image');
        $restart = data_get_str($service, 'restart', RESTART_MODE);
        $logging = data_get($service, 'logging');

        if ($server->isLogDrainEnabled()) {
            if ($resource instanceof Application && $resource->isLogDrainEnabled()) {
                $logging = generate_fluentd_configuration();
            }
        }
        $volumes = collect(data_get($service, 'volumes', []));
        $networks = collect(data_get($service, 'networks', []));
        $use_network_mode = data_get($service, 'network_mode') !== null;
        $depends_on = collect(data_get($service, 'depends_on', []));
        $labels = collect(data_get($service, 'labels', []));
        $environment = collect(data_get($service, 'environment', []));
        $ports = collect(data_get($service, 'ports', []));
        $buildArgs = collect(data_get($service, 'build.args', []));
        $environment = $environment->merge($buildArgs);

        $environment = convertComposeEnvironmentToArray($environment);
        $coolifyEnvironments = collect([]);

        $isDatabase = isDatabaseImage(data_get_str($service, 'image'));
        $volumesParsed = collect([]);

        if ($isApplication) {
            $baseName = generateApplicationContainerName(
                application: $resource,
                pull_request_id: $pullRequestId
            );
            $containerName = "$serviceName-$baseName";
            $predefinedPort = null;
        } elseif ($isService) {
            $containerName = "$serviceName-{$resource->uuid}";

            if ($serviceName === 'registry') {
                $tempServiceName = 'docker-registry';
            } else {
                $tempServiceName = $serviceName;
            }
            if (str(data_get($service, 'image'))->contains('glitchtip')) {
                $tempServiceName = 'glitchtip';
            }
            if ($serviceName === 'supabase-kong') {
                $tempServiceName = 'supabase';
            }
            $serviceDefinition = data_get($allServices, $tempServiceName);
            $predefinedPort = data_get($serviceDefinition, 'port');
            if ($serviceName === 'plausible') {
                $predefinedPort = '8000';
            }

            if ($isDatabase) {
                $applicationFound = ServiceApplication::where('name', $serviceName)->where('image', $image)->where('service_id', $resource->id)->first();
                if ($applicationFound) {
                    $savedService = $applicationFound;
                    $savedService = ServiceDatabase::firstOrCreate([
                        'name' => $applicationFound->name,
                        'image' => $applicationFound->image,
                        'service_id' => $applicationFound->service_id,
                    ]);
                    $applicationFound->delete();
                } else {
                    $savedService = ServiceDatabase::firstOrCreate([
                        'name' => $serviceName,
                        'image' => $image,
                        'service_id' => $resource->id,
                    ]);
                }
            } else {
                $savedService = ServiceApplication::firstOrCreate([
                    'name' => $serviceName,
                    'image' => $image,
                    'service_id' => $resource->id,
                ]);
            }
            $fileStorages = $savedService->fileStorages();
            if ($savedService->image !== $image) {
                $savedService->image = $image;
                $savedService->save();
            }
        }

        $originalResource = $isApplication ? $resource : $savedService;

        if ($volumes->count() > 0) {
            foreach ($volumes as $index => $volume) {
                $type = null;
                $source = null;
                $target = null;
                $content = null;
                $isDirectory = false;
                if (is_string($volume)) {
                    $source = str($volume)->before(':');
                    $target = str($volume)->after(':')->beforeLast(':');
                    $foundConfig = $fileStorages->whereMountPath($target)->first();
                    if (sourceIsLocal($source)) {
                        $type = str('bind');
                        if ($foundConfig) {
                            $contentNotNull_temp = data_get($foundConfig, 'content');
                            if ($contentNotNull_temp) {
                                $content = $contentNotNull_temp;
                            }
                            $isDirectory = data_get($foundConfig, 'is_directory');
                        } else {
                            // By default, we cannot determine if the bind is a directory or not, so we set it to directory
                            $isDirectory = true;
                        }
                    } else {
                        $type = str('volume');
                    }
                } elseif (is_array($volume)) {
                    $type = data_get_str($volume, 'type');
                    $source = data_get_str($volume, 'source');
                    $target = data_get_str($volume, 'target');
                    $content = data_get($volume, 'content');
                    $isDirectory = (bool) data_get($volume, 'isDirectory', null) || (bool) data_get($volume, 'is_directory', null);

                    $foundConfig = $fileStorages->whereMountPath($target)->first();
                    if ($foundConfig) {
                        $contentNotNull_temp = data_get($foundConfig, 'content');
                        if ($contentNotNull_temp) {
                            $content = $contentNotNull_temp;
                        }
                        $isDirectory = data_get($foundConfig, 'is_directory');
                    } else {
                        // if isDirectory is not set (or false) & content is also not set, we assume it is a directory
                        if ((is_null($isDirectory) || !$isDirectory) && is_null($content)) {
                            $isDirectory = true;
                        }
                    }
                }
                if ($type->value() === 'bind') {
                    if ($source->value() === '/var/run/docker.sock') {
                        $volume = $source->value() . ':' . $target->value();
                    } elseif ($source->value() === '/tmp' || $source->value() === '/tmp/') {
                        $volume = $source->value() . ':' . $target->value();
                    } else {
                        if ((int) $resource->compose_parsing_version >= 4) {
                            if ($isApplication) {
                                $mainDirectory = str(base_configuration_dir() . '/applications/' . $uuid);
                            } elseif ($isService) {
                                $mainDirectory = str(base_configuration_dir() . '/services/' . $uuid);
                            }
                        } else {
                            $mainDirectory = str(base_configuration_dir() . '/applications/' . $uuid);
                        }
                        $source = replaceLocalSource($source, $mainDirectory);
                        if ($isApplication && $isPullRequest) {
                            $source = $source . "-pr-$pullRequestId";
                        }
                        LocalFileVolume::updateOrCreate(
                            [
                                'mount_path' => $target,
                                'resource_id' => $originalResource->id,
                                'resource_type' => get_class($originalResource),
                            ],
                            [
                                'fs_path' => $source,
                                'mount_path' => $target,
                                'content' => $content,
                                'is_directory' => $isDirectory,
                                'resource_id' => $originalResource->id,
                                'resource_type' => get_class($originalResource),
                            ]
                        );
                        if (isDev()) {
                            if ((int) $resource->compose_parsing_version >= 4) {
                                if ($isApplication) {
                                    $source = $source->replace($mainDirectory, '/var/lib/docker/volumes/coolify_dev_coolify_data/_data/applications/' . $uuid);
                                } elseif ($isService) {
                                    $source = $source->replace($mainDirectory, '/var/lib/docker/volumes/coolify_dev_coolify_data/_data/services/' . $uuid);
                                }
                            } else {
                                $source = $source->replace($mainDirectory, '/var/lib/docker/volumes/coolify_dev_coolify_data/_data/applications/' . $uuid);
                            }
                        }
                        $volume = "$source:$target";
                    }
                } elseif ($type->value() === 'volume') {
                    if ($topLevel->get('volumes')->has($source->value())) {
                        $temp = $topLevel->get('volumes')->get($source->value());
                        if (data_get($temp, 'driver_opts.type') === 'cifs') {
                            continue;
                        }
                        if (data_get($temp, 'driver_opts.type') === 'nfs') {
                            continue;
                        }
                    }
                    $slugWithoutUuid = Str::slug($source, '-');
                    $name = "{$uuid}_{$slugWithoutUuid}";

                    if ($isApplication && $isPullRequest) {
                        $name = "{$name}-pr-$pullRequestId";
                    }
                    if (is_string($volume)) {
                        $source = str($volume)->before(':');
                        $target = str($volume)->after(':')->beforeLast(':');
                        $source = $name;
                        $volume = "$source:$target";
                    } elseif (is_array($volume)) {
                        data_set($volume, 'source', $name);
                    }
                    $topLevel->get('volumes')->put($name, [
                        'name' => $name,
                    ]);
                    LocalPersistentVolume::updateOrCreate(
                        [
                            'name' => $name,
                            'resource_id' => $originalResource->id,
                            'resource_type' => get_class($originalResource),
                        ],
                        [
                            'name' => $name,
                            'mount_path' => $target,
                            'resource_id' => $originalResource->id,
                            'resource_type' => get_class($originalResource),
                        ]
                    );
                }
                dispatch(new ServerFilesFromServerJob($originalResource));
                $volumesParsed->put($index, $volume);
            }
        }

        if ($depends_on?->count() > 0) {
            if ($isApplication && $isPullRequest) {
                $newDependsOn = collect([]);
                $depends_on->each(function ($dependency, $condition) use ($pullRequestId, $newDependsOn) {
                    if (is_numeric($condition)) {
                        $dependency = "$dependency-pr-$pullRequestId";

                        $newDependsOn->put($condition, $dependency);
                    } else {
                        $condition = "$condition-pr-$pullRequestId";
                        $newDependsOn->put($condition, $dependency);
                    }
                });
                $depends_on = $newDependsOn;
            }
        }
        if (!$use_network_mode) {
            if ($topLevel->get('networks')?->count() > 0) {
                foreach ($topLevel->get('networks') as $networkName => $network) {
                    if ($networkName === 'default') {
                        continue;
                    }
                    // ignore aliases
                    if ($network['aliases'] ?? false) {
                        continue;
                    }
                    $networkExists = $networks->contains(function ($value, $key) use ($networkName) {
                        return $value == $networkName || $key == $networkName;
                    });
                    if (!$networkExists) {
                        $networks->put($networkName, null);
                    }
                }
            }
            $baseNetworkExists = $networks->contains(function ($value, $_) use ($baseNetwork) {
                return $value == $baseNetwork;
            });
            if (!$baseNetworkExists) {
                foreach ($baseNetwork as $network) {
                    $topLevel->get('networks')->put($network, [
                        'name' => $network,
                        'external' => true,
                    ]);
                }
            }
        }

        // Collect/create/update ports
        $collectedPorts = collect([]);
        if ($ports->count() > 0) {
            foreach ($ports as $sport) {
                if (is_string($sport) || is_numeric($sport)) {
                    $collectedPorts->push($sport);
                }
                if (is_array($sport)) {
                    $target = data_get($sport, 'target');
                    $published = data_get($sport, 'published');
                    $protocol = data_get($sport, 'protocol');
                    $collectedPorts->push("$target:$published/$protocol");
                }
            }
        }
        if ($isService) {
            $originalResource->ports = $collectedPorts->implode(',');
            $originalResource->save();
        }

        $networks_temp = collect();

        if (!$use_network_mode) {
            foreach ($networks as $key => $network) {
                if (gettype($network) === 'string') {
                    // networks:
                    //  - appwrite
                    $networks_temp->put($network, null);
                } elseif (gettype($network) === 'array') {
                    // networks:
                    //   default:
                    //     ipv4_address: 192.168.203.254
                    $networks_temp->put($key, $network);
                }
            }
            foreach ($baseNetwork as $key => $network) {
                $networks_temp->put($network, null);
            }

            if ($isApplication) {
                if (data_get($resource, 'settings.connect_to_docker_network')) {
                    $network = $resource->destination->network;
                    $networks_temp->put($network, null);
                    $topLevel->get('networks')->put($network, [
                        'name' => $network,
                        'external' => true,
                    ]);
                }
            }
        }

        $normalEnvironments = $environment->diffKeys($allMagicEnvironments);
        $normalEnvironments = $normalEnvironments->filter(function ($value, $key) {
            return !str($value)->startsWith('SERVICE_');
        });

        foreach ($normalEnvironments as $key => $value) {
            $key = str($key);
            $value = str($value);
            $originalValue = $value;
            $parsedValue = replaceVariables($value);
            if ($value->startsWith('$SERVICE_')) {
                $resource->environment_variables()->where('key', $key)->where($nameOfId, $resource->id)->firstOrCreate([
                    'key' => $key,
                    $nameOfId => $resource->id,
                ], [
                    'value' => $value,
                    'is_build_time' => false,
                    'is_preview' => false,
                ]);

                continue;
            }
            if (!$value->startsWith('$')) {
                continue;
            }
            if ($key->value() === $parsedValue->value()) {
                $value = null;
                $resource->environment_variables()->where('key', $key)->where($nameOfId, $resource->id)->firstOrCreate([
                    'key' => $key,
                    $nameOfId => $resource->id,
                ], [
                    'value' => $value,
                    'is_build_time' => false,
                    'is_preview' => false,
                ]);
            } else {
                if ($value->startsWith('$')) {
                    $isRequired = false;
                    if ($value->contains(':-')) {
                        $value = replaceVariables($value);
                        $key = $value->before(':');
                        $value = $value->after(':-');
                    } elseif ($value->contains('-')) {
                        $value = replaceVariables($value);

                        $key = $value->before('-');
                        $value = $value->after('-');
                    } elseif ($value->contains(':?')) {
                        $value = replaceVariables($value);

                        $key = $value->before(':');
                        $value = $value->after(':?');
                        $isRequired = true;
                    } elseif ($value->contains('?')) {
                        $value = replaceVariables($value);

                        $key = $value->before('?');
                        $value = $value->after('?');
                        $isRequired = true;
                    }
                    if ($originalValue->value() === $value->value()) {
                        // This means the variable does not have a default value, so it needs to be created in Coolify
                        $parsedKeyValue = replaceVariables($value);
                        $resource->environment_variables()->where('key', $parsedKeyValue)->where($nameOfId, $resource->id)->firstOrCreate([
                            'key' => $parsedKeyValue,
                            $nameOfId => $resource->id,
                        ], [
                            'is_build_time' => false,
                            'is_preview' => false,
                            'is_required' => $isRequired,
                        ]);
                        // Add the variable to the environment so it will be shown in the deployable compose file
                        $environment[$parsedKeyValue->value()] = $resource->environment_variables()->where('key', $parsedKeyValue)->where($nameOfId, $resource->id)->first()->value;

                        continue;
                    }
                    $resource->environment_variables()->where('key', $key)->where($nameOfId, $resource->id)->firstOrCreate([
                        'key' => $key,
                        $nameOfId => $resource->id,
                    ], [
                        'value' => $value,
                        'is_build_time' => false,
                        'is_preview' => false,
                        'is_required' => $isRequired,
                    ]);
                }
            }
        }
        if ($isApplication) {
            $branch = $originalResource->git_branch;
            if ($pullRequestId !== 0) {
                $branch = "pull/{$pullRequestId}/head";
            }
            if ($originalResource->environment_variables->where('key', 'COOLIFY_BRANCH')->isEmpty()) {
                $coolifyEnvironments->put('COOLIFY_BRANCH', "\"{$branch}\"");
            }
        }

        // Add COOLIFY_CONTAINER_NAME to environment
        if ($resource->environment_variables->where('key', 'COOLIFY_CONTAINER_NAME')->isEmpty()) {
            $coolifyEnvironments->put('COOLIFY_CONTAINER_NAME', "\"{$containerName}\"");
        }

        if ($isApplication) {
            $domains = collect(json_decode($resource->docker_compose_domains)) ?? collect([]);
            $fqdns = data_get($domains, "$serviceName.domain");
            if ($fqdns) {
                $fqdns = str($fqdns)->explode(',');
                if ($isPullRequest) {
                    $preview = $resource->previews()->find($preview_id);
                    $docker_compose_domains = collect(json_decode(data_get($preview, 'docker_compose_domains')));
                    if ($docker_compose_domains->count() > 0) {
                        $found_fqdn = data_get($docker_compose_domains, "$serviceName.domain");
                        if ($found_fqdn) {
                            $fqdns = collect($found_fqdn);
                        } else {
                            $fqdns = collect([]);
                        }
                    } else {
                        $fqdns = $fqdns->map(function ($fqdn) use ($pullRequestId, $resource) {
                            $preview = ApplicationPreview::findPreviewByApplicationAndPullId($resource->id, $pullRequestId);
                            $url = Url::fromString($fqdn);
                            $template = $resource->preview_url_template;
                            $host = $url->getHost();
                            $schema = $url->getScheme();
                            $random = new Cuid2;
                            $preview_fqdn = str_replace('{{random}}', $random, $template);
                            $preview_fqdn = str_replace('{{domain}}', $host, $preview_fqdn);
                            $preview_fqdn = str_replace('{{pr_id}}', $pullRequestId, $preview_fqdn);
                            $preview_fqdn = "$schema://$preview_fqdn";
                            $preview->fqdn = $preview_fqdn;
                            $preview->save();

                            return $preview_fqdn;
                        });
                    }
                }
            }
            $defaultLabels = defaultLabels(
                id: $resource->id,
                name: $containerName,
                pull_request_id: $pullRequestId,
                type: 'application'
            );
        } elseif ($isService) {
            if ($savedService->serviceType()) {
                $fqdns = generateServiceSpecificFqdns($savedService);
            } else {
                $fqdns = collect(data_get($savedService, 'fqdns'))->filter();
            }
            $defaultLabels = defaultLabels($resource->id, $containerName, type: 'service', subType: $isDatabase ? 'database' : 'application', subId: $savedService->id);
        }
        // Add COOLIFY_FQDN & COOLIFY_URL to environment
        if (!$isDatabase && $fqdns instanceof Collection && $fqdns->count() > 0) {
            $coolifyEnvironments->put('COOLIFY_URL', $fqdns->implode(','));

            $urls = $fqdns->map(function ($fqdn) {
                return str($fqdn)->replace('http://', '')->replace('https://', '');
            });
            $coolifyEnvironments->put('COOLIFY_FQDN', $urls->implode(','));
        }
        add_coolify_default_environment_variables($resource, $coolifyEnvironments, $resource->environment_variables);

        if ($environment->count() > 0) {
            $environment = $environment->filter(function ($value, $key) {
                return !str($key)->startsWith('SERVICE_FQDN_');
            })->map(function ($value, $key) use ($resource) {
                // if value is empty, set it to null so if you set the environment variable in the .env file (Coolify's UI), it will used
                if (str($value)->isEmpty()) {
                    if ($resource->environment_variables()->where('key', $key)->exists()) {
                        $value = $resource->environment_variables()->where('key', $key)->first()->value;
                    } else {
                        $value = null;
                    }
                }

                return $value;
            });
        }
        $serviceLabels = $labels->merge($defaultLabels);
        if ($serviceLabels->count() > 0) {
            if ($isApplication) {
                $isContainerLabelEscapeEnabled = data_get($resource, 'settings.is_container_label_escape_enabled');
            } else {
                $isContainerLabelEscapeEnabled = data_get($resource, 'is_container_label_escape_enabled');
            }
            if ($isContainerLabelEscapeEnabled) {
                $serviceLabels = $serviceLabels->map(function ($value, $key) {
                    return escapeDollarSign($value);
                });
            }
        }
        if (!$isDatabase && $fqdns instanceof Collection && $fqdns->count() > 0) {
            if ($isApplication) {
                $shouldGenerateLabelsExactly = $resource->destination->server->settings->generate_exact_labels;
                $uuid = $resource->uuid;
                $network = data_get($resource, 'destination.network');
                if ($isPullRequest) {
                    $uuid = "{$resource->uuid}-{$pullRequestId}";
                }
                if ($isPullRequest) {
                    $network = "{$resource->destination->network}-{$pullRequestId}";
                }
            } else {
                $shouldGenerateLabelsExactly = $resource->server->settings->generate_exact_labels;
                $uuid = $resource->uuid;
                $network = data_get($resource, 'destination.network');
            }
            if ($shouldGenerateLabelsExactly) {
                switch ($server->proxyType()) {
                    case ProxyTypes::TRAEFIK->value:
                        $serviceLabels = $serviceLabels->merge(fqdnLabelsForTraefik(
                            uuid: $uuid,
                            domains: $fqdns,
                            is_force_https_enabled: true,
                            serviceLabels: $serviceLabels,
                            is_gzip_enabled: $originalResource->isGzipEnabled(),
                            is_stripprefix_enabled: $originalResource->isStripprefixEnabled(),
                            service_name: $serviceName,
                            image: $image
                        ));
                        break;
                    case ProxyTypes::CADDY->value:
                        $serviceLabels = $serviceLabels->merge(fqdnLabelsForCaddy(
                            network: $network,
                            uuid: $uuid,
                            domains: $fqdns,
                            is_force_https_enabled: true,
                            serviceLabels: $serviceLabels,
                            is_gzip_enabled: $originalResource->isGzipEnabled(),
                            is_stripprefix_enabled: $originalResource->isStripprefixEnabled(),
                            service_name: $serviceName,
                            image: $image,
                            predefinedPort: $predefinedPort
                        ));
                        break;
                }
            } else {
                $serviceLabels = $serviceLabels->merge(fqdnLabelsForTraefik(
                    uuid: $uuid,
                    domains: $fqdns,
                    is_force_https_enabled: true,
                    serviceLabels: $serviceLabels,
                    is_gzip_enabled: $originalResource->isGzipEnabled(),
                    is_stripprefix_enabled: $originalResource->isStripprefixEnabled(),
                    service_name: $serviceName,
                    image: $image
                ));
                $serviceLabels = $serviceLabels->merge(fqdnLabelsForCaddy(
                    network: $network,
                    uuid: $uuid,
                    domains: $fqdns,
                    is_force_https_enabled: true,
                    serviceLabels: $serviceLabels,
                    is_gzip_enabled: $originalResource->isGzipEnabled(),
                    is_stripprefix_enabled: $originalResource->isStripprefixEnabled(),
                    service_name: $serviceName,
                    image: $image,
                    predefinedPort: $predefinedPort
                ));
            }
        }
        if ($isService) {
            if (data_get($service, 'restart') === 'no' || data_get($service, 'exclude_from_hc')) {
                $savedService->update(['exclude_from_status' => true]);
            }
        }
        data_forget($service, 'volumes.*.content');
        data_forget($service, 'volumes.*.isDirectory');
        data_forget($service, 'volumes.*.is_directory');
        data_forget($service, 'exclude_from_hc');

        $volumesParsed = $volumesParsed->map(function ($volume) {
            data_forget($volume, 'content');
            data_forget($volume, 'is_directory');
            data_forget($volume, 'isDirectory');

            return $volume;
        });

        $payload = collect($service)->merge([
            'container_name' => $containerName,
            'restart' => $restart->value(),
            'labels' => $serviceLabels,
        ]);
        if (!$use_network_mode) {
            $payload['networks'] = $networks_temp;
        }
        if ($ports->count() > 0) {
            $payload['ports'] = $ports;
        }
        if ($volumesParsed->count() > 0) {
            $payload['volumes'] = $volumesParsed;
        }
        if ($environment->count() > 0 || $coolifyEnvironments->count() > 0) {
            $payload['environment'] = $environment->merge($coolifyEnvironments);
        }
        if ($logging) {
            $payload['logging'] = $logging;
        }
        if ($depends_on->count() > 0) {
            $payload['depends_on'] = $depends_on;
        }
        if ($isApplication && $isPullRequest) {
            $serviceName = "{$serviceName}-pr-{$pullRequestId}";
        }

        $parsedServices->put($serviceName, $payload);
    }
    $topLevel->put('services', $parsedServices);

    $customOrder = ['services', 'volumes', 'networks', 'configs', 'secrets'];

    $topLevel = $topLevel->sortBy(function ($value, $key) use ($customOrder) {
        return array_search($key, $customOrder);
    });

    $resource->docker_compose = Yaml::dump(convertToArray($topLevel), 10, 2);
    data_forget($resource, 'environment_variables');
    data_forget($resource, 'environment_variables_preview');
    $resource->save();

    return $topLevel;
}

function generate_fluentd_configuration(): array
{
    return [
        'driver' => 'fluentd',
        'options' => [
            'fluentd-address' => 'tcp://127.0.0.1:24224',
            'fluentd-async' => 'true',
            'fluentd-sub-second-precision' => 'true',
            // env vars are used in the LogDrain configurations
            'env' => 'COOLIFY_APP_NAME,COOLIFY_PROJECT_NAME,COOLIFY_SERVER_IP,COOLIFY_ENVIRONMENT_NAME',
        ],
    ];
}

function isAssociativeArray($array)
{
    if ($array instanceof Collection) {
        $array = $array->toArray();
    }

    if (!is_array($array)) {
        throw new \InvalidArgumentException('Input must be an array or a Collection.');
    }

    if ($array === []) {
        return false;
    }

    return array_keys($array) !== range(0, count($array) - 1);
}

/**
 * This method adds the default environment variables to the resource.
 * - COOLIFY_APP_NAME
 * - COOLIFY_PROJECT_NAME
 * - COOLIFY_SERVER_IP
 * - COOLIFY_ENVIRONMENT_NAME
 *
 *  Theses variables are added in place to the $where_to_add array.
 */
function add_coolify_default_environment_variables(StandaloneRedis|StandalonePostgresql|StandaloneMongodb|StandaloneMysql|StandaloneMariadb|StandaloneKeydb|StandaloneDragonfly|StandaloneClickhouse|Application|Service $resource, Collection &$where_to_add, ?Collection $where_to_check = null)
{
    // Currently disabled
    return;
    if ($resource instanceof Service) {
        $ip = $resource->server->ip;
    } else {
        $ip = $resource->destination->server->ip;
    }
    if (isAssociativeArray($where_to_add)) {
        $isAssociativeArray = true;
    } else {
        $isAssociativeArray = false;
    }
    if ($where_to_check != null && $where_to_check->where('key', 'COOLIFY_APP_NAME')->isEmpty()) {
        if ($isAssociativeArray) {
            $where_to_add->put('COOLIFY_APP_NAME', "\"{$resource->name}\"");
        } else {
            $where_to_add->push("COOLIFY_APP_NAME=\"{$resource->name}\"");
        }
    }
    if ($where_to_check != null && $where_to_check->where('key', 'COOLIFY_SERVER_IP')->isEmpty()) {
        if ($isAssociativeArray) {
            $where_to_add->put('COOLIFY_SERVER_IP', "\"{$ip}\"");
        } else {
            $where_to_add->push("COOLIFY_SERVER_IP=\"{$ip}\"");
        }
    }
    if ($where_to_check != null && $where_to_check->where('key', 'COOLIFY_ENVIRONMENT_NAME')->isEmpty()) {
        if ($isAssociativeArray) {
            $where_to_add->put('COOLIFY_ENVIRONMENT_NAME', "\"{$resource->environment->name}\"");
        } else {
            $where_to_add->push("COOLIFY_ENVIRONMENT_NAME=\"{$resource->environment->name}\"");
        }
    }
    if ($where_to_check != null && $where_to_check->where('key', 'COOLIFY_PROJECT_NAME')->isEmpty()) {
        if ($isAssociativeArray) {
            $where_to_add->put('COOLIFY_PROJECT_NAME', "\"{$resource->project()->name}\"");
        } else {
            $where_to_add->push("COOLIFY_PROJECT_NAME=\"{$resource->project()->name}\"");
        }
    }
}

function convertComposeEnvironmentToArray($environment)
{
    $convertedServiceVariables = collect([]);
    if (isAssociativeArray($environment)) {
        // Example: $environment = ['FOO' => 'bar', 'BAZ' => 'qux'];
        if ($environment instanceof Collection) {
            $changedEnvironment = collect([]);
            $environment->each(function ($value, $key) use ($changedEnvironment) {
                if (is_numeric($key)) {
                    $parts = explode('=', $value, 2);
                    if (count($parts) === 2) {
                        $key = $parts[0];
                        $realValue = $parts[1] ?? '';
                        $changedEnvironment->put($key, $realValue);
                    } else {
                        $changedEnvironment->put($key, $value);
                    }
                } else {
                    $changedEnvironment->put($key, $value);
                }
            });

            return $changedEnvironment;
        }
        $convertedServiceVariables = $environment;
    } else {
        // Example: $environment = ['FOO=bar', 'BAZ=qux'];
        foreach ($environment as $value) {
            if (is_string($value)) {
                $parts = explode('=', $value, 2);
                $key = $parts[0];
                $realValue = $parts[1] ?? '';
                if ($key) {
                    $convertedServiceVariables->put($key, $realValue);
                }
            }
        }
    }

    return $convertedServiceVariables;
}
function instanceSettings()
{
    return InstanceSettings::get();
}

function loadConfigFromGit(string $repository, string $branch, string $base_directory, int $server_id, int $team_id)
{
    $server = Server::find($server_id)->where('team_id', $team_id)->first();
    if (!$server) {
        return;
    }
    $uuid = new Cuid2;
    $cloneCommand = "git clone --no-checkout -b $branch $repository .";
    $workdir = rtrim($base_directory, '/');
    $fileList = collect([".$workdir/coolify.json"]);
    $commands = collect([
        "rm -rf /tmp/{$uuid}",
        "mkdir -p /tmp/{$uuid}",
        "cd /tmp/{$uuid}",
        $cloneCommand,
        'git sparse-checkout init --cone',
        "git sparse-checkout set {$fileList->implode(' ')}",
        'git read-tree -mu HEAD',
        "cat .$workdir/coolify.json",
        'rm -rf /tmp/{$uuid}',
    ]);
    try {
        return instant_remote_process($commands, $server);
    } catch (\Exception) {
        // continue
    }
}

function loggy($message = null, array $context = [])
{
    if (!isDev()) {
        return;
    }
    if (function_exists('ray') && config('app.debug')) {
        ray($message, $context);
    }
    if (is_null($message)) {
        return app('log');
    }

    return app('log')->debug($message, $context);
}
function sslipDomainWarning(string $domains)
{
    $domains = str($domains)->trim()->explode(',');
    $showSslipHttpsWarning = false;
    $domains->each(function ($domain) use (&$showSslipHttpsWarning) {
        if (str($domain)->contains('https') && str($domain)->contains('sslip')) {
            $showSslipHttpsWarning = true;
        }
    });

    return $showSslipHttpsWarning;
}

function isEmailRateLimited(string $limiterKey, int $decaySeconds = 3600, ?callable $callbackOnSuccess = null): bool
{
    if (isDev()) {
        $decaySeconds = 120;
    }
    $rateLimited = false;
    $executed = RateLimiter::attempt(
        $limiterKey,
        $maxAttempts = 0,
        function () use (&$rateLimited, &$limiterKey, $callbackOnSuccess) {
            isDev() && loggy('Rate limit not reached for ' . $limiterKey);
            $rateLimited = false;

            if ($callbackOnSuccess) {
                $callbackOnSuccess();
            }
        },
        $decaySeconds,
    );
    if (!$executed) {
        isDev() && loggy('Rate limit reached for ' . $limiterKey . '. Rate limiter will be disabled for ' . $decaySeconds . ' seconds.');
        $rateLimited = true;
    }

    return $rateLimited;
}

function defaultNginxConfiguration(): string
{
    return 'server {
    location / {
        root   /usr/share/nginx/html;
        index  index.html index.htm;
        try_files $uri $uri/index.html =404;
    }

    error_page 500 502 503 504 /50x.html;
    location = /50x.html {
        root /usr/share/nginx/html;
        try_files $uri @redirect_to_index;
        internal;
    }

    error_page 404 = @handle_404;

    location @handle_404 {
        root /usr/share/nginx/html;
        try_files /404.html @redirect_to_index;
        internal;
    }

    location @redirect_to_index {
        return 302 /;
    }
}';
}

function convertGitUrl(string $gitRepository, string $deploymentType, ?GithubApp $source = null): array
{
    $repository = $gitRepository;
    $providerInfo = [
        'host' => null,
        'user' => 'git',
        'port' => 22,
        'repository' => $gitRepository,
    ];
    $sshMatches = [];
    $matches = [];

    // Let's try and parse the string to detect if it's a valid SSH string or not
    preg_match('/((.*?)\:\/\/)?(.*@.*:.*)/', $gitRepository, $sshMatches);

    if ($deploymentType === 'deploy_key' && empty($sshMatches) && $source) {
        // If this happens, the user may have provided an HTTP URL when they needed an SSH one
        // Let's try and fix that for known Git providers
        switch ($source->getMorphClass()) {
            case \App\Models\GithubApp::class:
                $providerInfo['host'] = Url::fromString($source->html_url)->getHost();
                $providerInfo['port'] = $source->custom_port;
                $providerInfo['user'] = $source->custom_user;
                break;
        }
        if (! empty($providerInfo['host'])) {
            // Until we do not support more providers with App (like GithubApp), this will be always true, port will be 22
            if ($providerInfo['port'] === 22) {
                $repository = "{$providerInfo['user']}@{$providerInfo['host']}:{$providerInfo['repository']}";
            } else {
                $repository = "ssh://{$providerInfo['user']}@{$providerInfo['host']}:{$providerInfo['port']}/{$providerInfo['repository']}";
            }
        }
    }

    preg_match('/(?<=:)\d+(?=\/)/', $gitRepository, $matches);

    if (count($matches) === 1) {
        $providerInfo['port'] = $matches[0];
        $gitHost = str($gitRepository)->before(':');
        $gitRepo = str($gitRepository)->after('/');
        $repository = "$gitHost:$gitRepo";
    }

    return [
        'repository' => $repository,
        'port' => $providerInfo['port'],
    ];
}<|MERGE_RESOLUTION|>--- conflicted
+++ resolved
@@ -360,11 +360,7 @@
 
 function isCloud(): bool
 {
-<<<<<<< HEAD
-    return !config('coolify.self_hosted');
-=======
     return ! config('constants.coolify.self_hosted');
->>>>>>> b0f3f537
 }
 
 function translate_cron_expression($expression_to_validate): string
