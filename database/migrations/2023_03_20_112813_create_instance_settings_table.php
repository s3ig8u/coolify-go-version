--- conflicted
+++ resolved
@@ -18,15 +18,11 @@
             $table->string('default_redirect_404')->nullable();
             $table->integer('public_port_min')->default(9000);
             $table->integer('public_port_max')->default(9100);
-<<<<<<< HEAD
-            // $table->string('custom_dns_servers')->default('1.1.1.1,8.8.8.8');
-=======
->>>>>>> cd625ba1
             $table->boolean('do_not_track')->default(false);
             $table->boolean('is_auto_update_enabled')->default(true);
             $table->boolean('is_registration_enabled')->default(true);
+            // $table->string('custom_dns_servers')->default('1.1.1.1,8.8.8.8');
             // $table->string('preview_domain_separator')->default('.');
-            // $table->string('custom_dns_servers')->default('1.1.1.1,8.8.8.8');
             // $table->boolean('is_dns_check_enabled')->default(true);
             $table->timestamps();
         });
