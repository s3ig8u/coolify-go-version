--- conflicted
+++ resolved
@@ -16,20 +16,6 @@
 
     public function mount()
     {
-<<<<<<< HEAD
-        $project = currentTeam()->load(['projects'])->projects->where('uuid', request()->route('project_uuid'))->first();
-        if (! $project) {
-            return redirect()->route('dashboard');
-        }
-        $environment = $project->load(['environments'])->environments->where('uuid', request()->route('environment_uuid'))->first()->load(['applications']);
-        if (! $environment) {
-            return redirect()->route('dashboard');
-        }
-        $database = $environment->databases()->where('uuid', request()->route('database_uuid'))->first();
-        if (! $database) {
-            return redirect()->route('dashboard');
-        }
-=======
         $this->currentRoute = request()->route()->getName();
 
         $project = currentTeam()
@@ -39,13 +25,12 @@
             ->firstOrFail();
         $environment = $project->environments()
             ->select('id', 'name', 'project_id')
-            ->where('name', request()->route('environment_name'))
+            ->where('uuid', request()->route('environment_uuid'))
             ->firstOrFail();
         $database = $environment->databases()
             ->where('uuid', request()->route('database_uuid'))
             ->firstOrFail();
 
->>>>>>> 38256af9
         $this->database = $database;
         $this->project = $project;
         $this->environment = $environment;
