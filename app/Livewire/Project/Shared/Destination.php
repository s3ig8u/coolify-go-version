<?php

namespace App\Livewire\Project\Shared;

use App\Actions\Application\StopApplicationOneServer;
use App\Actions\Docker\GetContainersStatus;
use App\Events\ApplicationStatusChanged;
use App\Models\InstanceSettings;
use App\Models\Server;
use App\Models\StandaloneDocker;
use Illuminate\Support\Collection;
use Illuminate\Support\Facades\Auth;
use Illuminate\Support\Facades\Hash;
use Livewire\Component;
use Visus\Cuid2\Cuid2;

class Destination extends Component
{
    public $resource;

    public Collection $networks;

    public function getListeners()
    {
        $teamId = auth()->user()->currentTeam()->id;

        return [
            "echo-private:team.{$teamId},ApplicationStatusChanged" => 'loadData',
        ];
    }

    public function mount()
    {
        $this->networks = collect([]);
        $this->loadData();
    }

    public function loadData()
    {
        $all_networks = collect([]);
        $all_networks = $all_networks->push($this->resource->destination);
        $all_networks = $all_networks->merge($this->resource->additional_networks);

        $this->networks = Server::isUsable()->get()->map(function ($server) {
            return $server->standaloneDockers;
        })->flatten();
        $this->networks = $this->networks->reject(function ($network) use ($all_networks) {
            return $all_networks->pluck('id')->contains($network->id);
        });
        $this->networks = $this->networks->reject(function ($network) {
            return $this->resource->destination->server->id == $network->server->id;
        });
        if ($this->resource?->additional_servers?->count() > 0) {
            $this->networks = $this->networks->reject(function ($network) {
                return $this->resource->additional_servers->pluck('id')->contains($network->server->id);
            });
        }
    }

    public function stop($serverId)
    {
        try {
            $server = Server::ownedByCurrentTeam()->findOrFail($serverId);
            StopApplicationOneServer::run($this->resource, $server);
            $this->refreshServers();
        } catch (\Exception $e) {
            return handleError($e, $this);
        }
    }

    public function redeploy(int $network_id, int $server_id)
    {
        try {
            if ($this->resource->additional_servers->count() > 0 && str($this->resource->docker_registry_image_name)->isEmpty()) {
                $this->dispatch('error', 'Failed to deploy.', 'Before deploying to multiple servers, you must first set a Docker image in the General tab.<br>More information here: <a target="_blank" class="underline" href="https://coolify.io/docs/knowledge-base/server/multiple-servers">documentation</a>');

                return;
            }
            $deployment_uuid = new Cuid2;
            $server = Server::ownedByCurrentTeam()->findOrFail($server_id);
            $destination = $server->standaloneDockers->where('id', $network_id)->firstOrFail();
            queue_application_deployment(
                deployment_uuid: $deployment_uuid,
                application: $this->resource,
                server: $server,
                destination: $destination,
                only_this_server: true,
                no_questions_asked: true,
            );

            return redirect()->route('project.application.deployment.show', [
                'project_uuid' => data_get($this->resource, 'environment.project.uuid'),
                'application_uuid' => data_get($this->resource, 'uuid'),
                'deployment_uuid' => $deployment_uuid,
                'environment_name' => data_get($this->resource, 'environment.name'),
            ]);
        } catch (\Exception $e) {
            return handleError($e, $this);
        }
<<<<<<< HEAD
        $deployment_uuid = new Cuid2;
        $server = Server::find($server_id);
        $destination = StandaloneDocker::find($network_id);
        queue_application_deployment(
            deployment_uuid: $deployment_uuid,
            application: $this->resource,
            server: $server,
            destination: $destination,
            only_this_server: true,
            no_questions_asked: true,
        );

        return redirect()->route('project.application.deployment.show', [
            'project_uuid' => data_get($this->resource, 'environment.project.uuid'),
            'application_uuid' => data_get($this->resource, 'uuid'),
            'deployment_uuid' => $deployment_uuid,
            'environment_uuid' => data_get($this->resource, 'environment.uuid'),
        ]);
=======
>>>>>>> 38256af9
    }

    public function promote(int $network_id, int $server_id)
    {
        $main_destination = $this->resource->destination;
        $this->resource->update([
            'destination_id' => $network_id,
            'destination_type' => StandaloneDocker::class,
        ]);
        $this->resource->additional_networks()->detach($network_id, ['server_id' => $server_id]);
        $this->resource->additional_networks()->attach($main_destination->id, ['server_id' => $main_destination->server->id]);
        $this->refreshServers();
    }

    public function refreshServers()
    {
        GetContainersStatus::run($this->resource->destination->server);
        // ContainerStatusJob::dispatchSync($this->resource->destination->server);
        $this->loadData();
        $this->dispatch('refresh');
        ApplicationStatusChanged::dispatch(data_get($this->resource, 'environment.project.team.id'));
    }

    public function addServer(int $network_id, int $server_id)
    {
        $this->resource->additional_networks()->attach($network_id, ['server_id' => $server_id]);
        $this->loadData();
        ApplicationStatusChanged::dispatch(data_get($this->resource, 'environment.project.team.id'));
    }

    public function removeServer(int $network_id, int $server_id, $password)
    {
        try {
            if (! data_get(InstanceSettings::get(), 'disable_two_step_confirmation')) {
                if (! Hash::check($password, Auth::user()->password)) {
                    $this->addError('password', 'The provided password is incorrect.');

                    return;
                }
            }

            if ($this->resource->destination->server->id == $server_id && $this->resource->destination->id == $network_id) {
                $this->dispatch('error', 'You cannot remove this destination server.', 'You are trying to remove the main server.');

                return;
            }
            $server = Server::ownedByCurrentTeam()->findOrFail($server_id);
            StopApplicationOneServer::run($this->resource, $server);
            $this->resource->additional_networks()->detach($network_id, ['server_id' => $server_id]);
            $this->loadData();
            ApplicationStatusChanged::dispatch(data_get($this->resource, 'environment.project.team.id'));
        } catch (\Exception $e) {
            return handleError($e, $this);
        }
    }
}<|MERGE_RESOLUTION|>--- conflicted
+++ resolved
@@ -92,32 +92,11 @@
                 'project_uuid' => data_get($this->resource, 'environment.project.uuid'),
                 'application_uuid' => data_get($this->resource, 'uuid'),
                 'deployment_uuid' => $deployment_uuid,
-                'environment_name' => data_get($this->resource, 'environment.name'),
+                'environment_uuid' => data_get($this->resource, 'environment.uuid'),
             ]);
         } catch (\Exception $e) {
             return handleError($e, $this);
         }
-<<<<<<< HEAD
-        $deployment_uuid = new Cuid2;
-        $server = Server::find($server_id);
-        $destination = StandaloneDocker::find($network_id);
-        queue_application_deployment(
-            deployment_uuid: $deployment_uuid,
-            application: $this->resource,
-            server: $server,
-            destination: $destination,
-            only_this_server: true,
-            no_questions_asked: true,
-        );
-
-        return redirect()->route('project.application.deployment.show', [
-            'project_uuid' => data_get($this->resource, 'environment.project.uuid'),
-            'application_uuid' => data_get($this->resource, 'uuid'),
-            'deployment_uuid' => $deployment_uuid,
-            'environment_uuid' => data_get($this->resource, 'environment.uuid'),
-        ]);
-=======
->>>>>>> 38256af9
     }
 
     public function promote(int $network_id, int $server_id)
