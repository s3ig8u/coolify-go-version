<?php

namespace App\Livewire\Project\Service;

use App\Actions\Service\StartService;
use App\Actions\Service\StopService;
use App\Actions\Shared\PullImage;
use App\Events\ServiceStatusChanged;
use App\Models\Service;
use Livewire\Component;
use Spatie\Activitylog\Models\Activity;

class Navbar extends Component
{
    public Service $service;

    public array $parameters;

    public array $query;

    public $isDeploymentProgress = false;

<<<<<<< HEAD
    public $docker_cleanup = true;
=======
    public $title = 'Configuration';
>>>>>>> 2c210abf

    public function mount()
    {
        if (str($this->service->status())->contains('running') && is_null($this->service->config_hash)) {
            ray('isConfigurationChanged init');
            $this->service->isConfigurationChanged(true);
            $this->dispatch('configurationChanged');
        }
    }

    public function getListeners()
    {
        $userId = auth()->user()->id;

        return [
            "echo-private:user.{$userId},ServiceStatusChanged" => 'serviceStarted',
        ];
    }

    public function serviceStarted()
    {
        $this->dispatch('success', 'Service status changed.');
        if (is_null($this->service->config_hash) || $this->service->isConfigurationChanged()) {
            $this->service->isConfigurationChanged(true);
            $this->dispatch('configurationChanged');
        } else {
            $this->dispatch('configurationChanged');
        }
    }

    public function check_status_without_notification()
    {
        $this->dispatch('check_status');
    }

    public function check_status()
    {
        $this->dispatch('check_status');
        $this->dispatch('success', 'Service status updated.');
    }

    public function checkDeployments()
    {
        try {
            // TODO: This is a temporary solution. We need to refactor this.
            // We need to delete null bytes somehow.
            $activity = Activity::where('properties->type_uuid', $this->service->uuid)->latest()->first();
            $status = data_get($activity, 'properties.status');
            if ($status === 'queued' || $status === 'in_progress') {
                $this->isDeploymentProgress = true;
            } else {
                $this->isDeploymentProgress = false;
            }
        } catch (\Throwable $e) {
            $this->isDeploymentProgress = false;
        }
    }

    public function start()
    {
        $this->checkDeployments();
        if ($this->isDeploymentProgress) {
            $this->dispatch('error', 'There is a deployment in progress.');

            return;
        }
        $this->service->parse();
        $activity = StartService::run($this->service);
        $this->dispatch('activityMonitor', $activity->id);
    }

    public function stop()
    {
        StopService::run($this->service, false, $this->docker_cleanup);
        ServiceStatusChanged::dispatch();
    }

    public function restart()
    {
        $this->checkDeployments();
        if ($this->isDeploymentProgress) {
            $this->dispatch('error', 'There is a deployment in progress.');

            return;
        }
        PullImage::run($this->service);
        StopService::run($this->service);
        $this->service->parse();
        $this->dispatch('imagePulled');
        $activity = StartService::run($this->service);
        $this->dispatch('activityMonitor', $activity->id);
    }

    public function render()
    {
        return view('livewire.project.service.navbar', [
            'checkboxes' => [
                ['id' => 'docker_cleanup', 'label' => 'Docker cleanup will be run on the server which removes builder cache and unused images (the next deployment will take longer as the images have to be pulled again)'],
            ]
        ]);
    }

}<|MERGE_RESOLUTION|>--- conflicted
+++ resolved
@@ -20,11 +20,8 @@
 
     public $isDeploymentProgress = false;
 
-<<<<<<< HEAD
     public $docker_cleanup = true;
-=======
     public $title = 'Configuration';
->>>>>>> 2c210abf
 
     public function mount()
     {
