<?php

namespace App\Livewire\Server;

use App\Actions\Server\StartSentinel;
use App\Actions\Server\StopSentinel;
use App\Jobs\PullSentinelImageJob;
use App\Models\Server;;

use Livewire\Component;

class Form extends Component
{
    public Server $server;

    public bool $isValidConnection = false;

    public bool $isValidDocker = false;

    public ?string $wildcard_domain = null;

    public bool $dockerInstallationStarted = false;

    public bool $revalidate = false;

    protected $listeners = ['serverInstalled', 'revalidate' => '$refresh'];

    protected $rules = [
        'server.name' => 'required',
        'server.description' => 'nullable',
        'server.ip' => 'required',
        'server.user' => 'required',
        'server.port' => 'required',
        'server.settings.is_cloudflare_tunnel' => 'required|boolean',
        'server.settings.is_reachable' => 'required',
        'server.settings.is_swarm_manager' => 'required|boolean',
        'server.settings.is_swarm_worker' => 'required|boolean',
        'server.settings.is_build_server' => 'required|boolean',
        'server.settings.concurrent_builds' => 'required|integer|min:1',
        'server.settings.dynamic_timeout' => 'required|integer|min:1',
        'server.settings.is_metrics_enabled' => 'required|boolean',
        'server.settings.metrics_token' => 'required',
        'server.settings.metrics_refresh_rate_seconds' => 'required|integer|min:1',
        'server.settings.metrics_history_days' => 'required|integer|min:1',
        'wildcard_domain' => 'nullable|url',
        'server.settings.is_server_api_enabled' => 'required|boolean',
<<<<<<< HEAD
        'server.settings.server_timezone' => 'required|string|timezone',
=======
        'server.settings.force_docker_cleanup' => 'required|boolean',
        'server.settings.docker_cleanup_frequency' => 'required_if:server.settings.force_docker_cleanup,true|string',
        'server.settings.docker_cleanup_threshold' => 'required_if:server.settings.force_docker_cleanup,false|integer|min:1|max:100',
>>>>>>> 3d73c987
    ];

    protected $validationAttributes = [
        'server.name' => 'Name',
        'server.description' => 'Description',
        'server.ip' => 'IP address/Domain',
        'server.user' => 'User',
        'server.port' => 'Port',
        'server.settings.is_cloudflare_tunnel' => 'Cloudflare Tunnel',
        'server.settings.is_reachable' => 'Is reachable',
        'server.settings.is_swarm_manager' => 'Swarm Manager',
        'server.settings.is_swarm_worker' => 'Swarm Worker',
        'server.settings.is_build_server' => 'Build Server',
        'server.settings.concurrent_builds' => 'Concurrent Builds',
        'server.settings.dynamic_timeout' => 'Dynamic Timeout',
        'server.settings.is_metrics_enabled' => 'Metrics',
        'server.settings.metrics_token' => 'Metrics Token',
        'server.settings.metrics_refresh_rate_seconds' => 'Metrics Interval',
        'server.settings.metrics_history_days' => 'Metrics History',
        'server.settings.is_server_api_enabled' => 'Server API',
        'server.settings.server_timezone' => 'Server Timezone',
    ];

    public $timezones;

    public function mount(Server $server)
    {
        $this->server = $server;
        $this->timezones = collect(timezone_identifiers_list())->sort()->values()->toArray();
        $this->wildcard_domain = $this->server->settings->wildcard_domain;
        $this->server->settings->docker_cleanup_threshold = $this->server->settings->docker_cleanup_threshold;
        $this->server->settings->docker_cleanup_frequency = $this->server->settings->docker_cleanup_frequency;
    }

    public function updated($field)
    {
        if ($field === 'server.settings.docker_cleanup_frequency') {
            $frequency = $this->server->settings->docker_cleanup_frequency;
            if (empty($frequency) || ! validate_cron_expression($frequency)) {
                $this->dispatch('error', 'Invalid Cron / Human expression for Docker Cleanup Frequency. Resetting to default 10 minutes.');
                $this->server->settings->docker_cleanup_frequency = '*/10 * * * *';
            }
        }
    }

    public function serverInstalled()
    {
        $this->server->refresh();
        $this->server->settings->refresh();
    }

    public function updatedServerSettingsIsBuildServer()
    {
        $this->dispatch('refreshServerShow');
        $this->dispatch('serverRefresh');
        $this->dispatch('proxyStatusUpdated');
    }

    public function checkPortForServerApi()
    {
        try {
            if ($this->server->settings->is_server_api_enabled === true) {
                $this->server->checkServerApi();
                $this->dispatch('success', 'Server API is reachable.');
            }
        } catch (\Throwable $e) {
            return handleError($e, $this);
        }
    }

    public function instantSave()
    {
        try {
            refresh_server_connection($this->server->privateKey);
            $this->validateServer(false);
            $this->server->settings->save();
            $this->server->save();
            $this->dispatch('success', 'Server updated.');
            $this->dispatch('refreshServerShow');
            if ($this->server->isSentinelEnabled()) {
                PullSentinelImageJob::dispatchSync($this->server);
                ray('Sentinel is enabled');
                if ($this->server->settings->isDirty('is_metrics_enabled')) {
                    $this->dispatch('reloadWindow');
                }
                if ($this->server->settings->isDirty('is_server_api_enabled') && $this->server->settings->is_server_api_enabled === true) {
                    ray('Starting sentinel');
                }
            } else {
                ray('Sentinel is not enabled');
                StopSentinel::dispatch($this->server);
            }
            // $this->checkPortForServerApi();

        } catch (\Throwable $e) {
            return handleError($e, $this);
        }
    }

    public function restartSentinel()
    {
        try {
            $version = get_latest_sentinel_version();
            StartSentinel::run($this->server, $version, true);
            $this->dispatch('success', 'Sentinel restarted.');
        } catch (\Throwable $e) {
            return handleError($e, $this);
        }
    }

    public function revalidate()
    {
        $this->revalidate = true;
    }

    public function checkLocalhostConnection()
    {
        $this->submit();
        ['uptime' => $uptime, 'error' => $error] = $this->server->validateConnection();
        if ($uptime) {
            $this->dispatch('success', 'Server is reachable.');
            $this->server->settings->is_reachable = true;
            $this->server->settings->is_usable = true;
            $this->server->settings->save();
            $this->dispatch('proxyStatusUpdated');
        } else {
            $this->dispatch('error', 'Server is not reachable.', 'Please validate your configuration and connection.<br><br>Check this <a target="_blank" class="underline" href="https://coolify.io/docs/knowledge-base/server/openssh">documentation</a> for further help. <br><br>Error: ' . $error);

            return;
        }
    }

    public function validateServer($install = true)
    {
        $this->server->update([
            'validation_logs' => null,
        ]);
        $this->dispatch('init', $install);
    }

    public function submit()
    {
<<<<<<< HEAD
        if (isCloud() && !isDev()) {
            $this->validate();
            $this->validate([
                'server.ip' => 'required',
            ]);
        } else {
            $this->validate();
        }
        $uniqueIPs = Server::all()->reject(function (Server $server) {
            return $server->id === $this->server->id;
        })->pluck('ip')->toArray();
        if (in_array($this->server->ip, $uniqueIPs)) {
            $this->dispatch('error', 'IP address is already in use by another team.');
            return;
        }
        refresh_server_connection($this->server->privateKey);
        $this->server->settings->wildcard_domain = $this->wildcard_domain;
        $this->server->settings->cleanup_after_percentage = $this->cleanup_after_percentage;

        $currentTimezone = $this->server->settings->getOriginal('server_timezone');
        $newTimezone = $this->server->settings->server_timezone;

        if ($currentTimezone !== $newTimezone || $currentTimezone === '') {
            try {
                $timezoneUpdated = $this->updateServerTimezone($newTimezone);
                if ($timezoneUpdated) {
                    $this->server->settings->server_timezone = $newTimezone;
                    $this->server->settings->save();
                } else {
                    return;
                }
            } catch (\Exception $e) {
                $this->dispatch('error', 'Failed to update server timezone: ' . $e->getMessage());
                return;
            }
        }

        $this->server->settings->save();
        $this->server->save();
        $this->dispatch('success', 'Server updated.');
=======
        try {
            if (isCloud() && ! isDev()) {
                $this->validate();
                $this->validate([
                    'server.ip' => 'required',
                ]);
            } else {
                $this->validate();
            }
            $uniqueIPs = Server::all()->reject(function (Server $server) {
                return $server->id === $this->server->id;
            })->pluck('ip')->toArray();
            if (in_array($this->server->ip, $uniqueIPs)) {
                $this->dispatch('error', 'IP address is already in use by another team.');

                return;
            }
            refresh_server_connection($this->server->privateKey);
            $this->server->settings->wildcard_domain = $this->wildcard_domain;
            if ($this->server->settings->force_docker_cleanup) {
                $this->server->settings->docker_cleanup_frequency = $this->server->settings->docker_cleanup_frequency;
            } else {
                $this->server->settings->docker_cleanup_threshold = $this->server->settings->docker_cleanup_threshold;
            }
            $this->server->settings->save();
            $this->server->save();
            $this->dispatch('success', 'Server updated.');
        } catch (\Throwable $e) {
            return handleError($e, $this);
        }
>>>>>>> 3d73c987
    }

    public function updatedServerTimezone($value)
    {
        if (!is_string($value) || !in_array($value, timezone_identifiers_list())) {
            $this->addError('server.settings.server_timezone', 'Invalid timezone.');
            return;
        }
        $this->server->settings->server_timezone = $value;
        $this->updateServerTimezone($value);
    }

    private function updateServerTimezone($desired_timezone)
    {
        try {
            $commands = [
                "if command -v timedatectl > /dev/null 2>&1 && pidof systemd > /dev/null; then",
                "    timedatectl set-timezone " . escapeshellarg($desired_timezone),
                "elif [ -f /etc/timezone ]; then",
                "    echo " . escapeshellarg($desired_timezone) . " > /etc/timezone",
                "    rm -f /etc/localtime",
                "    ln -sf /usr/share/zoneinfo/" . escapeshellarg($desired_timezone) . " /etc/localtime",
                "elif [ -f /etc/localtime ]; then",
                "    rm -f /etc/localtime",
                "    ln -sf /usr/share/zoneinfo/" . escapeshellarg($desired_timezone) . " /etc/localtime",
                "else",
                "    echo 'Unable to set timezone'",
                "    exit 1",
                "fi",
                "if command -v dpkg-reconfigure > /dev/null 2>&1; then",
                "    dpkg-reconfigure -f noninteractive tzdata",
                "elif command -v tzdata-update > /dev/null 2>&1; then",
                "    tzdata-update",
                "elif [ -f /etc/sysconfig/clock ]; then",
                "    sed -i 's/^ZONE=.*/ZONE=\"" . $desired_timezone . "\"/' /etc/sysconfig/clock",
                "    source /etc/sysconfig/clock",
                "fi",
                "if command -v systemctl > /dev/null 2>&1 && pidof systemd > /dev/null; then",
                "    systemctl try-restart systemd-timesyncd.service || true",
                "elif command -v service > /dev/null 2>&1; then",
                "    service ntpd restart || service ntp restart || true",
                "fi",
                "echo \"Timezone updated to: $desired_timezone\"",
                "date"
            ];

            instant_remote_process($commands, $this->server);

            $verificationCommands = [
                "readlink /etc/localtime | sed 's#/usr/share/zoneinfo/##'",
                "date +'%Z %:z'"
            ];
            $verificationResult = instant_remote_process($verificationCommands, $this->server, false);
            $verificationLines = explode("\n", trim($verificationResult));

            if (count($verificationLines) !== 2) {
                $this->dispatch('error', 'Failed to verify timezone update. Unexpected server response.');
                return false;
            }

            $actualTimezone = trim($verificationLines[0]);
            [$abbreviation, $offset] = explode(' ', trim($verificationLines[1]));

            $desiredTz = new \DateTimeZone($desired_timezone);
            $desiredAbbr = (new \DateTime('now', $desiredTz))->format('T');
            $desiredOffset = $this->formatOffset($desiredTz->getOffset(new \DateTime('now', $desiredTz)));

            if ($actualTimezone === $desired_timezone && $abbreviation === $desiredAbbr && $offset === $desiredOffset) {
                $this->server->settings->server_timezone = $desired_timezone;
                $this->server->settings->save();
                return true;
            } else {
                $this->dispatch('error', 'Failed to update server timezone. The server reported a different timezone than requested.');
                return false;
            }
        } catch (\Exception $e) {
            $this->dispatch('error', 'Failed to update server timezone: ' . $e->getMessage());
            return false;
        }
    }

    private function formatOffset($offsetSeconds)
    {
        $hours = abs($offsetSeconds) / 3600;
        $minutes = (abs($offsetSeconds) % 3600) / 60;
        return sprintf('%s%02d:%02d', $offsetSeconds >= 0 ? '+' : '-', $hours, $minutes);
    }
}<|MERGE_RESOLUTION|>--- conflicted
+++ resolved
@@ -44,13 +44,10 @@
         'server.settings.metrics_history_days' => 'required|integer|min:1',
         'wildcard_domain' => 'nullable|url',
         'server.settings.is_server_api_enabled' => 'required|boolean',
-<<<<<<< HEAD
         'server.settings.server_timezone' => 'required|string|timezone',
-=======
         'server.settings.force_docker_cleanup' => 'required|boolean',
         'server.settings.docker_cleanup_frequency' => 'required_if:server.settings.force_docker_cleanup,true|string',
         'server.settings.docker_cleanup_threshold' => 'required_if:server.settings.force_docker_cleanup,false|integer|min:1|max:100',
->>>>>>> 3d73c987
     ];
 
     protected $validationAttributes = [
@@ -193,30 +190,33 @@
 
     public function submit()
     {
-<<<<<<< HEAD
-        if (isCloud() && !isDev()) {
-            $this->validate();
-            $this->validate([
-                'server.ip' => 'required',
-            ]);
-        } else {
-            $this->validate();
-        }
-        $uniqueIPs = Server::all()->reject(function (Server $server) {
-            return $server->id === $this->server->id;
-        })->pluck('ip')->toArray();
-        if (in_array($this->server->ip, $uniqueIPs)) {
-            $this->dispatch('error', 'IP address is already in use by another team.');
-            return;
-        }
-        refresh_server_connection($this->server->privateKey);
-        $this->server->settings->wildcard_domain = $this->wildcard_domain;
-        $this->server->settings->cleanup_after_percentage = $this->cleanup_after_percentage;
-
-        $currentTimezone = $this->server->settings->getOriginal('server_timezone');
+        try {
+            if (isCloud() && ! isDev()) {
+                $this->validate();
+                $this->validate([
+                    'server.ip' => 'required',
+                ]);
+            } else {
+                $this->validate();
+            }
+            $uniqueIPs = Server::all()->reject(function (Server $server) {
+                return $server->id === $this->server->id;
+            })->pluck('ip')->toArray();
+            if (in_array($this->server->ip, $uniqueIPs)) {
+                $this->dispatch('error', 'IP address is already in use by another team.');
+
+                return;
+            }
+            refresh_server_connection($this->server->privateKey);
+            $this->server->settings->wildcard_domain = $this->wildcard_domain;
+            if ($this->server->settings->force_docker_cleanup) {
+                $this->server->settings->docker_cleanup_frequency = $this->server->settings->docker_cleanup_frequency;
+            } else {
+                $this->server->settings->docker_cleanup_threshold = $this->server->settings->docker_cleanup_threshold;
+            }
+                  $currentTimezone = $this->server->settings->getOriginal('server_timezone');
         $newTimezone = $this->server->settings->server_timezone;
-
-        if ($currentTimezone !== $newTimezone || $currentTimezone === '') {
+           if ($currentTimezone !== $newTimezone || $currentTimezone === '') {
             try {
                 $timezoneUpdated = $this->updateServerTimezone($newTimezone);
                 if ($timezoneUpdated) {
@@ -231,41 +231,12 @@
             }
         }
 
-        $this->server->settings->save();
-        $this->server->save();
-        $this->dispatch('success', 'Server updated.');
-=======
-        try {
-            if (isCloud() && ! isDev()) {
-                $this->validate();
-                $this->validate([
-                    'server.ip' => 'required',
-                ]);
-            } else {
-                $this->validate();
-            }
-            $uniqueIPs = Server::all()->reject(function (Server $server) {
-                return $server->id === $this->server->id;
-            })->pluck('ip')->toArray();
-            if (in_array($this->server->ip, $uniqueIPs)) {
-                $this->dispatch('error', 'IP address is already in use by another team.');
-
-                return;
-            }
-            refresh_server_connection($this->server->privateKey);
-            $this->server->settings->wildcard_domain = $this->wildcard_domain;
-            if ($this->server->settings->force_docker_cleanup) {
-                $this->server->settings->docker_cleanup_frequency = $this->server->settings->docker_cleanup_frequency;
-            } else {
-                $this->server->settings->docker_cleanup_threshold = $this->server->settings->docker_cleanup_threshold;
-            }
             $this->server->settings->save();
             $this->server->save();
             $this->dispatch('success', 'Server updated.');
         } catch (\Throwable $e) {
             return handleError($e, $this);
         }
->>>>>>> 3d73c987
     }
 
     public function updatedServerTimezone($value)
