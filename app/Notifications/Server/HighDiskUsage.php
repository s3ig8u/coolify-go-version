<?php

namespace App\Notifications\Server;

use App\Models\Server;
use App\Notifications\Dto\DiscordMessage;
use App\Notifications\Dto\SlackMessage;
use Illuminate\Bus\Queueable;
use Illuminate\Contracts\Queue\ShouldQueue;
use Illuminate\Notifications\Messages\MailMessage;
use Illuminate\Notifications\Notification;

class HighDiskUsage extends Notification implements ShouldQueue
{
    use Queueable;

    public $tries = 1;

    public function __construct(public Server $server, public int $disk_usage, public int $server_disk_usage_notification_threshold)
    {
<<<<<<< HEAD
=======
        $this->onQueue('high');
>>>>>>> 6ad2e180
    }

    public function via(object $notifiable): array
    {
        return setNotificationChannels($notifiable, 'server_disk_usage');
    }

    public function toMail(): MailMessage
    {
        $mail = new MailMessage;
        $mail->subject("Coolify: Server ({$this->server->name}) high disk usage detected!");
        $mail->view('emails.high-disk-usage', [
            'name' => $this->server->name,
            'disk_usage' => $this->disk_usage,
            'threshold' => $this->server_disk_usage_notification_threshold,
        ]);

        return $mail;
    }

    public function toDiscord(): DiscordMessage
    {
        $message = new DiscordMessage(
            title: ':cross_mark: High disk usage detected',
            description: "Server '{$this->server->name}' high disk usage detected!",
            color: DiscordMessage::errorColor(),
            isCritical: true,
        );

        $message->addField('Disk usage', "{$this->disk_usage}%", true);
        $message->addField('Threshold', "{$this->server_disk_usage_notification_threshold}%", true);
        $message->addField('What to do?', '[Link](https://coolify.io/docs/knowledge-base/server/automated-cleanup)', true);
        $message->addField('Change Settings', '[Threshold](' . base_url() . '/server/' . $this->server->uuid . '#advanced) | [Notification](' . base_url() . '/notifications/discord)');

        return $message;
    }

    public function toTelegram(): array
    {
        return [
            'message' => "Coolify: Server '{$this->server->name}' high disk usage detected!\nDisk usage: {$this->disk_usage}%. Threshold: {$this->server_disk_usage_notification_threshold}%.\nPlease cleanup your disk to prevent data-loss.\nHere are some tips: https://coolify.io/docs/knowledge-base/server/automated-cleanup.",
        ];
    }

    public function toSlack(): SlackMessage
    {
        $description = "Server '{$this->server->name}' high disk usage detected!\n";
        $description .= "Disk usage: {$this->disk_usage}%\n";
        $description .= "Threshold: {$this->server_disk_usage_notification_threshold}%\n\n";
        $description .= "Please cleanup your disk to prevent data-loss.\n";
        $description .= "Tips for cleanup: https://coolify.io/docs/knowledge-base/server/automated-cleanup\n";
        $description .= "Change settings:\n";
        $description .= "- Threshold: " . base_url() . "/server/" . $this->server->uuid . "#advanced\n";
        $description .= "- Notifications: " . base_url() . "/notifications/discord";

        return new SlackMessage(
            title: 'High disk usage detected',
            description: $description,
            color: SlackMessage::errorColor()
        );
    }
}<|MERGE_RESOLUTION|>--- conflicted
+++ resolved
@@ -18,10 +18,7 @@
 
     public function __construct(public Server $server, public int $disk_usage, public int $server_disk_usage_notification_threshold)
     {
-<<<<<<< HEAD
-=======
         $this->onQueue('high');
->>>>>>> 6ad2e180
     }
 
     public function via(object $notifiable): array
