<?php

namespace App\Actions\Server;

use App\Models\Server;
use Lorisleiva\Actions\Concerns\AsAction;

class CleanupDocker
{
    use AsAction;

    public function handle(Server $server)
    {
<<<<<<< HEAD
        $commands = $this->getCommands($force);

        foreach ($commands as $command) {
            instant_remote_process([$command], $server, false);
        }
    }

    private function getCommands(bool $force): array
    {
        $commonCommands = [
            'docker container prune -f --filter "label=coolify.managed=true"',
            'docker image prune -f',
            'docker builder prune -f',
        ];

        if ($force) {
            return array_merge([
                'docker container rm $(docker container ls -aq --filter status=exited --filter "label=coolify.managed=true")',
                'docker image prune -af',
                'docker builder prune -af',
            ], $commonCommands);
        }

        return $commonCommands;
=======
        // cleanup docker images, containers, and builder caches
        instant_remote_process(['docker image prune -af'], $server, false);
        instant_remote_process(['docker container prune -f --filter "label=coolify.managed=true"'], $server, false);
        instant_remote_process(['docker builder prune -af'], $server, false);
>>>>>>> 1a9e1bcc
    }
}<|MERGE_RESOLUTION|>--- conflicted
+++ resolved
@@ -11,7 +11,7 @@
 
     public function handle(Server $server)
     {
-<<<<<<< HEAD
+
         $commands = $this->getCommands($force);
 
         foreach ($commands as $command) {
@@ -29,18 +29,12 @@
 
         if ($force) {
             return array_merge([
-                'docker container rm $(docker container ls -aq --filter status=exited --filter "label=coolify.managed=true")',
+                'docker container prune -f --filter "label=coolify.managed=true"',
                 'docker image prune -af',
                 'docker builder prune -af',
             ], $commonCommands);
         }
 
         return $commonCommands;
-=======
-        // cleanup docker images, containers, and builder caches
-        instant_remote_process(['docker image prune -af'], $server, false);
-        instant_remote_process(['docker container prune -f --filter "label=coolify.managed=true"'], $server, false);
-        instant_remote_process(['docker builder prune -af'], $server, false);
->>>>>>> 1a9e1bcc
     }
 }