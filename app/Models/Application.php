<?php

namespace App\Models;

use App\Enums\ApplicationDeploymentStatus;
use Illuminate\Database\Eloquent\Casts\Attribute;
use Illuminate\Database\Eloquent\Relations\HasMany;
use Illuminate\Database\Eloquent\SoftDeletes;
use Illuminate\Support\Collection;
use Illuminate\Support\Str;
use RuntimeException;
use Spatie\Activitylog\Models\Activity;
use Spatie\Url\Url;
use Symfony\Component\Yaml\Yaml;
use Visus\Cuid2\Cuid2;

class Application extends BaseModel
{
    use SoftDeletes;

    protected $guarded = [];

    protected static function booted()
    {
        static::saving(function ($application) {
            if ($application->fqdn == '') {
                $application->fqdn = null;
            }
            $application->forceFill([
                'fqdn' => $application->fqdn,
                'install_command' => Str::of($application->install_command)->trim(),
                'build_command' => Str::of($application->build_command)->trim(),
                'start_command' => Str::of($application->start_command)->trim(),
                'base_directory' => Str::of($application->base_directory)->trim(),
                'publish_directory' => Str::of($application->publish_directory)->trim(),
            ]);
        });
        static::created(function ($application) {
            ApplicationSetting::create([
                'application_id' => $application->id,
            ]);
        });
        static::deleting(function ($application) {
            $application->update(['fqdn' => null]);
            $application->settings()->delete();
            $storages = $application->persistentStorages()->get();
            $server = data_get($application, 'destination.server');
            if ($server) {
                foreach ($storages as $storage) {
                    instant_remote_process(["docker volume rm -f $storage->name"], $server, false);
                }
            }
            $application->persistentStorages()->delete();
            $application->environment_variables()->delete();
            $application->environment_variables_preview()->delete();
            foreach ($application->scheduled_tasks as $task) {
                $task->delete();
            }
            $application->tags()->detach();
        });
    }

    public function delete_configurations()
    {
        $server = data_get($this, 'destination.server');
        $workdir = $this->workdir();
        if (str($workdir)->endsWith($this->uuid)) {
            ray('Deleting workdir');
            instant_remote_process(['rm -rf '.$this->workdir()], $server, false);
        }
    }

    public function additional_servers()
    {
        return $this->belongsToMany(Server::class, 'additional_destinations')
            ->withPivot('standalone_docker_id', 'status');
    }

    public function additional_networks()
    {
        return $this->belongsToMany(StandaloneDocker::class, 'additional_destinations')
            ->withPivot('server_id', 'status');
    }

    public function is_public_repository(): bool
    {
        if (data_get($this, 'source.is_public')) {
            return true;
        }

        return false;
    }

    public function is_github_based(): bool
    {
        if (data_get($this, 'source')) {
            return true;
        }

        return false;
    }

    public function isForceHttpsEnabled()
    {
        return data_get($this, 'settings.is_force_https_enabled', false);
    }

    public function isStripprefixEnabled()
    {
        return data_get($this, 'settings.is_stripprefix_enabled', true);
    }

    public function isGzipEnabled()
    {
        return data_get($this, 'settings.is_gzip_enabled', true);
    }

    public function link()
    {
        if (data_get($this, 'environment.project.uuid')) {
            return route('project.application.configuration', [
                'project_uuid' => data_get($this, 'environment.project.uuid'),
                'environment_name' => data_get($this, 'environment.name'),
                'application_uuid' => data_get($this, 'uuid'),
            ]);
        }

        return null;
    }

    public function failedTaskLink($task_uuid)
    {
        if (data_get($this, 'environment.project.uuid')) {
            return route('project.application.scheduled-tasks', [
                'project_uuid' => data_get($this, 'environment.project.uuid'),
                'environment_name' => data_get($this, 'environment.name'),
                'application_uuid' => data_get($this, 'uuid'),
                'task_uuid' => $task_uuid,
            ]);
        }

        return null;
    }

    public function settings()
    {
        return $this->hasOne(ApplicationSetting::class);
    }

    public function persistentStorages()
    {
        return $this->morphMany(LocalPersistentVolume::class, 'resource');
    }

    public function fileStorages()
    {
        return $this->morphMany(LocalFileVolume::class, 'resource');
    }

    public function type()
    {
        return 'application';
    }

    public function publishDirectory(): Attribute
    {
        return Attribute::make(
            set: fn ($value) => $value ? '/'.ltrim($value, '/') : null,
        );
    }

    public function gitBranchLocation(): Attribute
    {
        return Attribute::make(
            get: function () {
                if (! is_null($this->source?->html_url) && ! is_null($this->git_repository) && ! is_null($this->git_branch)) {
                    return "{$this->source->html_url}/{$this->git_repository}/tree/{$this->git_branch}";
                }
                // Convert the SSH URL to HTTPS URL
                if (strpos($this->git_repository, 'git@') === 0) {
                    $git_repository = str_replace(['git@', ':', '.git'], ['', '/', ''], $this->git_repository);

                    return "https://{$git_repository}/tree/{$this->git_branch}";
                }

                return $this->git_repository;
            }
        );
    }

    public function gitWebhook(): Attribute
    {
        return Attribute::make(
            get: function () {
                if (! is_null($this->source?->html_url) && ! is_null($this->git_repository) && ! is_null($this->git_branch)) {
                    return "{$this->source->html_url}/{$this->git_repository}/settings/hooks";
                }
                // Convert the SSH URL to HTTPS URL
                if (strpos($this->git_repository, 'git@') === 0) {
                    $git_repository = str_replace(['git@', ':', '.git'], ['', '/', ''], $this->git_repository);

                    return "https://{$git_repository}/settings/hooks";
                }

                return $this->git_repository;
            }
        );
    }

    public function gitCommits(): Attribute
    {
        return Attribute::make(
            get: function () {
                if (! is_null($this->source?->html_url) && ! is_null($this->git_repository) && ! is_null($this->git_branch)) {
                    return "{$this->source->html_url}/{$this->git_repository}/commits/{$this->git_branch}";
                }
                // Convert the SSH URL to HTTPS URL
                if (strpos($this->git_repository, 'git@') === 0) {
                    $git_repository = str_replace(['git@', ':', '.git'], ['', '/', ''], $this->git_repository);

                    return "https://{$git_repository}/commits/{$this->git_branch}";
                }

                return $this->git_repository;
            }
        );
    }

    public function gitCommitLink($link): string
    {
        if (! is_null($this->source?->html_url) && ! is_null($this->git_repository) && ! is_null($this->git_branch)) {
            if (str($this->source->html_url)->contains('bitbucket')) {
                return "{$this->source->html_url}/{$this->git_repository}/commits/{$link}";
            }

            return "{$this->source->html_url}/{$this->git_repository}/commit/{$link}";
        }
        if (str($this->git_repository)->contains('bitbucket')) {
            $git_repository = str_replace('.git', '', $this->git_repository);
            $url = Url::fromString($git_repository);
            $url = $url->withUserInfo('');
            $url = $url->withPath($url->getPath().'/commits/'.$link);

            return $url->__toString();
        }
        if (strpos($this->git_repository, 'git@') === 0) {
            $git_repository = str_replace(['git@', ':', '.git'], ['', '/', ''], $this->git_repository);

            return "https://{$git_repository}/commit/{$link}";
        }

        return $this->git_repository;
    }

    public function dockerfileLocation(): Attribute
    {
        return Attribute::make(
            set: function ($value) {
                if (is_null($value) || $value === '') {
                    return '/Dockerfile';
                } else {
                    if ($value !== '/') {
                        return Str::start(Str::replaceEnd('/', '', $value), '/');
                    }

                    return Str::start($value, '/');
                }
            }
        );
    }

    public function dockerComposeLocation(): Attribute
    {
        return Attribute::make(
            set: function ($value) {
                if (is_null($value) || $value === '') {
                    return '/docker-compose.yaml';
                } else {
                    if ($value !== '/') {
                        return Str::start(Str::replaceEnd('/', '', $value), '/');
                    }

                    return Str::start($value, '/');
                }
            }
        );
    }

    public function dockerComposePrLocation(): Attribute
    {
        return Attribute::make(
            set: function ($value) {
                if (is_null($value) || $value === '') {
                    return '/docker-compose.yaml';
                } else {
                    if ($value !== '/') {
                        return Str::start(Str::replaceEnd('/', '', $value), '/');
                    }

                    return Str::start($value, '/');
                }
            }
        );
    }

    public function baseDirectory(): Attribute
    {
        return Attribute::make(
            set: fn ($value) => '/'.ltrim($value, '/'),
        );
    }

    public function portsMappings(): Attribute
    {
        return Attribute::make(
            set: fn ($value) => $value === '' ? null : $value,
        );
    }

    public function portsMappingsArray(): Attribute
    {
        return Attribute::make(
            get: fn () => is_null($this->ports_mappings)
                ? []
                : explode(',', $this->ports_mappings),

        );
    }

    public function isExited()
    {
        return (bool) str($this->status)->startsWith('exited');
    }

    public function realStatus()
    {
        return $this->getRawOriginal('status');
    }

    public function status(): Attribute
    {
        return Attribute::make(
            set: function ($value) {
                if ($this->additional_servers->count() === 0) {
                    if (str($value)->contains('(')) {
                        $status = str($value)->before('(')->trim()->value();
                        $health = str($value)->after('(')->before(')')->trim()->value() ?? 'unhealthy';
                    } elseif (str($value)->contains(':')) {
                        $status = str($value)->before(':')->trim()->value();
                        $health = str($value)->after(':')->trim()->value() ?? 'unhealthy';
                    } else {
                        $status = $value;
                        $health = 'unhealthy';
                    }

                    return "$status:$health";
                } else {
                    if (str($value)->contains('(')) {
                        $status = str($value)->before('(')->trim()->value();
                        $health = str($value)->after('(')->before(')')->trim()->value() ?? 'unhealthy';
                    } elseif (str($value)->contains(':')) {
                        $status = str($value)->before(':')->trim()->value();
                        $health = str($value)->after(':')->trim()->value() ?? 'unhealthy';
                    } else {
                        $status = $value;
                        $health = 'unhealthy';
                    }

                    return "$status:$health";
                }
            },
            get: function ($value) {
                if ($this->additional_servers->count() === 0) {
                    //running (healthy)
                    if (str($value)->contains('(')) {
                        $status = str($value)->before('(')->trim()->value();
                        $health = str($value)->after('(')->before(')')->trim()->value() ?? 'unhealthy';
                    } elseif (str($value)->contains(':')) {
                        $status = str($value)->before(':')->trim()->value();
                        $health = str($value)->after(':')->trim()->value() ?? 'unhealthy';
                    } else {
                        $status = $value;
                        $health = 'unhealthy';
                    }

                    return "$status:$health";
                } else {
                    $complex_status = null;
                    $complex_health = null;
                    $complex_status = $main_server_status = str($value)->before(':')->value();
                    $complex_health = $main_server_health = str($value)->after(':')->value() ?? 'unhealthy';
                    $additional_servers_status = $this->additional_servers->pluck('pivot.status');
                    foreach ($additional_servers_status as $status) {
                        $server_status = str($status)->before(':')->value();
                        $server_health = str($status)->after(':')->value() ?? 'unhealthy';
                        if ($main_server_status !== $server_status) {
                            $complex_status = 'degraded';
                        }
                        if ($main_server_health !== $server_health) {
                            $complex_health = 'unhealthy';
                        }
                    }

                    return "$complex_status:$complex_health";
                }
            },
        );
    }

    public function portsExposesArray(): Attribute
    {
        return Attribute::make(
            get: fn () => is_null($this->ports_exposes)
                ? []
                : explode(',', $this->ports_exposes)
        );
    }

    public function tags()
    {
        return $this->morphToMany(Tag::class, 'taggable');
    }

    public function project()
    {
        return data_get($this, 'environment.project');
    }

    public function team()
    {
        return data_get($this, 'environment.project.team');
    }

    public function serviceType()
    {
        $found = str(collect(SPECIFIC_SERVICES)->filter(function ($service) {
            return str($this->image)->before(':')->value() === $service;
        })->first());
        if ($found->isNotEmpty()) {
            return $found;
        }

        return null;
    }

    public function main_port()
    {
        return $this->settings->is_static ? [80] : $this->ports_exposes_array;
    }

    public function environment_variables(): HasMany
    {
        return $this->hasMany(EnvironmentVariable::class)->where('is_preview', false)->orderBy('key', 'asc');
    }

    public function runtime_environment_variables(): HasMany
    {
        return $this->hasMany(EnvironmentVariable::class)->where('is_preview', false)->where('key', 'not like', 'NIXPACKS_%');
    }

    // Preview Deployments

    public function build_environment_variables(): HasMany
    {
        return $this->hasMany(EnvironmentVariable::class)->where('is_preview', false)->where('is_build_time', true)->where('key', 'not like', 'NIXPACKS_%');
    }

    public function nixpacks_environment_variables(): HasMany
    {
        return $this->hasMany(EnvironmentVariable::class)->where('is_preview', false)->where('key', 'like', 'NIXPACKS_%');
    }

    public function environment_variables_preview(): HasMany
    {
        return $this->hasMany(EnvironmentVariable::class)->where('is_preview', true)->orderBy('key', 'asc');
    }

    public function runtime_environment_variables_preview(): HasMany
    {
        return $this->hasMany(EnvironmentVariable::class)->where('is_preview', true)->where('key', 'not like', 'NIXPACKS_%');
    }

    public function build_environment_variables_preview(): HasMany
    {
        return $this->hasMany(EnvironmentVariable::class)->where('is_preview', true)->where('is_build_time', true)->where('key', 'not like', 'NIXPACKS_%');
    }

    public function nixpacks_environment_variables_preview(): HasMany
    {
        return $this->hasMany(EnvironmentVariable::class)->where('is_preview', true)->where('key', 'like', 'NIXPACKS_%');
    }

    public function scheduled_tasks(): HasMany
    {
        return $this->hasMany(ScheduledTask::class)->orderBy('name', 'asc');
    }

    public function private_key()
    {
        return $this->belongsTo(PrivateKey::class);
    }

    public function environment()
    {
        return $this->belongsTo(Environment::class);
    }

    public function previews()
    {
        return $this->hasMany(ApplicationPreview::class);
    }

    public function destination()
    {
        return $this->morphTo();
    }

    public function source()
    {
        return $this->morphTo();
    }

    public function isDeploymentInprogress()
    {
        $deployments = ApplicationDeploymentQueue::where('application_id', $this->id)->whereIn('status', [ApplicationDeploymentStatus::IN_PROGRESS, ApplicationDeploymentStatus::QUEUED])->count();
        if ($deployments > 0) {
            return true;
        }

        return false;
    }

    public function get_last_successful_deployment()
    {
        return ApplicationDeploymentQueue::where('application_id', $this->id)->where('status', ApplicationDeploymentStatus::FINISHED)->where('pull_request_id', 0)->orderBy('created_at', 'desc')->first();
    }

    public function get_last_days_deployments()
    {
        return ApplicationDeploymentQueue::where('application_id', $this->id)->where('created_at', '>=', now()->subDays(7))->orderBy('created_at', 'desc')->get();
    }

    public function deployments(int $skip = 0, int $take = 10)
    {
        $deployments = ApplicationDeploymentQueue::where('application_id', $this->id)->orderBy('created_at', 'desc');
        $count = $deployments->count();
        $deployments = $deployments->skip($skip)->take($take)->get();

        return [
            'count' => $count,
            'deployments' => $deployments,
        ];
    }

    public function get_deployment(string $deployment_uuid)
    {
        return Activity::where('subject_id', $this->id)->where('properties->type_uuid', '=', $deployment_uuid)->first();
    }

    public function isDeployable(): bool
    {
        if ($this->settings->is_auto_deploy_enabled) {
            return true;
        }

        return false;
    }

    public function isPRDeployable(): bool
    {
        if ($this->settings->is_preview_deployments_enabled) {
            return true;
        }

        return false;
    }

    public function deploymentType()
    {
        if (isDev() && data_get($this, 'private_key_id') === 0) {
            return 'deploy_key';
        }
        if (data_get($this, 'private_key_id')) {
            return 'deploy_key';
        } elseif (data_get($this, 'source')) {
            return 'source';
        } else {
            return 'other';
        }
        throw new \Exception('No deployment type found');
    }

    public function could_set_build_commands(): bool
    {
        if ($this->build_pack === 'nixpacks') {
            return true;
        }

        return false;
    }

    public function git_based(): bool
    {
        if ($this->dockerfile) {
            return false;
        }
        if ($this->build_pack === 'dockerimage') {
            return false;
        }

        return true;
    }

    public function isHealthcheckDisabled(): bool
    {
        if (data_get($this, 'health_check_enabled') === false) {
            return true;
        }

        return false;
    }

    public function workdir()
    {
        return application_configuration_dir()."/{$this->uuid}";
    }

    public function isLogDrainEnabled()
    {
        return data_get($this, 'settings.is_log_drain_enabled', false);
    }

    public function isConfigurationChanged(bool $save = false)
    {
        $newConfigHash = $this->fqdn.$this->git_repository.$this->git_branch.$this->git_commit_sha.$this->build_pack.$this->static_image.$this->install_command.$this->build_command.$this->start_command.$this->ports_exposes.$this->ports_mappings.$this->base_directory.$this->publish_directory.$this->dockerfile.$this->dockerfile_location.$this->custom_labels.$this->custom_docker_run_options.$this->dockerfile_target_build.$this->redirect;
        if ($this->pull_request_id === 0 || $this->pull_request_id === null) {
            $newConfigHash .= json_encode($this->environment_variables()->get('value')->sort());
        } else {
            $newConfigHash .= json_encode($this->environment_variables_preview->get('value')->sort());
        }
        $newConfigHash = md5($newConfigHash);
        $oldConfigHash = data_get($this, 'config_hash');
        if ($oldConfigHash === null) {
            if ($save) {
                $this->config_hash = $newConfigHash;
                $this->save();
            }

            return true;
        }
        if ($oldConfigHash === $newConfigHash) {
            return false;
        } else {
            if ($save) {
                $this->config_hash = $newConfigHash;
                $this->save();
            }

            return true;
        }
    }

    public function customRepository()
    {
        preg_match('/(?<=:)\d+(?=\/)/', $this->git_repository, $matches);
        $port = 22;
        if (count($matches) === 1) {
            $port = $matches[0];
            $gitHost = str($this->git_repository)->before(':');
            $gitRepo = str($this->git_repository)->after('/');
            $repository = "$gitHost:$gitRepo";
        } else {
            $repository = $this->git_repository;
        }

        return [
            'repository' => $repository,
            'port' => $port,
        ];
    }

    public function generateBaseDir(string $uuid)
    {
        return "/artifacts/{$uuid}";
    }

    public function setGitImportSettings(string $deployment_uuid, string $git_clone_command, bool $public = false)
    {
        $baseDir = $this->generateBaseDir($deployment_uuid);

        if ($this->git_commit_sha !== 'HEAD') {
            $git_clone_command = "{$git_clone_command} && cd {$baseDir} && GIT_SSH_COMMAND=\"ssh -o StrictHostKeyChecking=no -o UserKnownHostsFile=/dev/null\" git -c advice.detachedHead=false checkout {$this->git_commit_sha} >/dev/null 2>&1";
        }
        if ($this->settings->is_git_submodules_enabled) {
            if ($public) {
                $git_clone_command = "{$git_clone_command} && cd {$baseDir} && sed -i \"s#git@\(.*\):#https://\\1/#g\" {$baseDir}/.gitmodules || true";
            }
            $git_clone_command = "{$git_clone_command} && cd {$baseDir} && GIT_SSH_COMMAND=\"ssh -o StrictHostKeyChecking=no -o UserKnownHostsFile=/dev/null\" git submodule update --init --recursive";
        }
        if ($this->settings->is_git_lfs_enabled) {
            $git_clone_command = "{$git_clone_command} && cd {$baseDir} && GIT_SSH_COMMAND=\"ssh -o StrictHostKeyChecking=no -o UserKnownHostsFile=/dev/null\" git lfs pull";
        }

        return $git_clone_command;
    }

    public function generateGitImportCommands(string $deployment_uuid, int $pull_request_id = 0, ?string $git_type = null, bool $exec_in_docker = true, bool $only_checkout = false, ?string $custom_base_dir = null, ?string $commit = null)
    {
        $branch = $this->git_branch;
        ['repository' => $customRepository, 'port' => $customPort] = $this->customRepository();
        $baseDir = $custom_base_dir ?? $this->generateBaseDir($deployment_uuid);
        $commands = collect([]);
        $git_clone_command = "git clone -b \"{$this->git_branch}\"";
        if ($only_checkout) {
            $git_clone_command = "git clone --no-checkout -b \"{$this->git_branch}\"";
        }
        if ($pull_request_id !== 0) {
            $pr_branch_name = "pr-{$pull_request_id}-coolify";
        }
        if ($this->deploymentType() === 'source') {
            $source_html_url = data_get($this, 'source.html_url');
            $url = parse_url(filter_var($source_html_url, FILTER_SANITIZE_URL));
            $source_html_url_host = $url['host'];
            $source_html_url_scheme = $url['scheme'];

            if ($this->source->getMorphClass() == 'App\Models\GithubApp') {
                if ($this->source->is_public) {
                    $fullRepoUrl = "{$this->source->html_url}/{$customRepository}";
                    $git_clone_command = "{$git_clone_command} {$this->source->html_url}/{$customRepository} {$baseDir}";
                    if (! $only_checkout) {
                        $git_clone_command = $this->setGitImportSettings($deployment_uuid, $git_clone_command, public: true);
                    }
                    if ($exec_in_docker) {
                        $commands->push(executeInDocker($deployment_uuid, $git_clone_command));
                    } else {
                        $commands->push($git_clone_command);
                    }
                } else {
                    $github_access_token = generate_github_installation_token($this->source);
                    if ($exec_in_docker) {
                        $git_clone_command = "{$git_clone_command} $source_html_url_scheme://x-access-token:$github_access_token@$source_html_url_host/{$customRepository}.git {$baseDir}";
                        $fullRepoUrl = "$source_html_url_scheme://x-access-token:$github_access_token@$source_html_url_host/{$customRepository}.git";
                    } else {
                        $git_clone_command = "{$git_clone_command} $source_html_url_scheme://x-access-token:$github_access_token@$source_html_url_host/{$customRepository} {$baseDir}";
                        $fullRepoUrl = "$source_html_url_scheme://x-access-token:$github_access_token@$source_html_url_host/{$customRepository}";
                    }
                    if (! $only_checkout) {
                        $git_clone_command = $this->setGitImportSettings($deployment_uuid, $git_clone_command, public: false);
                    }
                    if ($exec_in_docker) {
                        $commands->push(executeInDocker($deployment_uuid, $git_clone_command));
                    } else {
                        $commands->push($git_clone_command);
                    }
                }
                if ($pull_request_id !== 0) {
                    $branch = "pull/{$pull_request_id}/head:$pr_branch_name";

                    $git_checkout_command = $this->buildGitCheckoutCommand($pr_branch_name);
                    if ($exec_in_docker) {
                        $commands->push(executeInDocker($deployment_uuid, "cd {$baseDir} && git fetch origin {$branch} && $git_checkout_command"));
                    } else {
                        $commands->push("cd {$baseDir} && git fetch origin {$branch} && $git_checkout_command");
                    }
                }

                return [
                    'commands' => $commands->implode(' && '),
                    'branch' => $branch,
                    'fullRepoUrl' => $fullRepoUrl,
                ];
            }
        }
        if ($this->deploymentType() === 'deploy_key') {
            $fullRepoUrl = $customRepository;
            $private_key = data_get($this, 'private_key.private_key');
            if (is_null($private_key)) {
                throw new RuntimeException('Private key not found. Please add a private key to the application and try again.');
            }
            $private_key = base64_encode($private_key);
            $git_clone_command_base = "GIT_SSH_COMMAND=\"ssh -o ConnectTimeout=30 -p {$customPort} -o Port={$customPort} -o LogLevel=ERROR -o StrictHostKeyChecking=no -o UserKnownHostsFile=/dev/null -i /root/.ssh/id_rsa\" {$git_clone_command} {$customRepository} {$baseDir}";
            if ($only_checkout) {
                $git_clone_command = $git_clone_command_base;
            } else {
                $git_clone_command = $this->setGitImportSettings($deployment_uuid, $git_clone_command_base);
            }
            if ($exec_in_docker) {
                $commands = collect([
                    executeInDocker($deployment_uuid, 'mkdir -p /root/.ssh'),
                    executeInDocker($deployment_uuid, "echo '{$private_key}' | base64 -d | tee /root/.ssh/id_rsa > /dev/null"),
                    executeInDocker($deployment_uuid, 'chmod 600 /root/.ssh/id_rsa'),
                ]);
            } else {
                $commands = collect([
                    'mkdir -p /root/.ssh',
                    "echo '{$private_key}' | base64 -d | tee /root/.ssh/id_rsa > /dev/null",
                    'chmod 600 /root/.ssh/id_rsa',
                ]);
            }
            if ($pull_request_id !== 0) {
                if ($git_type === 'gitlab') {
                    $branch = "merge-requests/{$pull_request_id}/head:$pr_branch_name";
                    if ($exec_in_docker) {
                        $commands->push(executeInDocker($deployment_uuid, "echo 'Checking out $branch'"));
                    } else {
                        $commands->push("echo 'Checking out $branch'");
                    }
                    $git_clone_command = "{$git_clone_command} && cd {$baseDir} && GIT_SSH_COMMAND=\"ssh -o ConnectTimeout=30 -p {$customPort} -o Port={$customPort} -o LogLevel=ERROR -o StrictHostKeyChecking=no -o UserKnownHostsFile=/dev/null -i /root/.ssh/id_rsa\" git fetch origin $branch && ".$this->buildGitCheckoutCommand($pr_branch_name);
                } elseif ($git_type === 'github') {
                    $branch = "pull/{$pull_request_id}/head:$pr_branch_name";
                    if ($exec_in_docker) {
                        $commands->push(executeInDocker($deployment_uuid, "echo 'Checking out $branch'"));
                    } else {
                        $commands->push("echo 'Checking out $branch'");
                    }
                    $git_clone_command = "{$git_clone_command} && cd {$baseDir} && GIT_SSH_COMMAND=\"ssh -o ConnectTimeout=30 -p {$customPort} -o Port={$customPort} -o LogLevel=ERROR -o StrictHostKeyChecking=no -o UserKnownHostsFile=/dev/null -i /root/.ssh/id_rsa\" git fetch origin $branch && ".$this->buildGitCheckoutCommand($pr_branch_name);
                } elseif ($git_type === 'bitbucket') {
                    if ($exec_in_docker) {
                        $commands->push(executeInDocker($deployment_uuid, "echo 'Checking out $branch'"));
                    } else {
                        $commands->push("echo 'Checking out $branch'");
                    }
                    $git_clone_command = "{$git_clone_command} && cd {$baseDir} && GIT_SSH_COMMAND=\"ssh -o ConnectTimeout=30 -p {$customPort} -o Port={$customPort} -o LogLevel=ERROR -o StrictHostKeyChecking=no -o UserKnownHostsFile=/dev/null -i /root/.ssh/id_rsa\" ".$this->buildGitCheckoutCommand($commit);
                }
            }

            if ($exec_in_docker) {
                $commands->push(executeInDocker($deployment_uuid, $git_clone_command));
            } else {
                $commands->push($git_clone_command);
            }

            return [
                'commands' => $commands->implode(' && '),
                'branch' => $branch,
                'fullRepoUrl' => $fullRepoUrl,
            ];
        }
        if ($this->deploymentType() === 'other') {
            $fullRepoUrl = $customRepository;
            $git_clone_command = "{$git_clone_command} {$customRepository} {$baseDir}";
            $git_clone_command = $this->setGitImportSettings($deployment_uuid, $git_clone_command, public: true);

            if ($pull_request_id !== 0) {
                if ($git_type === 'gitlab') {
                    $branch = "merge-requests/{$pull_request_id}/head:$pr_branch_name";
                    if ($exec_in_docker) {
                        $commands->push(executeInDocker($deployment_uuid, "echo 'Checking out $branch'"));
                    } else {
                        $commands->push("echo 'Checking out $branch'");
                    }
                    $git_clone_command = "{$git_clone_command} && cd {$baseDir} && GIT_SSH_COMMAND=\"ssh -o ConnectTimeout=30 -p {$customPort} -o Port={$customPort} -o LogLevel=ERROR -o StrictHostKeyChecking=no -o UserKnownHostsFile=/dev/null -i /root/.ssh/id_rsa\" git fetch origin $branch && ".$this->buildGitCheckoutCommand($pr_branch_name);
                } elseif ($git_type === 'github') {
                    $branch = "pull/{$pull_request_id}/head:$pr_branch_name";
                    if ($exec_in_docker) {
                        $commands->push(executeInDocker($deployment_uuid, "echo 'Checking out $branch'"));
                    } else {
                        $commands->push("echo 'Checking out $branch'");
                    }
                    $git_clone_command = "{$git_clone_command} && cd {$baseDir} && GIT_SSH_COMMAND=\"ssh -o ConnectTimeout=30 -p {$customPort} -o Port={$customPort} -o LogLevel=ERROR -o StrictHostKeyChecking=no -o UserKnownHostsFile=/dev/null -i /root/.ssh/id_rsa\" git fetch origin $branch && ".$this->buildGitCheckoutCommand($pr_branch_name);
                } elseif ($git_type === 'bitbucket') {
                    if ($exec_in_docker) {
                        $commands->push(executeInDocker($deployment_uuid, "echo 'Checking out $branch'"));
                    } else {
                        $commands->push("echo 'Checking out $branch'");
                    }
                    $git_clone_command = "{$git_clone_command} && cd {$baseDir} && GIT_SSH_COMMAND=\"ssh -o ConnectTimeout=30 -p {$customPort} -o Port={$customPort} -o LogLevel=ERROR -o StrictHostKeyChecking=no -o UserKnownHostsFile=/dev/null -i /root/.ssh/id_rsa\" ".$this->buildGitCheckoutCommand($commit);
                }
            }

            if ($exec_in_docker) {
                $commands->push(executeInDocker($deployment_uuid, $git_clone_command));
            } else {
                $commands->push($git_clone_command);
            }

            return [
                'commands' => $commands->implode(' && '),
                'branch' => $branch,
                'fullRepoUrl' => $fullRepoUrl,
            ];
        }
    }

    public function parseRawCompose()
    {
        try {
            $yaml = Yaml::parse($this->docker_compose_raw);
        } catch (\Exception $e) {
            throw new \Exception($e->getMessage());
        }
        $services = data_get($yaml, 'services');
        $commands = collect([]);
        $services = collect($services)->map(function ($service) use ($commands) {
            $serviceVolumes = collect(data_get($service, 'volumes', []));
            if ($serviceVolumes->count() > 0) {
                foreach ($serviceVolumes as $volume) {
                    $workdir = $this->workdir();
                    $type = null;
                    $source = null;
                    if (is_string($volume)) {
                        $source = Str::of($volume)->before(':');
                        if ($source->startsWith('./') || $source->startsWith('/') || $source->startsWith('~')) {
                            $type = Str::of('bind');
                        }
                    } elseif (is_array($volume)) {
                        $type = data_get_str($volume, 'type');
                        $source = data_get_str($volume, 'source');
                    }
                    if ($type?->value() === 'bind') {
                        if ($source->value() === '/var/run/docker.sock') {
                            continue;
                        }
                        if ($source->value() === '/tmp' || $source->value() === '/tmp/') {
                            continue;
                        }
                        if ($source->startsWith('.')) {
                            $source = $source->after('.');
                            $source = $workdir.$source;
                        }
                        $commands->push("mkdir -p $source > /dev/null 2>&1 || true");
                    }
                }
            }
            $labels = collect(data_get($service, 'labels', []));
            if (! $labels->contains('coolify.managed')) {
                $labels->push('coolify.managed=true');
            }
            if (! $labels->contains('coolify.applicationId')) {
                $labels->push('coolify.applicationId='.$this->id);
            }
            if (! $labels->contains('coolify.type')) {
                $labels->push('coolify.type=application');
            }
            data_set($service, 'labels', $labels->toArray());

            return $service;
        });
        data_set($yaml, 'services', $services->toArray());
        $this->docker_compose_raw = Yaml::dump($yaml, 10, 2);

        instant_remote_process($commands, $this->destination->server, false);
    }

    public function parseCompose(int $pull_request_id = 0, ?int $preview_id = null)
    {
        if ($this->docker_compose_raw) {
            return parseDockerComposeFile(resource: $this, isNew: false, pull_request_id: $pull_request_id, preview_id: $preview_id);
        } else {
            return collect([]);
        }
    }

    public function loadComposeFile($isInit = false)
    {
        $initialDockerComposeLocation = $this->docker_compose_location;
        if ($isInit && $this->docker_compose_raw) {
            return;
        }
        $uuid = new Cuid2();
        ['commands' => $cloneCommand] = $this->generateGitImportCommands(deployment_uuid: $uuid, only_checkout: true, exec_in_docker: false, custom_base_dir: '.');
        $workdir = rtrim($this->base_directory, '/');
        $composeFile = $this->docker_compose_location;
        // $prComposeFile = $this->docker_compose_pr_location;
        $fileList = collect([".$workdir$composeFile"]);
        // if ($composeFile !== $prComposeFile) {
        //     $fileList->push(".$prComposeFile");
        // }
        $commands = collect([
            "rm -rf /tmp/{$uuid}",
            "mkdir -p /tmp/{$uuid}",
            "cd /tmp/{$uuid}",
            $cloneCommand,
            'git sparse-checkout init --cone',
            "git sparse-checkout set {$fileList->implode(' ')}",
            'git read-tree -mu HEAD',
            "cat .$workdir$composeFile",
        ]);
        $composeFileContent = instant_remote_process($commands, $this->destination->server, false);
        if (! $composeFileContent) {
            $this->docker_compose_location = $initialDockerComposeLocation;
            $this->save();
            $commands = collect([
                "rm -rf /tmp/{$uuid}",
            ]);
            instant_remote_process($commands, $this->destination->server, false);
            throw new \RuntimeException("Docker Compose file not found at: $workdir$composeFile<br><br>Check if you used the right extension (.yaml or .yml) in the compose file name.");
        } else {
            $this->docker_compose_raw = $composeFileContent;
            $this->save();
        }

        $commands = collect([
            "rm -rf /tmp/{$uuid}",
        ]);
        instant_remote_process($commands, $this->destination->server, false);
        $parsedServices = $this->parseCompose();
        if ($this->docker_compose_domains) {
            $json = collect(json_decode($this->docker_compose_domains));
            $names = collect(data_get($parsedServices, 'services'))->keys()->toArray();
            $jsonNames = $json->keys()->toArray();
            $diff = array_diff($jsonNames, $names);
            $json = $json->filter(function ($value, $key) use ($diff) {
                return ! in_array($key, $diff);
            });
            if ($json) {
                $this->docker_compose_domains = json_encode($json);
            } else {
                $this->docker_compose_domains = null;
            }
            $this->save();
        }

        return [
            'parsedServices' => $parsedServices,
            'initialDockerComposeLocation' => $this->docker_compose_location,
            'initialDockerComposePrLocation' => $this->docker_compose_pr_location,
        ];
    }

    public function parseContainerLabels(?ApplicationPreview $preview = null)
    {
        $customLabels = data_get($this, 'custom_labels');
        if (! $customLabels) {
            return;
        }
        if (base64_encode(base64_decode($customLabels, true)) !== $customLabels) {
            ray('custom_labels is not base64 encoded');
            $this->custom_labels = str($customLabels)->replace(',', "\n");
            $this->custom_labels = base64_encode($customLabels);
        }
        $customLabels = base64_decode($this->custom_labels);
        if (mb_detect_encoding($customLabels, 'ASCII', true) === false) {
            ray('custom_labels contains non-ascii characters');
            $customLabels = str(implode('|coolify|', generateLabelsApplication($this, $preview)))->replace('|coolify|', "\n");
        }
        $this->custom_labels = base64_encode($customLabels);
        $this->save();

        return $customLabels;
    }

    public function fqdns(): Attribute
    {
        return Attribute::make(
            get: fn () => is_null($this->fqdn)
                ? []
                : explode(',', $this->fqdn),
        );
    }

    protected function buildGitCheckoutCommand($target): string
    {
        $command = "git checkout $target";

        if ($this->settings->is_git_submodules_enabled) {
            $command .= ' && git submodule update --init --recursive';
        }

        return $command;
    }

    public function watchPaths(): Attribute
    {
        return Attribute::make(
            set: function ($value) {
                if ($value) {
                    return trim($value);
                }
            }
        );
    }

    public function isWatchPathsTriggered(Collection $modified_files): bool
    {
        if (is_null($this->watch_paths)) {
            return false;
        }
        $watch_paths = collect(explode("\n", $this->watch_paths));
        $matches = $modified_files->filter(function ($file) use ($watch_paths) {
            return $watch_paths->contains(function ($glob) use ($file) {
                return fnmatch($glob, $file);
            });
        });

        return $matches->count() > 0;
    }

    public function getFilesFromServer(bool $isInit = false)
    {
        getFilesystemVolumesFromServer($this, $isInit);
    }

    public function parseHealthcheckFromDockerfile($dockerfile, bool $isInit = false)
    {
        if (str($dockerfile)->contains('HEALTHCHECK') && ($this->isHealthcheckDisabled() || $isInit)) {
            $healthcheckCommand = null;
            $lines = $dockerfile->toArray();
            foreach ($lines as $line) {
                $trimmedLine = trim($line);
                if (str_starts_with($trimmedLine, 'HEALTHCHECK')) {
                    $healthcheckCommand .= trim($trimmedLine, '\\ ');

                    continue;
                }
                if (isset($healthcheckCommand) && str_contains($trimmedLine, '\\')) {
                    $healthcheckCommand .= ' '.trim($trimmedLine, '\\ ');
                }
                if (isset($healthcheckCommand) && ! str_contains($trimmedLine, '\\') && ! empty($healthcheckCommand)) {
                    $healthcheckCommand .= ' '.$trimmedLine;
                    break;
                }
            }
            if (str($healthcheckCommand)->isNotEmpty()) {
                $interval = str($healthcheckCommand)->match('/--interval=(\d+)/');
                $timeout = str($healthcheckCommand)->match('/--timeout=(\d+)/');
                $start_period = str($healthcheckCommand)->match('/--start-period=(\d+)/');
                $start_interval = str($healthcheckCommand)->match('/--start-interval=(\d+)/');
                $retries = str($healthcheckCommand)->match('/--retries=(\d+)/');
                if ($interval->isNotEmpty()) {
                    $this->health_check_interval = $interval->toInteger();
                }
                if ($timeout->isNotEmpty()) {
                    $this->health_check_timeout = $timeout->toInteger();
                }
                if ($start_period->isNotEmpty()) {
                    $this->health_check_start_period = $start_period->toInteger();
                }
                // if ($start_interval) {
                //     $this->health_check_start_interval = $start_interval->value();
                // }
                if ($retries->isNotEmpty()) {
                    $this->health_check_retries = $retries->toInteger();
                }
                if ($interval || $timeout || $start_period || $start_interval || $retries) {
                    $this->custom_healthcheck_found = true;
                    $this->save();
                }
            }
        }
    }

    public function generate_preview_fqdn(int $pull_request_id)
    {
        $preview = ApplicationPreview::findPreviewByApplicationAndPullId($this->id, $pull_request_id);
        if (is_null(data_get($preview, 'fqdn')) && $this->fqdn) {
            if (str($this->fqdn)->contains(',')) {
                $url = Url::fromString(str($this->fqdn)->explode(',')[0]);
                $preview_fqdn = getFqdnWithoutPort(str($this->fqdn)->explode(',')[0]);
            } else {
                $url = Url::fromString($this->fqdn);
                if (data_get($preview, 'fqdn')) {
                    $preview_fqdn = getFqdnWithoutPort(data_get($preview, 'fqdn'));
                }
            }
            $template = $this->preview_url_template;
            $host = $url->getHost();
            $schema = $url->getScheme();
            $random = new Cuid2(7);
            $preview_fqdn = str_replace('{{random}}', $random, $template);
            $preview_fqdn = str_replace('{{domain}}', $host, $preview_fqdn);
            $preview_fqdn = str_replace('{{pr_id}}', $pull_request_id, $preview_fqdn);
            $preview_fqdn = "$schema://$preview_fqdn";
            $preview->fqdn = $preview_fqdn;
            $preview->save();
        }

        return $preview;
    }

<<<<<<< HEAD
    public static function getDomainsByUuid(string $uuid): array
    {
        $application = self::where('uuid', $uuid)->first();

        if ($application) {
            return $application->fqdns;
        }

        return [];
=======
    public function getMetrics(int $mins = 5)
    {
        $server = $this->destination->server;
        $container_name = $this->uuid;
        if ($server->isMetricsEnabled()) {
            $from = now()->subMinutes($mins)->toIso8601ZuluString();
            $metrics = instant_remote_process(["docker exec coolify-sentinel sh -c 'curl -H \"Authorization: Bearer {$server->settings->metrics_token}\" http://localhost:8888/api/container/{$container_name}/metrics/history?from=$from'"], $server, false);
            if (str($metrics)->contains('error')) {
                $error = json_decode($metrics, true);
                $error = data_get($error, 'error', 'Something is not okay, are you okay?');
                if ($error == 'Unauthorized') {
                    $error = 'Unauthorized, please check your metrics token or restart Sentinel to set a new token.';
                }
                throw new \Exception($error);
            }
            $metrics = str($metrics)->explode("\n")->skip(1)->all();
            $parsedCollection = collect($metrics)->flatMap(function ($item) {
                return collect(explode("\n", trim($item)))->map(function ($line) {
                    [$time, $cpu_usage_percent, $memory_usage, $memory_usage_percent] = explode(',', trim($line));
                    $cpu_usage_percent = number_format($cpu_usage_percent, 2);

                    return [(int) $time, (float) $cpu_usage_percent, (int) $memory_usage];
                });
            });

            return $parsedCollection->toArray();
        }
>>>>>>> fff7ec9b
    }
}<|MERGE_RESOLUTION|>--- conflicted
+++ resolved
@@ -1168,7 +1168,6 @@
         return $preview;
     }
 
-<<<<<<< HEAD
     public static function getDomainsByUuid(string $uuid): array
     {
         $application = self::where('uuid', $uuid)->first();
@@ -1178,7 +1177,6 @@
         }
 
         return [];
-=======
     public function getMetrics(int $mins = 5)
     {
         $server = $this->destination->server;
@@ -1206,6 +1204,5 @@
 
             return $parsedCollection->toArray();
         }
->>>>>>> fff7ec9b
     }
 }