<?php

namespace App\Models;

use App\Enums\ApplicationDeploymentStatus;
use Illuminate\Database\Eloquent\Casts\Attribute;
use Illuminate\Database\Eloquent\Relations\HasMany;
use Illuminate\Database\Eloquent\SoftDeletes;
use Illuminate\Process\InvokedProcess;
use Illuminate\Support\Collection;
use Illuminate\Support\Facades\Process;
use Illuminate\Support\Facades\Validator;
use Illuminate\Support\Str;
use OpenApi\Attributes as OA;
use RuntimeException;
use Spatie\Activitylog\Models\Activity;
use Spatie\Url\Url;
use Symfony\Component\Yaml\Yaml;
use Visus\Cuid2\Cuid2;

#[OA\Schema(
    description: 'Application model',
    type: 'object',
    properties: [
        'id' => ['type' => 'integer', 'description' => 'The application identifier in the database.'],
        'description' => ['type' => 'string', 'nullable' => true, 'description' => 'The application description.'],
        'repository_project_id' => ['type' => 'integer', 'nullable' => true, 'description' => 'The repository project identifier.'],
        'uuid' => ['type' => 'string', 'description' => 'The application UUID.'],
        'name' => ['type' => 'string', 'description' => 'The application name.'],
        'fqdn' => ['type' => 'string', 'nullable' => true, 'description' => 'The application domains.'],
        'config_hash' => ['type' => 'string', 'description' => 'Configuration hash.'],
        'git_repository' => ['type' => 'string', 'description' => 'Git repository URL.'],
        'git_branch' => ['type' => 'string', 'description' => 'Git branch.'],
        'git_commit_sha' => ['type' => 'string', 'description' => 'Git commit SHA.'],
        'git_full_url' => ['type' => 'string', 'nullable' => true, 'description' => 'Git full URL.'],
        'docker_registry_image_name' => ['type' => 'string', 'nullable' => true, 'description' => 'Docker registry image name.'],
        'docker_registry_image_tag' => ['type' => 'string', 'nullable' => true, 'description' => 'Docker registry image tag.'],
        'build_pack' => ['type' => 'string', 'description' => 'Build pack.', 'enum' => ['nixpacks', 'static', 'dockerfile', 'dockercompose']],
        'static_image' => ['type' => 'string', 'description' => 'Static image used when static site is deployed.'],
        'install_command' => ['type' => 'string', 'description' => 'Install command.'],
        'build_command' => ['type' => 'string', 'description' => 'Build command.'],
        'start_command' => ['type' => 'string', 'description' => 'Start command.'],
        'ports_exposes' => ['type' => 'string', 'description' => 'Ports exposes.'],
        'ports_mappings' => ['type' => 'string', 'nullable' => true, 'description' => 'Ports mappings.'],
        'base_directory' => ['type' => 'string', 'description' => 'Base directory for all commands.'],
        'publish_directory' => ['type' => 'string', 'description' => 'Publish directory.'],
        'health_check_enabled' => ['type' => 'boolean', 'description' => 'Health check enabled.'],
        'health_check_path' => ['type' => 'string', 'description' => 'Health check path.'],
        'health_check_port' => ['type' => 'string', 'nullable' => true, 'description' => 'Health check port.'],
        'health_check_host' => ['type' => 'string', 'nullable' => true, 'description' => 'Health check host.'],
        'health_check_method' => ['type' => 'string', 'description' => 'Health check method.'],
        'health_check_return_code' => ['type' => 'integer', 'description' => 'Health check return code.'],
        'health_check_scheme' => ['type' => 'string', 'description' => 'Health check scheme.'],
        'health_check_response_text' => ['type' => 'string', 'nullable' => true, 'description' => 'Health check response text.'],
        'health_check_interval' => ['type' => 'integer', 'description' => 'Health check interval in seconds.'],
        'health_check_timeout' => ['type' => 'integer', 'description' => 'Health check timeout in seconds.'],
        'health_check_retries' => ['type' => 'integer', 'description' => 'Health check retries count.'],
        'health_check_start_period' => ['type' => 'integer', 'description' => 'Health check start period in seconds.'],
        'limits_memory' => ['type' => 'string', 'description' => 'Memory limit.'],
        'limits_memory_swap' => ['type' => 'string', 'description' => 'Memory swap limit.'],
        'limits_memory_swappiness' => ['type' => 'integer', 'description' => 'Memory swappiness.'],
        'limits_memory_reservation' => ['type' => 'string', 'description' => 'Memory reservation.'],
        'limits_cpus' => ['type' => 'string', 'description' => 'CPU limit.'],
        'limits_cpuset' => ['type' => 'string', 'nullable' => true, 'description' => 'CPU set.'],
        'limits_cpu_shares' => ['type' => 'integer', 'description' => 'CPU shares.'],
        'status' => ['type' => 'string', 'description' => 'Application status.'],
        'preview_url_template' => ['type' => 'string',  'description' => 'Preview URL template.'],
        'destination_type' => ['type' => 'string', 'description' => 'Destination type.'],
        'destination_id' => ['type' => 'integer', 'description' => 'Destination identifier.'],
        'source_id' => ['type' => 'integer', 'nullable' => true, 'description' => 'Source identifier.'],
        'private_key_id' => ['type' => 'integer', 'nullable' => true, 'description' => 'Private key identifier.'],
        'environment_id' => ['type' => 'integer', 'description' => 'Environment identifier.'],
        'dockerfile' => ['type' => 'string', 'nullable' => true, 'description' => 'Dockerfile content. Used for dockerfile build pack.'],
        'dockerfile_location' => ['type' => 'string', 'description' => 'Dockerfile location.'],
        'custom_labels' => ['type' => 'string', 'nullable' => true, 'description' => 'Custom labels.'],
        'dockerfile_target_build' => ['type' => 'string', 'nullable' => true, 'description' => 'Dockerfile target build.'],
        'manual_webhook_secret_github' => ['type' => 'string', 'nullable' => true, 'description' => 'Manual webhook secret for GitHub.'],
        'manual_webhook_secret_gitlab' => ['type' => 'string', 'nullable' => true, 'description' => 'Manual webhook secret for GitLab.'],
        'manual_webhook_secret_bitbucket' => ['type' => 'string', 'nullable' => true, 'description' => 'Manual webhook secret for Bitbucket.'],
        'manual_webhook_secret_gitea' => ['type' => 'string', 'nullable' => true, 'description' => 'Manual webhook secret for Gitea.'],
        'docker_compose_location' => ['type' => 'string', 'description' => 'Docker compose location.'],
        'docker_compose' => ['type' => 'string', 'nullable' => true, 'description' => 'Docker compose content. Used for docker compose build pack.'],
        'docker_compose_raw' => ['type' => 'string', 'nullable' => true, 'description' => 'Docker compose raw content.'],
        'docker_compose_domains' => ['type' => 'string', 'nullable' => true, 'description' => 'Docker compose domains.'],
        'docker_compose_custom_start_command' => ['type' => 'string', 'nullable' => true, 'description' => 'Docker compose custom start command.'],
        'docker_compose_custom_build_command' => ['type' => 'string', 'nullable' => true, 'description' => 'Docker compose custom build command.'],
        'swarm_replicas' => ['type' => 'integer', 'nullable' => true, 'description' => 'Swarm replicas. Only used for swarm deployments.'],
        'swarm_placement_constraints' => ['type' => 'string', 'nullable' => true, 'description' => 'Swarm placement constraints. Only used for swarm deployments.'],
        'custom_docker_run_options' => ['type' => 'string', 'nullable' => true, 'description' => 'Custom docker run options.'],
        'post_deployment_command' => ['type' => 'string', 'nullable' => true, 'description' => 'Post deployment command.'],
        'post_deployment_command_container' => ['type' => 'string', 'nullable' => true, 'description' => 'Post deployment command container.'],
        'pre_deployment_command' => ['type' => 'string', 'nullable' => true, 'description' => 'Pre deployment command.'],
        'pre_deployment_command_container' => ['type' => 'string', 'nullable' => true, 'description' => 'Pre deployment command container.'],
        'watch_paths' => ['type' => 'string', 'nullable' => true, 'description' => 'Watch paths.'],
        'custom_healthcheck_found' => ['type' => 'boolean', 'description' => 'Custom healthcheck found.'],
        'redirect' => ['type' => 'string', 'nullable' => true, 'description' => 'How to set redirect with Traefik / Caddy. www<->non-www.', 'enum' => ['www', 'non-www', 'both']],
        'created_at' => ['type' => 'string', 'format' => 'date-time', 'description' => 'The date and time when the application was created.'],
        'updated_at' => ['type' => 'string', 'format' => 'date-time', 'description' => 'The date and time when the application was last updated.'],
        'deleted_at' => ['type' => 'string', 'format' => 'date-time', 'nullable' => true, 'description' => 'The date and time when the application was deleted.'],
        'compose_parsing_version' => ['type' => 'string', 'description' => 'How Coolify parse the compose file.'],
    ]
)]

class Application extends BaseModel
{
    use SoftDeletes;

    private static $parserVersion = '4';

    protected $guarded = [];

    protected $appends = ['server_status'];

    protected static function booted()
    {
        static::saving(function ($application) {
            if ($application->fqdn == '') {
                $application->fqdn = null;
            }
            $application->forceFill([
                'fqdn' => $application->fqdn,
                'install_command' => str($application->install_command)->trim(),
                'build_command' => str($application->build_command)->trim(),
                'start_command' => str($application->start_command)->trim(),
                'base_directory' => str($application->base_directory)->trim(),
                'publish_directory' => str($application->publish_directory)->trim(),
            ]);
        });
        static::created(function ($application) {
            ApplicationSetting::create([
                'application_id' => $application->id,
            ]);
            $application->compose_parsing_version = self::$parserVersion;
            $application->save();
        });
        static::forceDeleting(function ($application) {
            $application->update(['fqdn' => null]);
            $application->settings()->delete();
            $application->persistentStorages()->delete();
            $application->environment_variables()->delete();
            $application->environment_variables_preview()->delete();
            foreach ($application->scheduled_tasks as $task) {
                $task->delete();
            }
            $application->tags()->detach();
            $application->previews()->delete();
            foreach ($application->deployment_queue as $deployment) {
                $deployment->delete();
            }
        });
    }

    public static function ownedByCurrentTeamAPI(int $teamId)
    {
        return Application::whereRelation('environment.project.team', 'id', $teamId)->orderBy('name');
    }

    public function getContainersToStop(bool $previewDeployments = false): array
    {
        $containers = $previewDeployments
            ? getCurrentApplicationContainerStatus($this->destination->server, $this->id, includePullrequests: true)
            : getCurrentApplicationContainerStatus($this->destination->server, $this->id, 0);

        return $containers->pluck('Names')->toArray();
    }

    public function stopContainers(array $containerNames, $server, int $timeout = 600)
    {
        $processes = [];
        foreach ($containerNames as $containerName) {
            $processes[$containerName] = $this->stopContainer($containerName, $server, $timeout);
        }

        $startTime = time();
        while (count($processes) > 0) {
            $finishedProcesses = array_filter($processes, function ($process) {
                return ! $process->running();
            });
            foreach ($finishedProcesses as $containerName => $process) {
                unset($processes[$containerName]);
                $this->removeContainer($containerName, $server);
            }

            if (time() - $startTime >= $timeout) {
                $this->forceStopRemainingContainers(array_keys($processes), $server);
                break;
            }

            usleep(100000);
        }
    }

    public function stopContainer(string $containerName, $server, int $timeout): InvokedProcess
    {
        return Process::timeout($timeout)->start("docker stop --time=$timeout $containerName");
    }

    public function removeContainer(string $containerName, $server)
    {
        instant_remote_process(command: ["docker rm -f $containerName"], server: $server, throwError: false);
    }

    public function forceStopRemainingContainers(array $containerNames, $server)
    {
        foreach ($containerNames as $containerName) {
            instant_remote_process(command: ["docker kill $containerName"], server: $server, throwError: false);
            $this->removeContainer($containerName, $server);
        }
    }

    public function delete_configurations()
    {
        $server = data_get($this, 'destination.server');
        $workdir = $this->workdir();
        if (str($workdir)->endsWith($this->uuid)) {
            instant_remote_process(['rm -rf '.$this->workdir()], $server, false);
        }
    }

    public function delete_volumes(?Collection $persistentStorages)
    {
        if ($this->build_pack === 'dockercompose') {
            $server = data_get($this, 'destination.server');
            ray('Deleting volumes');
            instant_remote_process(["cd {$this->dirOnServer()} && docker compose down -v"], $server, false);
        } else {
            if ($persistentStorages->count() === 0) {
                return;
            }
            $server = data_get($this, 'destination.server');
            foreach ($persistentStorages as $storage) {
                instant_remote_process(["docker volume rm -f $storage->name"], $server, false);
            }
        }
    }

    public function delete_connected_networks($uuid)
    {
        $server = data_get($this, 'destination.server');
        instant_remote_process(["docker network disconnect {$uuid} coolify-proxy"], $server, false);
        instant_remote_process(["docker network rm {$uuid}"], $server, false);
    }

    public function additional_servers()
    {
        return $this->belongsToMany(Server::class, 'additional_destinations')
            ->withPivot('standalone_docker_id', 'status');
    }

    public function additional_networks()
    {
        return $this->belongsToMany(StandaloneDocker::class, 'additional_destinations')
            ->withPivot('server_id', 'status');
    }

    public function is_public_repository(): bool
    {
        if (data_get($this, 'source.is_public')) {
            return true;
        }

        return false;
    }

    public function is_github_based(): bool
    {
        if (data_get($this, 'source')) {
            return true;
        }

        return false;
    }

    public function isForceHttpsEnabled()
    {
        return data_get($this, 'settings.is_force_https_enabled', false);
    }

    public function isStripprefixEnabled()
    {
        return data_get($this, 'settings.is_stripprefix_enabled', true);
    }

    public function isGzipEnabled()
    {
        return data_get($this, 'settings.is_gzip_enabled', true);
    }

    public function link()
    {
        if (data_get($this, 'environment.project.uuid')) {
            return route('project.application.configuration', [
                'project_uuid' => data_get($this, 'environment.project.uuid'),
                'environment_name' => data_get($this, 'environment.name'),
                'application_uuid' => data_get($this, 'uuid'),
            ]);
        }

        return null;
    }

    public function failedTaskLink($task_uuid)
    {
        if (data_get($this, 'environment.project.uuid')) {
            $route = route('project.application.scheduled-tasks', [
                'project_uuid' => data_get($this, 'environment.project.uuid'),
                'environment_name' => data_get($this, 'environment.name'),
                'application_uuid' => data_get($this, 'uuid'),
                'task_uuid' => $task_uuid,
            ]);
            $settings = instanceSettings();
            if (data_get($settings, 'fqdn')) {
                $url = Url::fromString($route);
                $url = $url->withPort(null);
                $fqdn = data_get($settings, 'fqdn');
                $fqdn = str_replace(['http://', 'https://'], '', $fqdn);
                $url = $url->withHost($fqdn);

                return $url->__toString();
            }

            return $route;
        }

        return null;
    }

    public function settings()
    {
        return $this->hasOne(ApplicationSetting::class);
    }

    public function persistentStorages()
    {
        return $this->morphMany(LocalPersistentVolume::class, 'resource');
    }

    public function fileStorages()
    {
        return $this->morphMany(LocalFileVolume::class, 'resource');
    }

    public function type()
    {
        return 'application';
    }

    public function publishDirectory(): Attribute
    {
        return Attribute::make(
            set: fn ($value) => $value ? '/'.ltrim($value, '/') : null,
        );
    }

    public function gitBranchLocation(): Attribute
    {
        return Attribute::make(
            get: function () {
                if (! is_null($this->source?->html_url) && ! is_null($this->git_repository) && ! is_null($this->git_branch)) {
                    if (str($this->git_repository)->contains('bitbucket')) {
                        return "{$this->source->html_url}/{$this->git_repository}/src/{$this->git_branch}";
                    }

                    return "{$this->source->html_url}/{$this->git_repository}/tree/{$this->git_branch}";
                }
                // Convert the SSH URL to HTTPS URL
                if (strpos($this->git_repository, 'git@') === 0) {
                    $git_repository = str_replace(['git@', ':', '.git'], ['', '/', ''], $this->git_repository);

                    if (str($this->git_repository)->contains('bitbucket')) {
                        return "https://{$git_repository}/src/{$this->git_branch}";
                    }

                    return "https://{$git_repository}/tree/{$this->git_branch}";
                }

                return $this->git_repository;
            }
        );
    }

    public function gitWebhook(): Attribute
    {
        return Attribute::make(
            get: function () {
                if (! is_null($this->source?->html_url) && ! is_null($this->git_repository) && ! is_null($this->git_branch)) {
                    return "{$this->source->html_url}/{$this->git_repository}/settings/hooks";
                }
                // Convert the SSH URL to HTTPS URL
                if (strpos($this->git_repository, 'git@') === 0) {
                    $git_repository = str_replace(['git@', ':', '.git'], ['', '/', ''], $this->git_repository);

                    return "https://{$git_repository}/settings/hooks";
                }

                return $this->git_repository;
            }
        );
    }

    public function gitCommits(): Attribute
    {
        return Attribute::make(
            get: function () {
                if (! is_null($this->source?->html_url) && ! is_null($this->git_repository) && ! is_null($this->git_branch)) {
                    return "{$this->source->html_url}/{$this->git_repository}/commits/{$this->git_branch}";
                }
                // Convert the SSH URL to HTTPS URL
                if (strpos($this->git_repository, 'git@') === 0) {
                    $git_repository = str_replace(['git@', ':', '.git'], ['', '/', ''], $this->git_repository);

                    return "https://{$git_repository}/commits/{$this->git_branch}";
                }

                return $this->git_repository;
            }
        );
    }

    public function gitCommitLink($link): string
    {
        if (! is_null(data_get($this, 'source.html_url')) && ! is_null(data_get($this, 'git_repository')) && ! is_null(data_get($this, 'git_branch'))) {
            if (str($this->source->html_url)->contains('bitbucket')) {
                return "{$this->source->html_url}/{$this->git_repository}/commits/{$link}";
            }

            return "{$this->source->html_url}/{$this->git_repository}/commit/{$link}";
        }
        if (str($this->git_repository)->contains('bitbucket')) {
            $git_repository = str_replace('.git', '', $this->git_repository);
            $url = Url::fromString($git_repository);
            $url = $url->withUserInfo('');
            $url = $url->withPath($url->getPath().'/commits/'.$link);

            return $url->__toString();
        }
        if (strpos($this->git_repository, 'git@') === 0) {
            $git_repository = str_replace(['git@', ':', '.git'], ['', '/', ''], $this->git_repository);
            if (data_get($this, 'source.html_url')) {
                return "{$this->source->html_url}/{$git_repository}/commit/{$link}";
            }

            return "{$git_repository}/commit/{$link}";
        }

        return $this->git_repository;
    }

    public function dockerfileLocation(): Attribute
    {
        return Attribute::make(
            set: function ($value) {
                if (is_null($value) || $value === '') {
                    return '/Dockerfile';
                } else {
                    if ($value !== '/') {
                        return Str::start(Str::replaceEnd('/', '', $value), '/');
                    }

                    return Str::start($value, '/');
                }
            }
        );
    }

    public function dockerComposeLocation(): Attribute
    {
        return Attribute::make(
            set: function ($value) {
                if (is_null($value) || $value === '') {
                    return '/docker-compose.yaml';
                } else {
                    if ($value !== '/') {
                        return Str::start(Str::replaceEnd('/', '', $value), '/');
                    }

                    return Str::start($value, '/');
                }
            }
        );
    }

    public function baseDirectory(): Attribute
    {
        return Attribute::make(
            set: fn ($value) => '/'.ltrim($value, '/'),
        );
    }

    public function portsMappings(): Attribute
    {
        return Attribute::make(
            set: fn ($value) => $value === '' ? null : $value,
        );
    }

    public function portsMappingsArray(): Attribute
    {
        return Attribute::make(
            get: fn () => is_null($this->ports_mappings)
                ? []
                : explode(',', $this->ports_mappings),

        );
    }

    public function isRunning()
    {
        return (bool) str($this->status)->startsWith('running');
    }

    public function isExited()
    {
        return (bool) str($this->status)->startsWith('exited');
    }

    public function realStatus()
    {
        return $this->getRawOriginal('status');
    }

    protected function serverStatus(): Attribute
    {
        return Attribute::make(
            get: function () {
                if ($this->additional_servers->count() === 0) {
                    return $this->destination->server->isFunctional();
                } else {
                    $additional_servers_status = $this->additional_servers->pluck('pivot.status');
                    $main_server_status = $this->destination->server->isFunctional();
                    foreach ($additional_servers_status as $status) {
                        $server_status = str($status)->before(':')->value();
                        if ($server_status !== 'running') {
                            return false;
                        }
                    }

                    return $main_server_status;
                }
            }
        );
    }

    public function status(): Attribute
    {
        return Attribute::make(
            set: function ($value) {
                if ($this->additional_servers->count() === 0) {
                    if (str($value)->contains('(')) {
                        $status = str($value)->before('(')->trim()->value();
                        $health = str($value)->after('(')->before(')')->trim()->value() ?? 'unhealthy';
                    } elseif (str($value)->contains(':')) {
                        $status = str($value)->before(':')->trim()->value();
                        $health = str($value)->after(':')->trim()->value() ?? 'unhealthy';
                    } else {
                        $status = $value;
                        $health = 'unhealthy';
                    }

                    return "$status:$health";
                } else {
                    if (str($value)->contains('(')) {
                        $status = str($value)->before('(')->trim()->value();
                        $health = str($value)->after('(')->before(')')->trim()->value() ?? 'unhealthy';
                    } elseif (str($value)->contains(':')) {
                        $status = str($value)->before(':')->trim()->value();
                        $health = str($value)->after(':')->trim()->value() ?? 'unhealthy';
                    } else {
                        $status = $value;
                        $health = 'unhealthy';
                    }

                    return "$status:$health";
                }
            },
            get: function ($value) {
                if ($this->additional_servers->count() === 0) {
                    //running (healthy)
                    if (str($value)->contains('(')) {
                        $status = str($value)->before('(')->trim()->value();
                        $health = str($value)->after('(')->before(')')->trim()->value() ?? 'unhealthy';
                    } elseif (str($value)->contains(':')) {
                        $status = str($value)->before(':')->trim()->value();
                        $health = str($value)->after(':')->trim()->value() ?? 'unhealthy';
                    } else {
                        $status = $value;
                        $health = 'unhealthy';
                    }

                    return "$status:$health";
                } else {
                    $complex_status = null;
                    $complex_health = null;
                    $complex_status = $main_server_status = str($value)->before(':')->value();
                    $complex_health = $main_server_health = str($value)->after(':')->value() ?? 'unhealthy';
                    $additional_servers_status = $this->additional_servers->pluck('pivot.status');
                    foreach ($additional_servers_status as $status) {
                        $server_status = str($status)->before(':')->value();
                        $server_health = str($status)->after(':')->value() ?? 'unhealthy';
                        if ($main_server_status !== $server_status) {
                            $complex_status = 'degraded';
                        }
                        if ($main_server_health !== $server_health) {
                            $complex_health = 'unhealthy';
                        }
                    }

                    return "$complex_status:$complex_health";
                }
            },
        );
    }

    public function portsExposesArray(): Attribute
    {
        return Attribute::make(
            get: fn () => is_null($this->ports_exposes)
                ? []
                : explode(',', $this->ports_exposes)
        );
    }

    public function tags()
    {
        return $this->morphToMany(Tag::class, 'taggable');
    }

    public function project()
    {
        return data_get($this, 'environment.project');
    }

    public function team()
    {
        return data_get($this, 'environment.project.team');
    }

    public function serviceType()
    {
        $found = str(collect(SPECIFIC_SERVICES)->filter(function ($service) {
            return str($this->image)->before(':')->value() === $service;
        })->first());
        if ($found->isNotEmpty()) {
            return $found;
        }

        return null;
    }

    public function main_port()
    {
        return $this->settings->is_static ? [80] : $this->ports_exposes_array;
    }

    public function environment_variables(): HasMany
    {
        return $this->hasMany(EnvironmentVariable::class)->where('is_preview', false)->orderBy('key', 'asc');
    }

    public function runtime_environment_variables(): HasMany
    {
        return $this->hasMany(EnvironmentVariable::class)->where('is_preview', false)->where('key', 'not like', 'NIXPACKS_%');
    }

    // Preview Deployments

    public function build_environment_variables(): HasMany
    {
        return $this->hasMany(EnvironmentVariable::class)->where('is_preview', false)->where('is_build_time', true)->where('key', 'not like', 'NIXPACKS_%');
    }

    public function nixpacks_environment_variables(): HasMany
    {
        return $this->hasMany(EnvironmentVariable::class)->where('is_preview', false)->where('key', 'like', 'NIXPACKS_%');
    }

    public function environment_variables_preview(): HasMany
    {
        return $this->hasMany(EnvironmentVariable::class)->where('is_preview', true)->orderBy('key', 'asc');
    }

    public function runtime_environment_variables_preview(): HasMany
    {
        return $this->hasMany(EnvironmentVariable::class)->where('is_preview', true)->where('key', 'not like', 'NIXPACKS_%');
    }

    public function build_environment_variables_preview(): HasMany
    {
        return $this->hasMany(EnvironmentVariable::class)->where('is_preview', true)->where('is_build_time', true)->where('key', 'not like', 'NIXPACKS_%');
    }

    public function nixpacks_environment_variables_preview(): HasMany
    {
        return $this->hasMany(EnvironmentVariable::class)->where('is_preview', true)->where('key', 'like', 'NIXPACKS_%');
    }

    public function scheduled_tasks(): HasMany
    {
        return $this->hasMany(ScheduledTask::class)->orderBy('name', 'asc');
    }

    public function private_key()
    {
        return $this->belongsTo(PrivateKey::class);
    }

    public function environment()
    {
        return $this->belongsTo(Environment::class);
    }

    public function previews()
    {
        return $this->hasMany(ApplicationPreview::class);
    }

    public function deployment_queue()
    {
        return $this->hasMany(ApplicationDeploymentQueue::class);
    }

    public function destination()
    {
        return $this->morphTo();
    }

    public function source()
    {
        return $this->morphTo();
    }

    public function isDeploymentInprogress()
    {
        $deployments = ApplicationDeploymentQueue::where('application_id', $this->id)->whereIn('status', [ApplicationDeploymentStatus::IN_PROGRESS, ApplicationDeploymentStatus::QUEUED])->count();
        if ($deployments > 0) {
            return true;
        }

        return false;
    }

    public function get_last_successful_deployment()
    {
        return ApplicationDeploymentQueue::where('application_id', $this->id)->where('status', ApplicationDeploymentStatus::FINISHED)->where('pull_request_id', 0)->orderBy('created_at', 'desc')->first();
    }

    public function get_last_days_deployments()
    {
        return ApplicationDeploymentQueue::where('application_id', $this->id)->where('created_at', '>=', now()->subDays(7))->orderBy('created_at', 'desc')->get();
    }

    public function deployments(int $skip = 0, int $take = 10)
    {
        $deployments = ApplicationDeploymentQueue::where('application_id', $this->id)->orderBy('created_at', 'desc');
        $count = $deployments->count();
        $deployments = $deployments->skip($skip)->take($take)->get();

        return [
            'count' => $count,
            'deployments' => $deployments,
        ];
    }

    public function get_deployment(string $deployment_uuid)
    {
        return Activity::where('subject_id', $this->id)->where('properties->type_uuid', '=', $deployment_uuid)->first();
    }

    public function isDeployable(): bool
    {
        if ($this->settings->is_auto_deploy_enabled) {
            return true;
        }

        return false;
    }

    public function isPRDeployable(): bool
    {
        if ($this->settings->is_preview_deployments_enabled) {
            return true;
        }

        return false;
    }

    public function deploymentType()
    {
        if (isDev() && data_get($this, 'private_key_id') === 0) {
            return 'deploy_key';
        }
        if (data_get($this, 'private_key_id')) {
            return 'deploy_key';
        } elseif (data_get($this, 'source')) {
            return 'source';
        } else {
            return 'other';
        }
        throw new \Exception('No deployment type found');
    }

    public function could_set_build_commands(): bool
    {
        if ($this->build_pack === 'nixpacks') {
            return true;
        }

        return false;
    }

    public function git_based(): bool
    {
        if ($this->dockerfile) {
            return false;
        }
        if ($this->build_pack === 'dockerimage') {
            return false;
        }

        return true;
    }

    public function isHealthcheckDisabled(): bool
    {
        if (data_get($this, 'health_check_enabled') === false) {
            return true;
        }

        return false;
    }

    public function workdir()
    {
        return application_configuration_dir()."/{$this->uuid}";
    }

    public function isLogDrainEnabled()
    {
        return data_get($this, 'settings.is_log_drain_enabled', false);
    }

    public function isConfigurationChanged(bool $save = false)
    {
        $newConfigHash = $this->fqdn.$this->git_repository.$this->git_branch.$this->git_commit_sha.$this->build_pack.$this->static_image.$this->install_command.$this->build_command.$this->start_command.$this->ports_exposes.$this->ports_mappings.$this->base_directory.$this->publish_directory.$this->dockerfile.$this->dockerfile_location.$this->custom_labels.$this->custom_docker_run_options.$this->dockerfile_target_build.$this->redirect;
        if ($this->pull_request_id === 0 || $this->pull_request_id === null) {
            $newConfigHash .= json_encode($this->environment_variables()->get('value')->sort());
        } else {
            $newConfigHash .= json_encode($this->environment_variables_preview->get('value')->sort());
        }
        $newConfigHash = md5($newConfigHash);
        $oldConfigHash = data_get($this, 'config_hash');
        if ($oldConfigHash === null) {
            if ($save) {
                $this->config_hash = $newConfigHash;
                $this->save();
            }

            return true;
        }
        if ($oldConfigHash === $newConfigHash) {
            return false;
        } else {
            if ($save) {
                $this->config_hash = $newConfigHash;
                $this->save();
            }

            return true;
        }
    }

    public function customRepository()
    {
        preg_match('/(?<=:)\d+(?=\/)/', $this->git_repository, $matches);
        $port = 22;
        if (count($matches) === 1) {
            $port = $matches[0];
            $gitHost = str($this->git_repository)->before(':');
            $gitRepo = str($this->git_repository)->after('/');
            $repository = "$gitHost:$gitRepo";
        } else {
            $repository = $this->git_repository;
        }

        return [
            'repository' => $repository,
            'port' => $port,
        ];
    }

    public function generateBaseDir(string $uuid)
    {
        return "/artifacts/{$uuid}";
    }

    public function dirOnServer()
    {
        return application_configuration_dir()."/{$this->uuid}";
    }

    public function setGitImportSettings(string $deployment_uuid, string $git_clone_command, bool $public = false)
    {
        $baseDir = $this->generateBaseDir($deployment_uuid);

        if ($this->git_commit_sha !== 'HEAD') {
            $git_clone_command = "{$git_clone_command} && cd {$baseDir} && GIT_SSH_COMMAND=\"ssh -o StrictHostKeyChecking=no -o UserKnownHostsFile=/dev/null\" git -c advice.detachedHead=false checkout {$this->git_commit_sha} >/dev/null 2>&1";
        }
        if ($this->settings->is_git_submodules_enabled) {
            if ($public) {
                $git_clone_command = "{$git_clone_command} && cd {$baseDir} && sed -i \"s#git@\(.*\):#https://\\1/#g\" {$baseDir}/.gitmodules || true";
            }
            $git_clone_command = "{$git_clone_command} && cd {$baseDir} && GIT_SSH_COMMAND=\"ssh -o StrictHostKeyChecking=no -o UserKnownHostsFile=/dev/null\" git submodule update --init --recursive";
        }
        if ($this->settings->is_git_lfs_enabled) {
            $git_clone_command = "{$git_clone_command} && cd {$baseDir} && GIT_SSH_COMMAND=\"ssh -o StrictHostKeyChecking=no -o UserKnownHostsFile=/dev/null\" git lfs pull";
        }

        return $git_clone_command;
    }

    public function generateGitImportCommands(string $deployment_uuid, int $pull_request_id = 0, ?string $git_type = null, bool $exec_in_docker = true, bool $only_checkout = false, ?string $custom_base_dir = null, ?string $commit = null)
    {
        $branch = $this->git_branch;
        ['repository' => $customRepository, 'port' => $customPort] = $this->customRepository();
        $baseDir = $custom_base_dir ?? $this->generateBaseDir($deployment_uuid);
        $commands = collect([]);
        $git_clone_command = "git clone -b \"{$this->git_branch}\"";
        if ($only_checkout) {
            $git_clone_command = "git clone --no-checkout -b \"{$this->git_branch}\"";
        }
        if ($pull_request_id !== 0) {
            $pr_branch_name = "pr-{$pull_request_id}-coolify";
        }
        if ($this->deploymentType() === 'source') {
            $source_html_url = data_get($this, 'source.html_url');
            $url = parse_url(filter_var($source_html_url, FILTER_SANITIZE_URL));
            $source_html_url_host = $url['host'];
            $source_html_url_scheme = $url['scheme'];

            if ($this->source->getMorphClass() == 'App\Models\GithubApp') {
                if ($this->source->is_public) {
                    $fullRepoUrl = "{$this->source->html_url}/{$customRepository}";
                    $git_clone_command = "{$git_clone_command} {$this->source->html_url}/{$customRepository} {$baseDir}";
                    if (! $only_checkout) {
                        $git_clone_command = $this->setGitImportSettings($deployment_uuid, $git_clone_command, public: true);
                    }
                    if ($exec_in_docker) {
                        $commands->push(executeInDocker($deployment_uuid, $git_clone_command));
                    } else {
                        $commands->push($git_clone_command);
                    }
                } else {
                    $github_access_token = generate_github_installation_token($this->source);
                    if ($exec_in_docker) {
                        $git_clone_command = "{$git_clone_command} $source_html_url_scheme://x-access-token:$github_access_token@$source_html_url_host/{$customRepository}.git {$baseDir}";
                        $fullRepoUrl = "$source_html_url_scheme://x-access-token:$github_access_token@$source_html_url_host/{$customRepository}.git";
                    } else {
                        $git_clone_command = "{$git_clone_command} $source_html_url_scheme://x-access-token:$github_access_token@$source_html_url_host/{$customRepository} {$baseDir}";
                        $fullRepoUrl = "$source_html_url_scheme://x-access-token:$github_access_token@$source_html_url_host/{$customRepository}";
                    }
                    if (! $only_checkout) {
                        $git_clone_command = $this->setGitImportSettings($deployment_uuid, $git_clone_command, public: false);
                    }
                    if ($exec_in_docker) {
                        $commands->push(executeInDocker($deployment_uuid, $git_clone_command));
                    } else {
                        $commands->push($git_clone_command);
                    }
                }
                if ($pull_request_id !== 0) {
                    $branch = "pull/{$pull_request_id}/head:$pr_branch_name";

                    $git_checkout_command = $this->buildGitCheckoutCommand($pr_branch_name);
                    if ($exec_in_docker) {
                        $commands->push(executeInDocker($deployment_uuid, "cd {$baseDir} && git fetch origin {$branch} && $git_checkout_command"));
                    } else {
                        $commands->push("cd {$baseDir} && git fetch origin {$branch} && $git_checkout_command");
                    }
                }

                return [
                    'commands' => $commands->implode(' && '),
                    'branch' => $branch,
                    'fullRepoUrl' => $fullRepoUrl,
                ];
            }
        }
        if ($this->deploymentType() === 'deploy_key') {
            $fullRepoUrl = $customRepository;
            $private_key = data_get($this, 'private_key.private_key');
            if (is_null($private_key)) {
                throw new RuntimeException('Private key not found. Please add a private key to the application and try again.');
            }
            $private_key = base64_encode($private_key);
            $git_clone_command_base = "GIT_SSH_COMMAND=\"ssh -o ConnectTimeout=30 -p {$customPort} -o Port={$customPort} -o LogLevel=ERROR -o StrictHostKeyChecking=no -o UserKnownHostsFile=/dev/null -i /root/.ssh/id_rsa\" {$git_clone_command} {$customRepository} {$baseDir}";
            if ($only_checkout) {
                $git_clone_command = $git_clone_command_base;
            } else {
                $git_clone_command = $this->setGitImportSettings($deployment_uuid, $git_clone_command_base);
            }
            if ($exec_in_docker) {
                $commands = collect([
                    executeInDocker($deployment_uuid, 'mkdir -p /root/.ssh'),
                    executeInDocker($deployment_uuid, "echo '{$private_key}' | base64 -d | tee /root/.ssh/id_rsa > /dev/null"),
                    executeInDocker($deployment_uuid, 'chmod 600 /root/.ssh/id_rsa'),
                ]);
            } else {
                $commands = collect([
                    'mkdir -p /root/.ssh',
                    "echo '{$private_key}' | base64 -d | tee /root/.ssh/id_rsa > /dev/null",
                    'chmod 600 /root/.ssh/id_rsa',
                ]);
            }
            if ($pull_request_id !== 0) {
                if ($git_type === 'gitlab') {
                    $branch = "merge-requests/{$pull_request_id}/head:$pr_branch_name";
                    if ($exec_in_docker) {
                        $commands->push(executeInDocker($deployment_uuid, "echo 'Checking out $branch'"));
                    } else {
                        $commands->push("echo 'Checking out $branch'");
                    }
                    $git_clone_command = "{$git_clone_command} && cd {$baseDir} && GIT_SSH_COMMAND=\"ssh -o ConnectTimeout=30 -p {$customPort} -o Port={$customPort} -o LogLevel=ERROR -o StrictHostKeyChecking=no -o UserKnownHostsFile=/dev/null -i /root/.ssh/id_rsa\" git fetch origin $branch && ".$this->buildGitCheckoutCommand($pr_branch_name);
                } elseif ($git_type === 'github' || $git_type === 'gitea') {
                    $branch = "pull/{$pull_request_id}/head:$pr_branch_name";
                    if ($exec_in_docker) {
                        $commands->push(executeInDocker($deployment_uuid, "echo 'Checking out $branch'"));
                    } else {
                        $commands->push("echo 'Checking out $branch'");
                    }
                    $git_clone_command = "{$git_clone_command} && cd {$baseDir} && GIT_SSH_COMMAND=\"ssh -o ConnectTimeout=30 -p {$customPort} -o Port={$customPort} -o LogLevel=ERROR -o StrictHostKeyChecking=no -o UserKnownHostsFile=/dev/null -i /root/.ssh/id_rsa\" git fetch origin $branch && ".$this->buildGitCheckoutCommand($pr_branch_name);
                } elseif ($git_type === 'bitbucket') {
                    if ($exec_in_docker) {
                        $commands->push(executeInDocker($deployment_uuid, "echo 'Checking out $branch'"));
                    } else {
                        $commands->push("echo 'Checking out $branch'");
                    }
                    $git_clone_command = "{$git_clone_command} && cd {$baseDir} && GIT_SSH_COMMAND=\"ssh -o ConnectTimeout=30 -p {$customPort} -o Port={$customPort} -o LogLevel=ERROR -o StrictHostKeyChecking=no -o UserKnownHostsFile=/dev/null -i /root/.ssh/id_rsa\" ".$this->buildGitCheckoutCommand($commit);
                }
            }

            if ($exec_in_docker) {
                $commands->push(executeInDocker($deployment_uuid, $git_clone_command));
            } else {
                $commands->push($git_clone_command);
            }

            return [
                'commands' => $commands->implode(' && '),
                'branch' => $branch,
                'fullRepoUrl' => $fullRepoUrl,
            ];
        }
        if ($this->deploymentType() === 'other') {
            $fullRepoUrl = $customRepository;
            $git_clone_command = "{$git_clone_command} {$customRepository} {$baseDir}";
            $git_clone_command = $this->setGitImportSettings($deployment_uuid, $git_clone_command, public: true);

            if ($pull_request_id !== 0) {
                if ($git_type === 'gitlab') {
                    $branch = "merge-requests/{$pull_request_id}/head:$pr_branch_name";
                    if ($exec_in_docker) {
                        $commands->push(executeInDocker($deployment_uuid, "echo 'Checking out $branch'"));
                    } else {
                        $commands->push("echo 'Checking out $branch'");
                    }
                    $git_clone_command = "{$git_clone_command} && cd {$baseDir} && GIT_SSH_COMMAND=\"ssh -o ConnectTimeout=30 -p {$customPort} -o Port={$customPort} -o LogLevel=ERROR -o StrictHostKeyChecking=no -o UserKnownHostsFile=/dev/null -i /root/.ssh/id_rsa\" git fetch origin $branch && ".$this->buildGitCheckoutCommand($pr_branch_name);
                } elseif ($git_type === 'github' || $git_type === 'gitea') {
                    $branch = "pull/{$pull_request_id}/head:$pr_branch_name";
                    if ($exec_in_docker) {
                        $commands->push(executeInDocker($deployment_uuid, "echo 'Checking out $branch'"));
                    } else {
                        $commands->push("echo 'Checking out $branch'");
                    }
                    $git_clone_command = "{$git_clone_command} && cd {$baseDir} && GIT_SSH_COMMAND=\"ssh -o ConnectTimeout=30 -p {$customPort} -o Port={$customPort} -o LogLevel=ERROR -o StrictHostKeyChecking=no -o UserKnownHostsFile=/dev/null -i /root/.ssh/id_rsa\" git fetch origin $branch && ".$this->buildGitCheckoutCommand($pr_branch_name);
                } elseif ($git_type === 'bitbucket') {
                    if ($exec_in_docker) {
                        $commands->push(executeInDocker($deployment_uuid, "echo 'Checking out $branch'"));
                    } else {
                        $commands->push("echo 'Checking out $branch'");
                    }
                    $git_clone_command = "{$git_clone_command} && cd {$baseDir} && GIT_SSH_COMMAND=\"ssh -o ConnectTimeout=30 -p {$customPort} -o Port={$customPort} -o LogLevel=ERROR -o StrictHostKeyChecking=no -o UserKnownHostsFile=/dev/null -i /root/.ssh/id_rsa\" ".$this->buildGitCheckoutCommand($commit);
                }
            }

            if ($exec_in_docker) {
                $commands->push(executeInDocker($deployment_uuid, $git_clone_command));
            } else {
                $commands->push($git_clone_command);
            }

            return [
                'commands' => $commands->implode(' && '),
                'branch' => $branch,
                'fullRepoUrl' => $fullRepoUrl,
            ];
        }
    }

    public function oldRawParser()
    {
        try {
            $yaml = Yaml::parse($this->docker_compose_raw);
        } catch (\Exception $e) {
            throw new \Exception($e->getMessage());
        }
        $services = data_get($yaml, 'services');

        $commands = collect([]);
        $services = collect($services)->map(function ($service) use ($commands) {
            $serviceVolumes = collect(data_get($service, 'volumes', []));
            if ($serviceVolumes->count() > 0) {
                foreach ($serviceVolumes as $volume) {
                    $workdir = $this->workdir();
                    $type = null;
                    $source = null;
                    if (is_string($volume)) {
                        $source = str($volume)->before(':');
                        if ($source->startsWith('./') || $source->startsWith('/') || $source->startsWith('~')) {
                            $type = str('bind');
                        }
                    } elseif (is_array($volume)) {
                        $type = data_get_str($volume, 'type');
                        $source = data_get_str($volume, 'source');
                    }
                    if ($type?->value() === 'bind') {
                        if ($source->value() === '/var/run/docker.sock') {
                            continue;
                        }
                        if ($source->value() === '/tmp' || $source->value() === '/tmp/') {
                            continue;
                        }
                        if ($source->startsWith('.')) {
                            $source = $source->after('.');
                            $source = $workdir.$source;
                        }
                        $commands->push("mkdir -p $source > /dev/null 2>&1 || true");
                    }
                }
            }
            $labels = collect(data_get($service, 'labels', []));
            if (! $labels->contains('coolify.managed')) {
                $labels->push('coolify.managed=true');
            }
            if (! $labels->contains('coolify.applicationId')) {
                $labels->push('coolify.applicationId='.$this->id);
            }
            if (! $labels->contains('coolify.type')) {
                $labels->push('coolify.type=application');
            }
            data_set($service, 'labels', $labels->toArray());

            return $service;
        });
        data_set($yaml, 'services', $services->toArray());
        $this->docker_compose_raw = Yaml::dump($yaml, 10, 2);

        instant_remote_process($commands, $this->destination->server, false);
    }

    public function parse(int $pull_request_id = 0, ?int $preview_id = null)
    {
        if ((int) $this->compose_parsing_version >= 3) {
            return newParser($this, $pull_request_id, $preview_id);
        } elseif ($this->docker_compose_raw) {
            return parseDockerComposeFile(resource: $this, isNew: false, pull_request_id: $pull_request_id, preview_id: $preview_id);
        } else {
            return collect([]);
        }
    }

    public function loadComposeFile($isInit = false)
    {
        $initialDockerComposeLocation = $this->docker_compose_location;
        if ($isInit && $this->docker_compose_raw) {
            return;
        }
        $uuid = new Cuid2;
        ['commands' => $cloneCommand] = $this->generateGitImportCommands(deployment_uuid: $uuid, only_checkout: true, exec_in_docker: false, custom_base_dir: '.');
        $workdir = rtrim($this->base_directory, '/');
        $composeFile = $this->docker_compose_location;
        $fileList = collect([".$workdir$composeFile"]);
        $commands = collect([
            "rm -rf /tmp/{$uuid}",
            "mkdir -p /tmp/{$uuid}",
            "cd /tmp/{$uuid}",
            $cloneCommand,
            'git sparse-checkout init --cone',
            "git sparse-checkout set {$fileList->implode(' ')}",
            'git read-tree -mu HEAD',
            "cat .$workdir$composeFile",
        ]);
        try {
            $composeFileContent = instant_remote_process($commands, $this->destination->server);
        } catch (\Exception $e) {
            if (str($e->getMessage())->contains('No such file')) {
                throw new \RuntimeException("Docker Compose file not found at: $workdir$composeFile<br><br>Check if you used the right extension (.yaml or .yml) in the compose file name.");
            }
            if (str($e->getMessage())->contains('fatal: repository') && str($e->getMessage())->contains('does not exist')) {
                if ($this->deploymentType() === 'deploy_key') {
                    throw new \RuntimeException('Your deploy key does not have access to the repository. Please check your deploy key and try again.');
                }
                throw new \RuntimeException('Repository does not exist. Please check your repository URL and try again.');
            }
            throw new \RuntimeException($e->getMessage());
        } finally {
            $this->docker_compose_location = $initialDockerComposeLocation;
            $this->save();
            $commands = collect([
                "rm -rf /tmp/{$uuid}",
            ]);
            instant_remote_process($commands, $this->destination->server, false);
        }
        if ($composeFileContent) {
            $this->docker_compose_raw = $composeFileContent;
            $this->save();
            $parsedServices = $this->parse();
            if ($this->docker_compose_domains) {
                $json = collect(json_decode($this->docker_compose_domains));
                $names = collect(data_get($parsedServices, 'services'))->keys()->toArray();
                $jsonNames = $json->keys()->toArray();
                $diff = array_diff($jsonNames, $names);
                $json = $json->filter(function ($value, $key) use ($diff) {
                    return ! in_array($key, $diff);
                });
                if ($json) {
                    $this->docker_compose_domains = json_encode($json);
                } else {
                    $this->docker_compose_domains = null;
                }
                $this->save();
            }

            return [
                'parsedServices' => $parsedServices,
                'initialDockerComposeLocation' => $this->docker_compose_location,
            ];
        } else {
            throw new \RuntimeException("Docker Compose file not found at: $workdir$composeFile<br><br>Check if you used the right extension (.yaml or .yml) in the compose file name.");
        }
    }

    public function parseContainerLabels(?ApplicationPreview $preview = null)
    {
        $customLabels = data_get($this, 'custom_labels');
        if (! $customLabels) {
            return;
        }
        if (base64_encode(base64_decode($customLabels, true)) !== $customLabels) {
            ray('custom_labels is not base64 encoded');
            $this->custom_labels = str($customLabels)->replace(',', "\n");
            $this->custom_labels = base64_encode($customLabels);
        }
        $customLabels = base64_decode($this->custom_labels);
        if (mb_detect_encoding($customLabels, 'ASCII', true) === false) {
            ray('custom_labels contains non-ascii characters');
            $customLabels = str(implode('|coolify|', generateLabelsApplication($this, $preview)))->replace('|coolify|', "\n");
        }
        $this->custom_labels = base64_encode($customLabels);
        $this->save();

        return $customLabels;
    }

    public function fqdns(): Attribute
    {
        return Attribute::make(
            get: fn () => is_null($this->fqdn)
                ? []
                : explode(',', $this->fqdn),
        );
    }

    protected function buildGitCheckoutCommand($target): string
    {
        $command = "git checkout $target";

        if ($this->settings->is_git_submodules_enabled) {
            $command .= ' && git submodule update --init --recursive';
        }

        return $command;
    }

    public function watchPaths(): Attribute
    {
        return Attribute::make(
            set: function ($value) {
                if ($value) {
                    return trim($value);
                }
            }
        );
    }

    public function isWatchPathsTriggered(Collection $modified_files): bool
    {
        if (is_null($this->watch_paths)) {
            return false;
        }
        $watch_paths = collect(explode("\n", $this->watch_paths));
        $matches = $modified_files->filter(function ($file) use ($watch_paths) {
            return $watch_paths->contains(function ($glob) use ($file) {
                return fnmatch($glob, $file);
            });
        });

        return $matches->count() > 0;
    }

    public function getFilesFromServer(bool $isInit = false)
    {
        getFilesystemVolumesFromServer($this, $isInit);
    }

    public function parseHealthcheckFromDockerfile($dockerfile, bool $isInit = false)
    {
        if (str($dockerfile)->contains('HEALTHCHECK') && ($this->isHealthcheckDisabled() || $isInit)) {
            $healthcheckCommand = null;
            $lines = $dockerfile->toArray();
            foreach ($lines as $line) {
                $trimmedLine = trim($line);
                if (str_starts_with($trimmedLine, 'HEALTHCHECK')) {
                    $healthcheckCommand .= trim($trimmedLine, '\\ ');

                    continue;
                }
                if (isset($healthcheckCommand) && str_contains($trimmedLine, '\\')) {
                    $healthcheckCommand .= ' '.trim($trimmedLine, '\\ ');
                }
                if (isset($healthcheckCommand) && ! str_contains($trimmedLine, '\\') && ! empty($healthcheckCommand)) {
                    $healthcheckCommand .= ' '.$trimmedLine;
                    break;
                }
            }
            if (str($healthcheckCommand)->isNotEmpty()) {
                $interval = str($healthcheckCommand)->match('/--interval=(\d+)/');
                $timeout = str($healthcheckCommand)->match('/--timeout=(\d+)/');
                $start_period = str($healthcheckCommand)->match('/--start-period=(\d+)/');
                $start_interval = str($healthcheckCommand)->match('/--start-interval=(\d+)/');
                $retries = str($healthcheckCommand)->match('/--retries=(\d+)/');
                if ($interval->isNotEmpty()) {
                    $this->health_check_interval = $interval->toInteger();
                }
                if ($timeout->isNotEmpty()) {
                    $this->health_check_timeout = $timeout->toInteger();
                }
                if ($start_period->isNotEmpty()) {
                    $this->health_check_start_period = $start_period->toInteger();
                }
                // if ($start_interval) {
                //     $this->health_check_start_interval = $start_interval->value();
                // }
                if ($retries->isNotEmpty()) {
                    $this->health_check_retries = $retries->toInteger();
                }
                if ($interval || $timeout || $start_period || $start_interval || $retries) {
                    $this->custom_healthcheck_found = true;
                    $this->save();
                }
            }
        }
    }

    public function generate_preview_fqdn(int $pull_request_id)
    {
        $preview = ApplicationPreview::findPreviewByApplicationAndPullId($this->id, $pull_request_id);
        if (is_null(data_get($preview, 'fqdn')) && $this->fqdn) {
            if (str($this->fqdn)->contains(',')) {
                $url = Url::fromString(str($this->fqdn)->explode(',')[0]);
                $preview_fqdn = getFqdnWithoutPort(str($this->fqdn)->explode(',')[0]);
            } else {
                $url = Url::fromString($this->fqdn);
                if (data_get($preview, 'fqdn')) {
                    $preview_fqdn = getFqdnWithoutPort(data_get($preview, 'fqdn'));
                }
            }
            $template = $this->preview_url_template;
            $host = $url->getHost();
            $schema = $url->getScheme();
            $random = new Cuid2;
            $preview_fqdn = str_replace('{{random}}', $random, $template);
            $preview_fqdn = str_replace('{{domain}}', $host, $preview_fqdn);
            $preview_fqdn = str_replace('{{pr_id}}', $pull_request_id, $preview_fqdn);
            $preview_fqdn = "$schema://$preview_fqdn";
            $preview->fqdn = $preview_fqdn;
            $preview->save();
        }

        return $preview;
    }

    public static function getDomainsByUuid(string $uuid): array
    {
        $application = self::where('uuid', $uuid)->first();

        if ($application) {
            return $application->fqdns;
        }

        return [];
    }

    public function getCpuMetrics(int $mins = 5)
    {
        $server = $this->destination->server;
        $container_name = $this->uuid;
        if ($server->isMetricsEnabled()) {
            $from = now()->subMinutes($mins)->toIso8601ZuluString();
            $metrics = instant_remote_process(["docker exec coolify-sentinel sh -c 'curl -H \"Authorization: Bearer {$server->settings->sentinel_token}\" http://localhost:8888/api/container/{$container_name}/cpu/history?from=$from'"], $server, false);
            if (str($metrics)->contains('error')) {
                $error = json_decode($metrics, true);
                $error = data_get($error, 'error', 'Something is not okay, are you okay?');
                if ($error == 'Unauthorized') {
                    $error = 'Unauthorized, please check your metrics token or restart Sentinel to set a new token.';
                }
                throw new \Exception($error);
            }
            $metrics = json_decode($metrics, true);
            $parsedCollection = collect($metrics)->map(function ($metric) {
                return [(int) $metric['time'], (float) $metric['percent']];
            });

            return $parsedCollection->toArray();
        }
    }

    public function getMemoryMetrics(int $mins = 5)
    {
        $server = $this->destination->server;
        $container_name = $this->uuid;
        if ($server->isMetricsEnabled()) {
            $from = now()->subMinutes($mins)->toIso8601ZuluString();
            $metrics = instant_remote_process(["docker exec coolify-sentinel sh -c 'curl -H \"Authorization: Bearer {$server->settings->sentinel_token}\" http://localhost:8888/api/container/{$container_name}/memory/history?from=$from'"], $server, false);
            if (str($metrics)->contains('error')) {
                $error = json_decode($metrics, true);
                $error = data_get($error, 'error', 'Something is not okay, are you okay?');
                if ($error == 'Unauthorized') {
                    $error = 'Unauthorized, please check your metrics token or restart Sentinel to set a new token.';
                }
                throw new \Exception($error);
            }
            $metrics = json_decode($metrics, true);
            $parsedCollection = collect($metrics)->map(function ($metric) {
                return [(int) $metric['time'], (float) $metric['used']];
            });

            return $parsedCollection->toArray();
        }
    }

    public function generateConfig($is_json = false)
    {
        $config = collect([]);
        if ($this->build_pack = 'nixpacks') {
            $config = collect([
                'build_pack' => 'nixpacks',
                'docker_registry_image_name' => $this->docker_registry_image_name,
                'docker_registry_image_tag' => $this->docker_registry_image_tag,
                'install_command' => $this->install_command,
                'build_command' => $this->build_command,
                'start_command' => $this->start_command,
                'base_directory' => $this->base_directory,
                'publish_directory' => $this->publish_directory,
                'custom_docker_run_options' => $this->custom_docker_run_options,
                'ports_exposes' => $this->ports_exposes,
                'ports_mappings' => $this->ports_mapping,
                'settings' => collect([
                    'is_static' => $this->settings->is_static,
                ]),
            ]);
        }
        $config = $config->filter(function ($value) {
            return str($value)->isNotEmpty();
        });
        if ($is_json) {
            return json_encode($config, JSON_PRETTY_PRINT | JSON_UNESCAPED_SLASHES);
        }

        return $config;
    }
<<<<<<< HEAD
=======

    public function setConfig($config)
    {
>>>>>>> ec221623

    public function setConfig($config)
    {
        $validator = Validator::make(['config' => $config], [
            'config' => 'required|json',
        ]);
        if ($validator->fails()) {
            throw new \Exception('Invalid JSON format');
        }
        $config = json_decode($config, true);

        $deepValidator = Validator::make(['config' => $config], [
            'config.build_pack' => 'required|string',
            'config.base_directory' => 'required|string',
            'config.publish_directory' => 'required|string',
            'config.ports_exposes' => 'required|string',
            'config.settings.is_static' => 'required|boolean',
        ]);
        if ($deepValidator->fails()) {
            throw new \Exception('Invalid data');
        }
        $config = $deepValidator->validated()['config'];

        try {
            $settings = data_get($config, 'settings', []);
            data_forget($config, 'settings');
            $this->update($config);
            $this->settings()->update($settings);
        } catch (\Exception $e) {
            throw new \Exception('Failed to update application settings');
        }
    }
}<|MERGE_RESOLUTION|>--- conflicted
+++ resolved
@@ -1478,13 +1478,7 @@
 
         return $config;
     }
-<<<<<<< HEAD
-=======
-
-    public function setConfig($config)
-    {
->>>>>>> ec221623
-
+  
     public function setConfig($config)
     {
         $validator = Validator::make(['config' => $config], [
