--- conflicted
+++ resolved
@@ -906,8 +906,6 @@
                 : explode(',', $this->fqdn),
         );
     }
-<<<<<<< HEAD
-
     protected function buildGitCheckoutCommand($target): string {
         $command = "git checkout $target";
 
@@ -916,7 +914,7 @@
         }
 
         return $command;
-=======
+
     public function watchPaths(): Attribute
     {
         return Attribute::make(
@@ -939,6 +937,5 @@
             });
         });
         return $matches->count() > 0;
->>>>>>> aa2ac386
     }
 }