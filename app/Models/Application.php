--- conflicted
+++ resolved
@@ -632,11 +632,7 @@
 
     public function isConfigurationChanged(bool $save = false)
     {
-<<<<<<< HEAD
-        $newConfigHash = $this->fqdn.$this->git_repository.$this->git_branch.$this->git_commit_sha.$this->build_pack.$this->static_image.$this->install_command.$this->build_command.$this->start_command.$this->ports_exposes.$this->ports_mappings.$this->base_directory.$this->publish_directory.$this->dockerfile.$this->dockerfile_location.$this->custom_labels.$this->custom_docker_run_options.$this->dockerfile_target_build;
-=======
         $newConfigHash = $this->fqdn . $this->git_repository . $this->git_branch . $this->git_commit_sha . $this->build_pack . $this->static_image . $this->install_command  . $this->build_command . $this->start_command . $this->ports_exposes . $this->ports_mappings . $this->base_directory . $this->publish_directory . $this->dockerfile . $this->dockerfile_location . $this->custom_labels . $this->custom_docker_run_options . $this->dockerfile_target_build . $this->redirect;
->>>>>>> 7345ccbb
         if ($this->pull_request_id === 0 || $this->pull_request_id === null) {
             $newConfigHash .= json_encode($this->environment_variables()->get('value')->sort());
         } else {
@@ -1036,11 +1032,7 @@
         $customLabels = base64_decode($this->custom_labels);
         if (mb_detect_encoding($customLabels, 'ASCII', true) === false) {
             ray('custom_labels contains non-ascii characters');
-<<<<<<< HEAD
-            $customLabels = str(implode('|', generateLabelsApplication($this, $preview)))->replace('|', "\n");
-=======
             $customLabels = str(implode("|coolify|", generateLabelsApplication($this, $preview)))->replace("|coolify|", "\n");
->>>>>>> 7345ccbb
         }
         $this->custom_labels = base64_encode($customLabels);
         $this->save();
