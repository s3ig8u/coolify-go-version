#!/bin/bash
## Do not modify this file. You will lose the ability to install and auto-update!

set -e # Exit immediately if a command exits with a non-zero status
## $1 could be empty, so we need to disable this check
#set -u # Treat unset variables as an error and exit
set -o pipefail # Cause a pipeline to return the status of the last command that exited with a non-zero status

VERSION="1.3.2"
DOCKER_VERSION="26.0"

CDN="https://cdn.coollabs.io/coolify"
OS_TYPE=$(grep -w "ID" /etc/os-release | cut -d "=" -f 2 | tr -d '"')

# Check if the OS is manjaro, if so, change it to arch
if [ "$OS_TYPE" = "manjaro" ]; then
    OS_TYPE="arch"
fi

<<<<<<< HEAD
if [ "$OS_TYPE" = "arch" ] || [ "$OS_TYPE" = "archarm" ]; then
=======
# Check if the OS is popOS, if so, change it to ubuntu
if [ "$OS_TYPE" = "pop" ]; then
    OS_TYPE="ubuntu"
fi

# Check if the OS is linuxmint, if so, change it to ubuntu
if [ "$OS_TYPE" = "linuxmint" ]; then
    OS_TYPE="ubuntu"
fi

if [ "$OS_TYPE" = "arch" ]; then
>>>>>>> 28c320ae
    OS_VERSION="rolling"
else
    OS_VERSION=$(grep -w "VERSION_ID" /etc/os-release | cut -d "=" -f 2 | tr -d '"')
fi

# Install xargs on Amazon Linux 2023 - lol
if [ "$OS_TYPE" = 'amzn' ]; then
    dnf install -y findutils >/dev/null 2>&1
fi

LATEST_VERSION=$(curl --silent $CDN/versions.json | grep -i version | xargs | awk '{print $2}' | tr -d ',')
DATE=$(date +"%Y%m%d-%H%M%S")

if [ $EUID != 0 ]; then
    echo "Please run as root"
    exit
fi

case "$OS_TYPE" in
arch | ubuntu | debian | raspbian | centos | fedora | rhel | ol | rocky | sles | opensuse-leap | opensuse-tumbleweed | almalinux | amzn) ;;
*)
    echo "This script only supports Debian, Redhat, Arch Linux, or SLES based operating systems for now."
    exit
    ;;
esac

# Overwrite LATEST_VERSION if user pass a version number
if [ "$1" != "" ]; then
    LATEST_VERSION=$1
    LATEST_VERSION="${LATEST_VERSION,,}"
    LATEST_VERSION="${LATEST_VERSION#v}"
fi

echo -e "-------------"
echo -e "Welcome to Coolify v4 beta installer!"
echo -e "This script will install everything for you."
echo -e "(Source code: https://github.com/coollabsio/coolify/blob/main/scripts/install.sh)\n"
echo -e "-------------"

echo "OS: $OS_TYPE $OS_VERSION"
echo "Coolify version: $LATEST_VERSION"

echo -e "-------------"
echo "Installing required packages..."

case "$OS_TYPE" in
arch)
    pacman -Sy >/dev/null 2>&1 || true
    if ! pacman -Q curl wget git jq >/dev/null 2>&1; then
        pacman -S --noconfirm curl wget git jq >/dev/null 2>&1 || true
    fi
    ;;
ubuntu | debian | raspbian)
    apt update -y >/dev/null 2>&1
    apt install -y curl wget git jq >/dev/null 2>&1
    ;;
centos | fedora | rhel | ol | rocky | almalinux | amzn)
    if [ "$OS_TYPE" = "amzn" ]; then
        dnf install -y wget git jq >/dev/null 2>&1
    else
        if ! command -v dnf >/dev/null 2>&1; then
            yum install -y dnf >/dev/null 2>&1
        fi
        dnf install -y curl wget git jq >/dev/null 2>&1
    fi
    ;;
sles | opensuse-leap | opensuse-tumbleweed)
    zypper refresh >/dev/null 2>&1
    zypper install -y curl wget git jq >/dev/null 2>&1
    ;;
*)
    echo "This script only supports Debian, Redhat, Arch Linux, or SLES based operating systems for now."
    exit
    ;;
esac

# Detect OpenSSH server
SSH_DETECTED=false
if [ -x "$(command -v systemctl)" ]; then
    if systemctl status sshd >/dev/null 2>&1; then
        echo "OpenSSH server is installed."
        SSH_DETECTED=true
    fi
    if systemctl status ssh >/dev/null 2>&1; then
        echo "OpenSSH server is installed."
        SSH_DETECTED=true
    fi
elif [ -x "$(command -v service)" ]; then
    if service sshd status >/dev/null 2>&1; then
        echo "OpenSSH server is installed."
        SSH_DETECTED=true
    fi
    if service ssh status >/dev/null 2>&1; then
        echo "OpenSSH server is installed."
        SSH_DETECTED=true
    fi
fi
if [ "$SSH_DETECTED" = "false" ]; then
    echo "###############################################################################"
    echo "WARNING: Could not detect if OpenSSH server is installed and running - this does not mean that it is not installed, just that we could not detect it."
    echo -e "Please make sure it is set, otherwise Coolify cannot connect to the host system. \n"
    echo "###############################################################################"
fi

# Detect SSH PermitRootLogin
SSH_PERMIT_ROOT_LOGIN=false
SSH_PERMIT_ROOT_LOGIN_CONFIG=$(grep "^PermitRootLogin" /etc/ssh/sshd_config | awk '{print $2}') || SSH_PERMIT_ROOT_LOGIN_CONFIG="N/A (commented out or not found at all)"
if [ "$SSH_PERMIT_ROOT_LOGIN_CONFIG" = "prohibit-password" ] || [ "$SSH_PERMIT_ROOT_LOGIN_CONFIG" = "yes" ] || [ "$SSH_PERMIT_ROOT_LOGIN_CONFIG" = "without-password" ]; then
    echo "PermitRootLogin is enabled."
    SSH_PERMIT_ROOT_LOGIN=true
fi

if [ "$SSH_PERMIT_ROOT_LOGIN" != "true" ]; then
    echo "###############################################################################"
    echo "WARNING: PermitRootLogin is not enabled in /etc/ssh/sshd_config."
    echo -e "It is set to $SSH_PERMIT_ROOT_LOGIN_CONFIG. Should be prohibit-password, yes or without-password.\n"
    echo -e "Please make sure it is set, otherwise Coolify cannot connect to the host system. \n"
    echo "###############################################################################"
fi

# Detect if docker is installed via snap
if [ -x "$(command -v snap)" ]; then
    if snap list | grep -q docker; then
        echo "Docker is installed via snap."
        echo "Please note that Coolify does not support Docker installed via snap."
        echo "Please remove Docker with snap (snap remove docker) and reexecute this script."
        exit 1
    fi
fi

if ! [ -x "$(command -v docker)" ]; then
    # Almalinux
    if [ "$OS_TYPE" == 'almalinux' ]; then
        dnf config-manager --add-repo=https://download.docker.com/linux/centos/docker-ce.repo
        dnf install -y docker-ce docker-ce-cli containerd.io docker-compose-plugin
        if ! [ -x "$(command -v docker)" ]; then
            echo "Docker could not be installed automatically. Please visit https://docs.docker.com/engine/install/ and install Docker manually to continue."
            exit 1
        fi
        systemctl start docker
        systemctl enable docker
    else
        set +e
        if ! [ -x "$(command -v docker)" ]; then
            echo "Docker is not installed. Installing Docker."
            # Arch Linux
            if [ "$OS_TYPE" = "arch" ]; then
                pacman -Sy docker docker-compose --noconfirm
                systemctl enable docker.service
                if [ -x "$(command -v docker)" ]; then
                    echo "Docker installed successfully."
                else
                    echo "Failed to install Docker with pacman. Try to install it manually."
                    echo "Please visit https://wiki.archlinux.org/title/docker for more information."
                    exit
                fi
            else
                # Amazon Linux 2023
                if [ "$OS_TYPE" = "amzn" ]; then
                    dnf install docker -y
                    DOCKER_CONFIG=${DOCKER_CONFIG:-/usr/local/lib/docker}
                    mkdir -p $DOCKER_CONFIG/cli-plugins
                    curl -L https://github.com/docker/compose/releases/latest/download/docker-compose-$(uname -s)-$(uname -m) -o $DOCKER_CONFIG/cli-plugins/docker-compose
                    chmod +x $DOCKER_CONFIG/cli-plugins/docker-compose
                    systemctl start docker
                    systemctl enable docker
                    if [ -x "$(command -v docker)" ]; then
                        echo "Docker installed successfully."
                    else
                        echo "Failed to install Docker with pacman. Try to install it manually."
                        echo "Please visit https://wiki.archlinux.org/title/docker for more information."
                        exit
                    fi
                else
                    # Automated Docker installation
                    curl https://releases.rancher.com/install-docker/${DOCKER_VERSION}.sh | sh
                    if [ -x "$(command -v docker)" ]; then
                        echo "Docker installed successfully."
                    else
                        echo "Docker installation failed with Rancher script. Trying with official script."
                        curl https://get.docker.com | sh -s -- --version ${DOCKER_VERSION}
                        if [ -x "$(command -v docker)" ]; then
                            echo "Docker installed successfully."
                        else
                            echo "Docker installation failed with official script."
                            echo "Maybe your OS is not supported?"
                            echo "Please visit https://docs.docker.com/engine/install/ and install Docker manually to continue."
                            exit 1
                        fi
                    fi
                fi
            fi
        fi
        set -e
    fi
fi

echo -e "-------------"
echo -e "Check Docker Configuration..."
mkdir -p /etc/docker
# shellcheck disable=SC2015
test -s /etc/docker/daemon.json && cp /etc/docker/daemon.json /etc/docker/daemon.json.original-"$DATE" || cat >/etc/docker/daemon.json <<EOL
{
  "log-driver": "json-file",
  "log-opts": {
    "max-size": "10m",
    "max-file": "3"
  }
}
EOL
cat >/etc/docker/daemon.json.coolify <<EOL
{
  "log-driver": "json-file",
  "log-opts": {
    "max-size": "10m",
    "max-file": "3"
  }
}
EOL
TEMP_FILE=$(mktemp)
if ! jq -s '.[0] * .[1]' /etc/docker/daemon.json /etc/docker/daemon.json.coolify >"$TEMP_FILE"; then
    echo "Error merging JSON files"
    exit 1
fi
mv "$TEMP_FILE" /etc/docker/daemon.json

if [ -s /etc/docker/daemon.json.original-"$DATE" ]; then
    DIFF=$(diff <(jq --sort-keys . /etc/docker/daemon.json) <(jq --sort-keys . /etc/docker/daemon.json.original-"$DATE"))
    if [ "$DIFF" != "" ]; then
        echo "Docker configuration updated, restart docker daemon..."
        systemctl restart docker
    else
        echo "Docker configuration is up to date."
    fi
else
    echo "Docker configuration updated, restart docker daemon..."
    systemctl restart docker
fi

echo -e "-------------"

mkdir -p /data/coolify/{source,ssh,applications,databases,backups,services,proxy,webhooks-during-maintenance,metrics,logs}
mkdir -p /data/coolify/ssh/{keys,mux}
mkdir -p /data/coolify/proxy/dynamic

chown -R 9999:root /data/coolify
chmod -R 700 /data/coolify

echo "Downloading required files from CDN..."
curl -fsSL $CDN/docker-compose.yml -o /data/coolify/source/docker-compose.yml
curl -fsSL $CDN/docker-compose.prod.yml -o /data/coolify/source/docker-compose.prod.yml
curl -fsSL $CDN/.env.production -o /data/coolify/source/.env.production
curl -fsSL $CDN/upgrade.sh -o /data/coolify/source/upgrade.sh

# Copy .env.example if .env does not exist
if [ ! -f /data/coolify/source/.env ]; then
    cp /data/coolify/source/.env.production /data/coolify/source/.env
    sed -i "s|APP_ID=.*|APP_ID=$(openssl rand -hex 16)|g" /data/coolify/source/.env
    sed -i "s|APP_KEY=.*|APP_KEY=base64:$(openssl rand -base64 32)|g" /data/coolify/source/.env
    sed -i "s|DB_PASSWORD=.*|DB_PASSWORD=$(openssl rand -base64 32)|g" /data/coolify/source/.env
    sed -i "s|REDIS_PASSWORD=.*|REDIS_PASSWORD=$(openssl rand -base64 32)|g" /data/coolify/source/.env
    sed -i "s|PUSHER_APP_ID=.*|PUSHER_APP_ID=$(openssl rand -hex 32)|g" /data/coolify/source/.env
    sed -i "s|PUSHER_APP_KEY=.*|PUSHER_APP_KEY=$(openssl rand -hex 32)|g" /data/coolify/source/.env
    sed -i "s|PUSHER_APP_SECRET=.*|PUSHER_APP_SECRET=$(openssl rand -hex 32)|g" /data/coolify/source/.env
fi

# Merge .env and .env.production. New values will be added to .env
sort -u -t '=' -k 1,1 /data/coolify/source/.env /data/coolify/source/.env.production | sed '/^$/d' >/data/coolify/source/.env.temp && mv /data/coolify/source/.env.temp /data/coolify/source/.env

if [ "$AUTOUPDATE" = "false" ]; then
    if ! grep -q "AUTOUPDATE=" /data/coolify/source/.env; then
        echo "AUTOUPDATE=false" >>/data/coolify/source/.env
    else
        sed -i "s|AUTOUPDATE=.*|AUTOUPDATE=false|g" /data/coolify/source/.env
    fi
fi

# Generate an ssh key (ed25519) at /data/coolify/ssh/keys/id.root@host.docker.internal
if [ ! -f /data/coolify/ssh/keys/id.root@host.docker.internal ]; then
    ssh-keygen -t ed25519 -a 100 -f /data/coolify/ssh/keys/id.root@host.docker.internal -q -N "" -C root@coolify
    chown 9999 /data/coolify/ssh/keys/id.root@host.docker.internal
fi

addSshKey() {
    cat /data/coolify/ssh/keys/id.root@host.docker.internal.pub >>~/.ssh/authorized_keys
    chmod 600 ~/.ssh/authorized_keys
}

if [ ! -f ~/.ssh/authorized_keys ]; then
    mkdir -p ~/.ssh
    chmod 700 ~/.ssh
    touch ~/.ssh/authorized_keys
    addSshKey
fi

if ! grep -qw "root@coolify" ~/.ssh/authorized_keys; then
    addSshKey
fi

bash /data/coolify/source/upgrade.sh "${LATEST_VERSION:-latest}"

echo -e "\nCongratulations! Your Coolify instance is ready to use.\n"
echo "Please visit http://$(curl -4s https://ifconfig.io):8000 to get started."<|MERGE_RESOLUTION|>--- conflicted
+++ resolved
@@ -17,9 +17,6 @@
     OS_TYPE="arch"
 fi
 
-<<<<<<< HEAD
-if [ "$OS_TYPE" = "arch" ] || [ "$OS_TYPE" = "archarm" ]; then
-=======
 # Check if the OS is popOS, if so, change it to ubuntu
 if [ "$OS_TYPE" = "pop" ]; then
     OS_TYPE="ubuntu"
@@ -30,8 +27,7 @@
     OS_TYPE="ubuntu"
 fi
 
-if [ "$OS_TYPE" = "arch" ]; then
->>>>>>> 28c320ae
+if [ "$OS_TYPE" = "arch" ] || [ "$OS_TYPE" = "archarm" ]; then
     OS_VERSION="rolling"
 else
     OS_VERSION=$(grep -w "VERSION_ID" /etc/os-release | cut -d "=" -f 2 | tr -d '"')
