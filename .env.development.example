# Coolify Configuration
APP_ENV=local
APP_NAME="Coolify Development"
APP_ID=development
APP_KEY=
APP_URL=http://localhost
APP_PORT=8000
APP_DEBUG=true
SSH_MUX_ENABLED=true

# PostgreSQL Database Configuration
DB_DATABASE=coolify
DB_USERNAME=coolify
DB_PASSWORD=password
DB_HOST=host.docker.internal
DB_PORT=5432

# Ray Configuration
# Set to true to enable Ray
RAY_ENABLED=false
# Set custom ray port
<<<<<<< HEAD
# RAY_PORT=
=======
RAY_PORT=

# Clockwork Configuration (remove?)
CLOCKWORK_ENABLED=false
CLOCKWORK_QUEUE_COLLECT=true
>>>>>>> 6f8c4a4c

# Enable Laravel Telescope for debugging
TELESCOPE_ENABLED=false

# Selenium Driver URL for Dusk
DUSK_DRIVER_URL=http://selenium:4444

# Special Keys for Andras
# For cache purging
BUNNY_API_KEY=
# For asset uploads
BUNNY_STORAGE_API_KEY=<|MERGE_RESOLUTION|>--- conflicted
+++ resolved
@@ -19,15 +19,7 @@
 # Set to true to enable Ray
 RAY_ENABLED=false
 # Set custom ray port
-<<<<<<< HEAD
 # RAY_PORT=
-=======
-RAY_PORT=
-
-# Clockwork Configuration (remove?)
-CLOCKWORK_ENABLED=false
-CLOCKWORK_QUEUE_COLLECT=true
->>>>>>> 6f8c4a4c
 
 # Enable Laravel Telescope for debugging
 TELESCOPE_ENABLED=false
