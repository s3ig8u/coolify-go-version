--- conflicted
+++ resolved
@@ -66,8 +66,6 @@
                     step3ButtonText="Permanently Delete File"
                 />
             @endif
-<<<<<<< HEAD
-=======
 
             @if (!$fileStorage->is_based_on_git)
                 <x-modal-confirmation isErrorButton buttonTitle="Delete">
@@ -85,7 +83,6 @@
                     @endif
                 </x-modal-confirmation>
             @endif
->>>>>>> 2c210abf
         </div>
         @if (!$fileStorage->is_directory)
             @if (data_get($resource, 'settings.is_preserve_repository_enabled'))
