<div>
    <x-slot:title>
        {{ data_get_str($resource, 'name')->limit(10) }} > Scheduled Tasks | Coolify
        </x-slot>
        @if ($type === 'application')
        <h1>Scheduled Task</h1>
        <livewire:project.application.heading :application="$resource" />
        @elseif ($type === 'service')
        <livewire:project.service.navbar :service="$resource" :parameters="$parameters" />
        @endif

<<<<<<< HEAD
    <form wire:submit="submit" class="w-full">
        <div class="flex flex-col gap-2 pb-2">
            <div class="flex items-end gap-2 pt-4">
                <h2>Scheduled Task</h2>
                <x-forms.button type="submit">
                    Save
                </x-forms.button>
                <x-modal-confirmation 
                    title="Confirm Scheduled Task Deletion?"
                    isErrorButton
                    buttonTitle="Delete"
                    submitAction="delete({{ $task->id }})"
                    :actions="['The selected scheduled task will be permanently deleted.']"
                    confirmationText="{{ $task->name }}"
                    confirmationLabel="Please confirm the execution of the actions by entering the Scheduled Task Name below"
                    shortConfirmationLabel="Scheduled Task Name"
                    :confirmWithPassword="false"
                    step2ButtonText="Permanently Delete Scheduled Task"
                />
=======
        <form wire:submit="submit" class="w-full">
            <div class="flex flex-col gap-2 pb-2">
                <div class="flex items-end gap-2 pt-4">
                    <h2>Scheduled Task</h2>
                    <x-forms.button type="submit">
                        Save
                    </x-forms.button>
                    <x-modal-confirmation isErrorButton buttonTitle="Delete Scheduled Task">
                        You will delete scheduled task <span class="font-bold dark:text-warning">{{ $task->name }}</span>.
                    </x-modal-confirmation>
                </div>
                <div class="w-48">
                    <x-forms.checkbox instantSave id="task.enabled" label="Enabled" />
                </div>
>>>>>>> 2c210abf
            </div>
            <div class="flex w-full gap-2">
                <x-forms.input placeholder="Name" id="task.name" label="Name" required />
                <x-forms.input placeholder="php artisan schedule:run" id="task.command" label="Command" required />
                <x-forms.input placeholder="0 0 * * * or daily" id="task.frequency" label="Frequency" required />
                @if ($type === 'application')
                <x-forms.input placeholder="php"
                    helper="You can leave this empty if your resource only has one container." id="task.container"
                    label="Container name" />
                @elseif ($type === 'service')
                <x-forms.input placeholder="php"
                    helper="You can leave this empty if your resource only has one service in your stack. Otherwise use the stack name, without the random generated ID. So if you have a mysql service in your stack, use mysql."
                    id="task.container" label="Service name" />
                @endif
            </div>
        </form>

        <div class="pt-4">
            <h3 class="py-4">Recent executions <span class="text-xs text-neutral-500">(click to check output)</span></h3>
            <livewire:project.shared.scheduled-task.executions :task="$task" key="{{ $task->id }}" selectedKey="" :executions="$task->executions->take(20)" />
        </div>
</div><|MERGE_RESOLUTION|>--- conflicted
+++ resolved
@@ -9,7 +9,6 @@
         <livewire:project.service.navbar :service="$resource" :parameters="$parameters" />
         @endif
 
-<<<<<<< HEAD
     <form wire:submit="submit" class="w-full">
         <div class="flex flex-col gap-2 pb-2">
             <div class="flex items-end gap-2 pt-4">
@@ -29,22 +28,7 @@
                     :confirmWithPassword="false"
                     step2ButtonText="Permanently Delete Scheduled Task"
                 />
-=======
-        <form wire:submit="submit" class="w-full">
-            <div class="flex flex-col gap-2 pb-2">
-                <div class="flex items-end gap-2 pt-4">
-                    <h2>Scheduled Task</h2>
-                    <x-forms.button type="submit">
-                        Save
-                    </x-forms.button>
-                    <x-modal-confirmation isErrorButton buttonTitle="Delete Scheduled Task">
-                        You will delete scheduled task <span class="font-bold dark:text-warning">{{ $task->name }}</span>.
-                    </x-modal-confirmation>
-                </div>
-                <div class="w-48">
-                    <x-forms.checkbox instantSave id="task.enabled" label="Enabled" />
-                </div>
->>>>>>> 2c210abf
+
             </div>
             <div class="flex w-full gap-2">
                 <x-forms.input placeholder="Name" id="task.name" label="Name" required />
