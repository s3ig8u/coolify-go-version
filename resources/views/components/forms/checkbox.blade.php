@props([
    'id',
    'label' => null,
    'helper' => null,
    'disabled' => false,
    'instantSave' => false,
    'value' => null,
    'domValue' => null,
    'hideLabel' => false,
    'fullWidth' => false,
])

<div @class([
    'flex flex-row items-center gap-4 px-2 py-1 form-control min-w-fit dark:hover:bg-coolgray-100',
    'w-full' => $fullWidth,
])>
    @if (!$hideLabel)
        <label @class(['flex gap-4 px-0 min-w-fit label', 'opacity-40' => $disabled])>
            <span class="flex gap-2">
                @if ($label)
                    {!! $label !!}
                @else
                    {{ $id }}
                @endif
                @if ($helper)
                    <x-helper :helper="$helper" />
                @endif
            </span>
        </label>
    @endif
    <span class="flex-grow"></span>
    <input @disabled($disabled) type="checkbox" {{ $attributes->merge(['class' => $defaultClass]) }}
        @if ($instantSave) wire:loading.attr="disabled" wire:click='{{ $instantSave === 'instantSave' || $instantSave == '1' ? 'instantSave' : $instantSave }}'
<<<<<<< HEAD
       wire:model="{{ $id }}" @else wire:model="{{ $value ?? $id }}" @endif
       @if ($domValue) value="{{ $domValue }}" @endif
    />
=======
       wire:model={{ $id }} @else wire:model={{ $value ?? $id }} @endif />

>>>>>>> 4fa533aa
</div><|MERGE_RESOLUTION|>--- conflicted
+++ resolved
@@ -31,12 +31,7 @@
     <span class="flex-grow"></span>
     <input @disabled($disabled) type="checkbox" {{ $attributes->merge(['class' => $defaultClass]) }}
         @if ($instantSave) wire:loading.attr="disabled" wire:click='{{ $instantSave === 'instantSave' || $instantSave == '1' ? 'instantSave' : $instantSave }}'
-<<<<<<< HEAD
        wire:model="{{ $id }}" @else wire:model="{{ $value ?? $id }}" @endif
        @if ($domValue) value="{{ $domValue }}" @endif
     />
-=======
-       wire:model={{ $id }} @else wire:model={{ $value ?? $id }} @endif />
-
->>>>>>> 4fa533aa
 </div>