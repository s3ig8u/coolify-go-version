--- conflicted
+++ resolved
@@ -312,18 +312,18 @@
 }
 
 model Service {
-  id                  String             @id @default(cuid())
+  id                  String                     @id @default(cuid())
   name                String
   fqdn                String?
   exposePort          Int?
-  dualCerts           Boolean            @default(false)
+  dualCerts           Boolean                    @default(false)
   type                String?
   version             String?
   destinationDockerId String?
-<<<<<<< HEAD
   createdAt           DateTime                   @default(now())
   updatedAt           DateTime                   @updatedAt
   destinationDocker   DestinationDocker?         @relation(fields: [destinationDockerId], references: [id])
+
   fider               Fider?
   ghost               Ghost?
   glitchTip           GlitchTip?
@@ -337,28 +337,9 @@
   umami               Umami?
   vscodeserver        Vscodeserver?
   wordpress           Wordpress?
-  teams               Team[]
-=======
-  createdAt           DateTime           @default(now())
-  updatedAt           DateTime           @updatedAt
-  destinationDocker   DestinationDocker? @relation(fields: [destinationDockerId], references: [id])
-
-  fider              Fider?
-  ghost              Ghost?
-  hasura             Hasura?
-  meiliSearch        MeiliSearch?
-  minio              Minio?
-  moodle             Moodle?
-  plausibleAnalytics PlausibleAnalytics?
-  persistentStorage  ServicePersistentStorage[]
-  serviceSecret      ServiceSecret[]
-  umami              Umami?
-  vscodeserver       Vscodeserver?
-  wordpress          Wordpress?
-  appwrite           Appwrite?
+  appwrite            Appwrite?
 
   teams Team[]
->>>>>>> 8b5c7c94
 }
 
 model PlausibleAnalytics {
@@ -515,7 +496,25 @@
   service                 Service  @relation(fields: [serviceId], references: [id])
 }
 
-<<<<<<< HEAD
+model Appwrite {
+  id                      String   @id @default(cuid())
+  serviceId               String   @unique
+  opensslKeyV1            String
+  executorSecret          String
+  redisPassword           String
+  mariadbHost             String?
+  mariadbPort             Int      @default(3306)
+  mariadbUser             String
+  mariadbPassword         String
+  mariadbRootUser         String
+  mariadbRootUserPassword String
+  mariadbDatabase         String
+  mariadbPublicPort       Int?
+  createdAt               DateTime @default(now())
+  updatedAt               DateTime @updatedAt
+  service                 Service  @relation(fields: [serviceId], references: [id])
+}
+
 model GlitchTip {
   id                         String   @id @default(cuid())
   postgresqlUser             String
@@ -541,23 +540,4 @@
   createdAt                  DateTime @default(now())
   updatedAt                  DateTime @updatedAt
   service                    Service  @relation(fields: [serviceId], references: [id])
-=======
-model Appwrite {
-  id                      String   @id @default(cuid())
-  serviceId               String   @unique
-  opensslKeyV1            String
-  executorSecret          String
-  redisPassword           String
-  mariadbHost             String?
-  mariadbPort             Int      @default(3306)
-  mariadbUser             String
-  mariadbPassword         String
-  mariadbRootUser         String
-  mariadbRootUserPassword String
-  mariadbDatabase         String
-  mariadbPublicPort       Int?
-  createdAt               DateTime @default(now())
-  updatedAt               DateTime @updatedAt
-  service                 Service  @relation(fields: [serviceId], references: [id])
->>>>>>> 8b5c7c94
 }