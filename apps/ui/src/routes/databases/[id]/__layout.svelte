<script context="module" lang="ts">
	import type { Load } from '@sveltejs/kit';
	function checkConfiguration(database: any): any {
		let configurationPhase = null;
		if (!database.type) {
			configurationPhase = 'type';
		} else if (!database.version) {
			configurationPhase = 'version';
		} else if (!database.destinationDockerId) {
			configurationPhase = 'destination';
		}
		return configurationPhase;
	}
	export const load: Load = async ({ fetch, url, params }) => {
		try {
			const { id } = params;
			const response = await get(`/databases/${id}`);
			const { database, versions, privatePort, settings } = response;
			if (id !== 'new' && (!database || Object.entries(database).length === 0)) {
				return {
					status: 302,
					redirect: '/databases'
				};
			}
			const configurationPhase = checkConfiguration(database);
			if (
				configurationPhase &&
				url.pathname !== `/databases/${params.id}/configuration/${configurationPhase}`
			) {
				return {
					status: 302,
					redirect: `/databases/${params.id}/configuration/${configurationPhase}`
				};
			}
			return {
				props: {
					database,
					versions,
					privatePort
				},
				stuff: {
					database,
					versions,
					privatePort,
					settings
				}
			};
		} catch (error) {
			return handlerNotFoundLoad(error, url);
		}
	};
</script>

<script lang="ts">
	export let database: any;
	import { del, get, post } from '$lib/api';
	import { t } from '$lib/translations';
	import { goto } from '$app/navigation';
	import { page } from '$app/stores';
	import { errorNotification, handlerNotFoundLoad } from '$lib/common';
	import { appSession, status, isDeploymentEnabled } from '$lib/store';
	import DeleteIcon from '$lib/components/DeleteIcon.svelte';
	import { onDestroy, onMount } from 'svelte';
	import Tooltip from '$lib/components/Tooltip.svelte';
import DatabaseLinks from './_DatabaseLinks.svelte';
	const { id } = $page.params;

	let statusInterval: any = false;
	let forceDelete = false;

	$isDeploymentEnabled = !$appSession.isAdmin;

	async function deleteDatabase(force: boolean) {
		const sure = confirm(`Are you sure you would like to delete '${database.name}'?`);
		if (sure) {
			$status.database.initialLoading = true;
			try {
				await del(`/databases/${database.id}`, { id: database.id, force });
				return await goto('/', { replaceState: true });
			} catch (error) {
				return errorNotification(error);
			} finally {
				$status.database.initialLoading = false;
			}
		}
	}
	async function stopDatabase() {
		const sure = confirm($t('database.confirm_stop', { name: database.name }));
		if (sure) {
			$status.database.initialLoading = true;
			$status.database.loading = true;
			try {
				await post(`/databases/${database.id}/stop`, {});
			} catch (error) {
				return errorNotification(error);
			} finally {
				$status.database.initialLoading = false;
				$status.database.loading = false;
				await getStatus();
			}
		}
	}
	async function startDatabase() {
		$status.database.initialLoading = true;
		$status.database.loading = true;
		try {
			await post(`/databases/${database.id}/start`, {});
		} catch (error) {
			return errorNotification(error);
		} finally {
			$status.database.initialLoading = false;
			$status.database.loading = false;
			await getStatus();
		}
	}
	async function getStatus() {
		if ($status.database.loading) return;
		$status.database.loading = true;
		const data = await get(`/databases/${id}/status`);
		$status.database.isRunning = data.isRunning;
		$status.database.initialLoading = false;
		$status.database.loading = false;
	}
	onDestroy(() => {
		$status.database.initialLoading = true;
		$status.database.isRunning = false;
		$status.database.isExited = false;
		$status.database.loading = false;
		clearInterval(statusInterval);
	});
	onMount(async () => {
		$status.database.isRunning = false;
		$status.database.loading = false;
		if (
			database.type &&
			database.destinationDockerId &&
			database.version &&
			database.defaultDatabase
		) {
			await getStatus();
			statusInterval = setInterval(async () => {
				await getStatus();
			}, 2000);
		} else {
			$status.database.initialLoading = false;
		}
	});
</script>

{#if id !== 'new'}
<<<<<<< HEAD
	<nav
		class="flex flex-row px-3 justify-center lg:justify-between items-center bg-neutral-focus lg:fixed w-full z-10 lg:-ml-16 lg:pl-16"
	>
		<div class="hidden items-center space-x-2 p-5 px-6 font-bold lg:flex">
			<div class="flex flex-col">
				<div class="md:max-w-64 truncate text-base tracking-tight md:text-2xl lg:block">
					Configuration
				</div>
				<span class="text-xs">{database.name}</span>
			</div>
			<DatabaseLinks {database} />
		</div>
		<div
			class="flex flex-row flex-wrap space-x-4 space-y-3 justify-center lg:justify-start py-2 lg:py-0"
		>
			{#if database.type && database.destinationDockerId && database.version && database.defaultDatabase}
				{#if $status.database.isExited}
					<a
						id="exited"
						href={!$disabledButton ? `/databases/${id}/logs` : null}
						class="icons bg-transparent text-sm flex items-center text-red-500 tooltip-error"
						sveltekit:prefetch
=======
	<nav class="nav-side">
		{#if database.type && database.destinationDockerId && database.version}
			{#if $status.database.isExited}
				<a
					id="exited"
					href={!$status.database.isRunning ? `/databases/${id}/logs` : null}
					class="icons bg-transparent text-sm flex items-center text-red-500 tooltip-error"
					sveltekit:prefetch
				>
					<svg
						xmlns="http://www.w3.org/2000/svg"
						class="w-6 h-6"
						viewBox="0 0 24 24"
						stroke-width="1.5"
						stroke="currentcolor"
						fill="none"
						stroke-linecap="round"
						stroke-linejoin="round"
>>>>>>> ac72c19d
					>
						<svg
							xmlns="http://www.w3.org/2000/svg"
							class="w-6 h-6"
							viewBox="0 0 24 24"
							stroke-width="1.5"
							stroke="currentcolor"
							fill="none"
							stroke-linecap="round"
							stroke-linejoin="round"
						>
							<path stroke="none" d="M0 0h24v24H0z" fill="none" />
							<path
								d="M8.7 3h6.6c.3 0 .5 .1 .7 .3l4.7 4.7c.2 .2 .3 .4 .3 .7v6.6c0 .3 -.1 .5 -.3 .7l-4.7 4.7c-.2 .2 -.4 .3 -.7 .3h-6.6c-.3 0 -.5 -.1 -.7 -.3l-4.7 -4.7c-.2 -.2 -.3 -.4 -.3 -.7v-6.6c0 -.3 .1 -.5 .3 -.7l4.7 -4.7c.2 -.2 .4 -.3 .7 -.3z"
							/>
							<line x1="12" y1="8" x2="12" y2="12" />
							<line x1="12" y1="16" x2="12.01" y2="16" />
						</svg>
					</a>
					<Tooltip triggeredBy="#exited">{'Service exited with an error!'}</Tooltip>
				{/if}
				{#if $status.database.initialLoading}
					<button
						class="icons flex animate-spin items-center space-x-2 bg-transparent text-sm duration-500 ease-in-out"
					>
						<svg
							xmlns="http://www.w3.org/2000/svg"
							class="h-6 w-6"
							viewBox="0 0 24 24"
							stroke-width="1.5"
							stroke="currentColor"
							fill="none"
							stroke-linecap="round"
							stroke-linejoin="round"
						>
							<path stroke="none" d="M0 0h24v24H0z" fill="none" />
							<path d="M9 4.55a8 8 0 0 1 6 14.9m0 -4.45v5h5" />
							<line x1="5.63" y1="7.16" x2="5.63" y2="7.17" />
							<line x1="4.06" y1="11" x2="4.06" y2="11.01" />
							<line x1="4.63" y1="15.1" x2="4.63" y2="15.11" />
							<line x1="7.16" y1="18.37" x2="7.16" y2="18.38" />
							<line x1="11" y1="19.94" x2="11" y2="19.95" />
						</svg>
					</button>
				{:else if $status.database.isRunning}
					<button
						id="stop"
						on:click={stopDatabase}
						type="submit"
						disabled={!$appSession.isAdmin}
						class="icons bg-transparent text-sm flex items-center space-x-2 text-red-500 mt-3"
					>
						<svg
							xmlns="http://www.w3.org/2000/svg"
							class="w-6 h-6"
							viewBox="0 0 24 24"
							stroke-width="1.5"
							stroke="currentColor"
							fill="none"
							stroke-linecap="round"
							stroke-linejoin="round"
						>
							<path stroke="none" d="M0 0h24v24H0z" fill="none" />
							<rect x="6" y="5" width="4" height="14" rx="1" />
							<rect x="14" y="5" width="4" height="14" rx="1" />
						</svg>
					</button>
					<Tooltip triggeredBy="#stop">{'Stop'}</Tooltip>
				{:else}
					<button
						id="start"
						on:click={startDatabase}
						type="submit"
						disabled={!$appSession.isAdmin}
						class="icons bg-transparent text-sm flex items-center space-x-2 text-green-500"
						><svg
							xmlns="http://www.w3.org/2000/svg"
							class="w-6 h-6"
							viewBox="0 0 24 24"
							stroke-width="1.5"
							stroke="currentColor"
							fill="none"
							stroke-linecap="round"
							stroke-linejoin="round"
						>
							<path stroke="none" d="M0 0h24v24H0z" fill="none" />
							<path d="M7 4v16l13 -8z" />
						</svg>
					</button>
					<Tooltip triggeredBy="#start">{'Start'}</Tooltip>
				{/if}
			{/if}
<<<<<<< HEAD
			<div class="border border-stone-700 h-8" />
			<a
				id="configuration"
				href="/databases/{id}"
				sveltekit:prefetch
				class="hover:text-yellow-500 rounded"
				class:text-yellow-500={$page.url.pathname === `/databases/${id}`}
				class:bg-coolgray-500={$page.url.pathname === `/databases/${id}`}
			>
				<button class="icons bg-transparent m text-sm disabled:text-red-500">
=======
			{#if $status.database.initialLoading}
				<button
					class="icons flex animate-spin items-center space-x-2 bg-transparent text-sm duration-500 ease-in-out hover:bg-transparent"
				>
>>>>>>> ac72c19d
					<svg
						xmlns="http://www.w3.org/2000/svg"
						class="h-6 w-6"
						viewBox="0 0 24 24"
						stroke-width="1.5"
						stroke="currentColor"
						fill="none"
						stroke-linecap="round"
						stroke-linejoin="round"
					>
						<path stroke="none" d="M0 0h24v24H0z" fill="none" />
						<rect x="4" y="8" width="4" height="4" />
						<line x1="6" y1="4" x2="6" y2="8" />
						<line x1="6" y1="12" x2="6" y2="20" />
						<rect x="10" y="14" width="4" height="4" />
						<line x1="12" y1="4" x2="12" y2="14" />
						<line x1="12" y1="18" x2="12" y2="20" />
						<rect x="16" y="5" width="4" height="4" />
						<line x1="18" y1="4" x2="18" y2="5" />
						<line x1="18" y1="9" x2="18" y2="20" />
					</svg></button
				></a
			>
			<Tooltip triggeredBy="#configuration">{'Configuration'}</Tooltip>
			<div class="border border-stone-700 h-8" />
			<a
				id="databaselogs"
				href={$status.database.isRunning ? `/databases/${id}/logs` : null}
				sveltekit:prefetch
				class="hover:text-pink-500 rounded"
				class:text-pink-500={$page.url.pathname === `/databases/${id}/logs`}
				class:bg-coolgray-500={$page.url.pathname === `/databases/${id}/logs`}
			>
				<button disabled={!$status.database.isRunning} class="icons bg-transparent text-sm">
					<svg
						xmlns="http://www.w3.org/2000/svg"
						class="h-6 w-6"
						viewBox="0 0 24 24"
						stroke-width="1.5"
						stroke="currentColor"
						fill="none"
						stroke-linecap="round"
						stroke-linejoin="round"
					>
						<path stroke="none" d="M0 0h24v24H0z" fill="none" />
						<path d="M3 19a9 9 0 0 1 9 0a9 9 0 0 1 9 0" />
						<path d="M3 6a9 9 0 0 1 9 0a9 9 0 0 1 9 0" />
						<line x1="3" y1="6" x2="3" y2="19" />
						<line x1="12" y1="6" x2="12" y2="19" />
						<line x1="21" y1="6" x2="21" y2="19" />
					</svg></button
				></a
			>
			<Tooltip triggeredBy="#databaselogs">{'Logs'}</Tooltip>
			{#if forceDelete}
				<button
					on:click={() => deleteDatabase(true)}
					type="submit"
					disabled={!$appSession.isAdmin}
<<<<<<< HEAD
					class:hover:text-red-500={$appSession.isAdmin}
					class="icons bg-transparent text-sm"
				>
					Force Delete</button
				>{:else}
				<button
					id="delete"
					on:click={() => deleteDatabase(false)}
					type="submit"
					disabled={!$appSession.isAdmin}
					class:hover:text-red-500={$appSession.isAdmin}
					class="icons bg-transparent text-sm"><DeleteIcon /></button
				>
			{/if}
=======
					class="icons bg-transparent text-sm flex items-center space-x-2 text-green-500"
					><svg
						xmlns="http://www.w3.org/2000/svg"
						class="w-6 h-6"
						viewBox="0 0 24 24"
						stroke-width="1.5"
						stroke="currentColor"
						fill="none"
						stroke-linecap="round"
						stroke-linejoin="round"
					>
						<path stroke="none" d="M0 0h24v24H0z" fill="none" />
						<path d="M7 4v16l13 -8z" />
					</svg>
				</button>
				<Tooltip triggeredBy="#start">{'Start'}</Tooltip>
			{/if}
			<div class="border border-stone-700 h-8" />
			<a
				id="configuration"
				href="/databases/{id}"
				sveltekit:prefetch
				class="hover:text-yellow-500 rounded"
				class:text-yellow-500={$page.url.pathname === `/databases/${id}`}
				class:bg-coolgray-500={$page.url.pathname === `/databases/${id}`}
			>
				<button class="icons bg-transparent m text-sm disabled:text-red-500">
					<svg
						xmlns="http://www.w3.org/2000/svg"
						class="h-6 w-6"
						viewBox="0 0 24 24"
						stroke-width="1.5"
						stroke="currentColor"
						fill="none"
						stroke-linecap="round"
						stroke-linejoin="round"
					>
						<path stroke="none" d="M0 0h24v24H0z" fill="none" />
						<rect x="4" y="8" width="4" height="4" />
						<line x1="6" y1="4" x2="6" y2="8" />
						<line x1="6" y1="12" x2="6" y2="20" />
						<rect x="10" y="14" width="4" height="4" />
						<line x1="12" y1="4" x2="12" y2="14" />
						<line x1="12" y1="18" x2="12" y2="20" />
						<rect x="16" y="5" width="4" height="4" />
						<line x1="18" y1="4" x2="18" y2="5" />
						<line x1="18" y1="9" x2="18" y2="20" />
					</svg></button
				></a
			>
			<Tooltip triggeredBy="#configuration">{'Configuration'}</Tooltip>
			<a
				href="/databases/{id}/secrets"
				sveltekit:prefetch
				class="hover:text-pink-500 rounded"
				class:text-pink-500={$page.url.pathname === `/databases/${id}/secrets`}
				class:bg-coolgray-500={$page.url.pathname === `/databases/${id}/secrets`}
			>
				<button id="secrets" disabled={$isDeploymentEnabled} class="icons bg-transparent text-sm ">
					<svg
						xmlns="http://www.w3.org/2000/svg"
						class="w-6 h-6"
						viewBox="0 0 24 24"
						stroke-width="1.5"
						stroke="currentColor"
						fill="none"
						stroke-linecap="round"
						stroke-linejoin="round"
					>
						<path stroke="none" d="M0 0h24v24H0z" fill="none" />
						<path
							d="M12 3a12 12 0 0 0 8.5 3a12 12 0 0 1 -8.5 15a12 12 0 0 1 -8.5 -15a12 12 0 0 0 8.5 -3"
						/>
						<circle cx="12" cy="11" r="1" />
						<line x1="12" y1="12" x2="12" y2="14.5" />
					</svg></button
				></a
			>
			<Tooltip triggeredBy="#secrets">Secrets</Tooltip>
			<div class="border border-stone-700 h-8" />
			<a
				id="databaselogs"
				href={$status.database.isRunning ? `/databases/${id}/logs` : null}
				sveltekit:prefetch
				class="hover:text-pink-500 rounded"
				class:text-pink-500={$page.url.pathname === `/databases/${id}/logs`}
				class:bg-coolgray-500={$page.url.pathname === `/databases/${id}/logs`}
			>
				<button disabled={!$status.database.isRunning} class="icons bg-transparent text-sm">
					<svg
						xmlns="http://www.w3.org/2000/svg"
						class="h-6 w-6"
						viewBox="0 0 24 24"
						stroke-width="1.5"
						stroke="currentColor"
						fill="none"
						stroke-linecap="round"
						stroke-linejoin="round"
					>
						<path stroke="none" d="M0 0h24v24H0z" fill="none" />
						<path d="M3 19a9 9 0 0 1 9 0a9 9 0 0 1 9 0" />
						<path d="M3 6a9 9 0 0 1 9 0a9 9 0 0 1 9 0" />
						<line x1="3" y1="6" x2="3" y2="19" />
						<line x1="12" y1="6" x2="12" y2="19" />
						<line x1="21" y1="6" x2="21" y2="19" />
					</svg></button
				></a
			>
			<Tooltip triggeredBy="#databaselogs">{'Logs'}</Tooltip>
		{/if}

		{#if forceDelete}
			<button
				on:click={() => deleteDatabase(true)}
				type="submit"
				disabled={!$appSession.isAdmin}
				class:hover:text-red-500={$appSession.isAdmin}
				class="icons bg-transparent text-sm"
			>
				Force Delete</button
			>{:else}
			<button
				id="delete"
				on:click={() => deleteDatabase(false)}
				type="submit"
				disabled={!$appSession.isAdmin}
				class:hover:text-red-500={$appSession.isAdmin}
				class="icons bg-transparent text-sm"><DeleteIcon /></button
			>
		{/if}
>>>>>>> ac72c19d

			<Tooltip triggeredBy="#delete">{'Delete'}</Tooltip>
		</div>
	</nav>
{/if}
<slot /><|MERGE_RESOLUTION|>--- conflicted
+++ resolved
@@ -148,7 +148,6 @@
 </script>
 
 {#if id !== 'new'}
-<<<<<<< HEAD
 	<nav
 		class="flex flex-row px-3 justify-center lg:justify-between items-center bg-neutral-focus lg:fixed w-full z-10 lg:-ml-16 lg:pl-16"
 	>
@@ -171,26 +170,6 @@
 						href={!$disabledButton ? `/databases/${id}/logs` : null}
 						class="icons bg-transparent text-sm flex items-center text-red-500 tooltip-error"
 						sveltekit:prefetch
-=======
-	<nav class="nav-side">
-		{#if database.type && database.destinationDockerId && database.version}
-			{#if $status.database.isExited}
-				<a
-					id="exited"
-					href={!$status.database.isRunning ? `/databases/${id}/logs` : null}
-					class="icons bg-transparent text-sm flex items-center text-red-500 tooltip-error"
-					sveltekit:prefetch
-				>
-					<svg
-						xmlns="http://www.w3.org/2000/svg"
-						class="w-6 h-6"
-						viewBox="0 0 24 24"
-						stroke-width="1.5"
-						stroke="currentcolor"
-						fill="none"
-						stroke-linecap="round"
-						stroke-linejoin="round"
->>>>>>> ac72c19d
 					>
 						<svg
 							xmlns="http://www.w3.org/2000/svg"
@@ -283,7 +262,6 @@
 					<Tooltip triggeredBy="#start">{'Start'}</Tooltip>
 				{/if}
 			{/if}
-<<<<<<< HEAD
 			<div class="border border-stone-700 h-8" />
 			<a
 				id="configuration"
@@ -294,12 +272,6 @@
 				class:bg-coolgray-500={$page.url.pathname === `/databases/${id}`}
 			>
 				<button class="icons bg-transparent m text-sm disabled:text-red-500">
-=======
-			{#if $status.database.initialLoading}
-				<button
-					class="icons flex animate-spin items-center space-x-2 bg-transparent text-sm duration-500 ease-in-out hover:bg-transparent"
-				>
->>>>>>> ac72c19d
 					<svg
 						xmlns="http://www.w3.org/2000/svg"
 						class="h-6 w-6"
@@ -359,7 +331,6 @@
 					on:click={() => deleteDatabase(true)}
 					type="submit"
 					disabled={!$appSession.isAdmin}
-<<<<<<< HEAD
 					class:hover:text-red-500={$appSession.isAdmin}
 					class="icons bg-transparent text-sm"
 				>
@@ -374,138 +345,6 @@
 					class="icons bg-transparent text-sm"><DeleteIcon /></button
 				>
 			{/if}
-=======
-					class="icons bg-transparent text-sm flex items-center space-x-2 text-green-500"
-					><svg
-						xmlns="http://www.w3.org/2000/svg"
-						class="w-6 h-6"
-						viewBox="0 0 24 24"
-						stroke-width="1.5"
-						stroke="currentColor"
-						fill="none"
-						stroke-linecap="round"
-						stroke-linejoin="round"
-					>
-						<path stroke="none" d="M0 0h24v24H0z" fill="none" />
-						<path d="M7 4v16l13 -8z" />
-					</svg>
-				</button>
-				<Tooltip triggeredBy="#start">{'Start'}</Tooltip>
-			{/if}
-			<div class="border border-stone-700 h-8" />
-			<a
-				id="configuration"
-				href="/databases/{id}"
-				sveltekit:prefetch
-				class="hover:text-yellow-500 rounded"
-				class:text-yellow-500={$page.url.pathname === `/databases/${id}`}
-				class:bg-coolgray-500={$page.url.pathname === `/databases/${id}`}
-			>
-				<button class="icons bg-transparent m text-sm disabled:text-red-500">
-					<svg
-						xmlns="http://www.w3.org/2000/svg"
-						class="h-6 w-6"
-						viewBox="0 0 24 24"
-						stroke-width="1.5"
-						stroke="currentColor"
-						fill="none"
-						stroke-linecap="round"
-						stroke-linejoin="round"
-					>
-						<path stroke="none" d="M0 0h24v24H0z" fill="none" />
-						<rect x="4" y="8" width="4" height="4" />
-						<line x1="6" y1="4" x2="6" y2="8" />
-						<line x1="6" y1="12" x2="6" y2="20" />
-						<rect x="10" y="14" width="4" height="4" />
-						<line x1="12" y1="4" x2="12" y2="14" />
-						<line x1="12" y1="18" x2="12" y2="20" />
-						<rect x="16" y="5" width="4" height="4" />
-						<line x1="18" y1="4" x2="18" y2="5" />
-						<line x1="18" y1="9" x2="18" y2="20" />
-					</svg></button
-				></a
-			>
-			<Tooltip triggeredBy="#configuration">{'Configuration'}</Tooltip>
-			<a
-				href="/databases/{id}/secrets"
-				sveltekit:prefetch
-				class="hover:text-pink-500 rounded"
-				class:text-pink-500={$page.url.pathname === `/databases/${id}/secrets`}
-				class:bg-coolgray-500={$page.url.pathname === `/databases/${id}/secrets`}
-			>
-				<button id="secrets" disabled={$isDeploymentEnabled} class="icons bg-transparent text-sm ">
-					<svg
-						xmlns="http://www.w3.org/2000/svg"
-						class="w-6 h-6"
-						viewBox="0 0 24 24"
-						stroke-width="1.5"
-						stroke="currentColor"
-						fill="none"
-						stroke-linecap="round"
-						stroke-linejoin="round"
-					>
-						<path stroke="none" d="M0 0h24v24H0z" fill="none" />
-						<path
-							d="M12 3a12 12 0 0 0 8.5 3a12 12 0 0 1 -8.5 15a12 12 0 0 1 -8.5 -15a12 12 0 0 0 8.5 -3"
-						/>
-						<circle cx="12" cy="11" r="1" />
-						<line x1="12" y1="12" x2="12" y2="14.5" />
-					</svg></button
-				></a
-			>
-			<Tooltip triggeredBy="#secrets">Secrets</Tooltip>
-			<div class="border border-stone-700 h-8" />
-			<a
-				id="databaselogs"
-				href={$status.database.isRunning ? `/databases/${id}/logs` : null}
-				sveltekit:prefetch
-				class="hover:text-pink-500 rounded"
-				class:text-pink-500={$page.url.pathname === `/databases/${id}/logs`}
-				class:bg-coolgray-500={$page.url.pathname === `/databases/${id}/logs`}
-			>
-				<button disabled={!$status.database.isRunning} class="icons bg-transparent text-sm">
-					<svg
-						xmlns="http://www.w3.org/2000/svg"
-						class="h-6 w-6"
-						viewBox="0 0 24 24"
-						stroke-width="1.5"
-						stroke="currentColor"
-						fill="none"
-						stroke-linecap="round"
-						stroke-linejoin="round"
-					>
-						<path stroke="none" d="M0 0h24v24H0z" fill="none" />
-						<path d="M3 19a9 9 0 0 1 9 0a9 9 0 0 1 9 0" />
-						<path d="M3 6a9 9 0 0 1 9 0a9 9 0 0 1 9 0" />
-						<line x1="3" y1="6" x2="3" y2="19" />
-						<line x1="12" y1="6" x2="12" y2="19" />
-						<line x1="21" y1="6" x2="21" y2="19" />
-					</svg></button
-				></a
-			>
-			<Tooltip triggeredBy="#databaselogs">{'Logs'}</Tooltip>
-		{/if}
-
-		{#if forceDelete}
-			<button
-				on:click={() => deleteDatabase(true)}
-				type="submit"
-				disabled={!$appSession.isAdmin}
-				class:hover:text-red-500={$appSession.isAdmin}
-				class="icons bg-transparent text-sm"
-			>
-				Force Delete</button
-			>{:else}
-			<button
-				id="delete"
-				on:click={() => deleteDatabase(false)}
-				type="submit"
-				disabled={!$appSession.isAdmin}
-				class:hover:text-red-500={$appSession.isAdmin}
-				class="icons bg-transparent text-sm"><DeleteIcon /></button
-			>
-		{/if}
->>>>>>> ac72c19d
 
 			<Tooltip triggeredBy="#delete">{'Delete'}</Tooltip>
 		</div>
