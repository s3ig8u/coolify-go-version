--- conflicted
+++ resolved
@@ -1,146 +1,4 @@
 <script lang="ts">
 	import { goto } from '$app/navigation';
-<<<<<<< HEAD
-	import { getDomain } from '$lib/common';
-	import { t } from '$lib/translations';
-	import { appSession } from '$lib/store';
-	const ownSources = sources.filter((source: { teams: { id: any }[] }) => {
-		if (source.teams[0].id === $appSession.teamId) {
-			return source;
-		}
-	});
-	const otherSources = sources.filter((source: any) => {
-		if (source.teams[0].id !== $appSession.teamId) {
-			return source;
-		}
-	});
-</script>
-
-<nav
-	class="flex flex-row px-4 justify-between items-center bg-neutral-focus lg:fixed w-full z-10 lg:-ml-16 lg:pl-20 p-5"
->
-	<h1 class="mr-4 text-2xl font-bold">{$t('index.git_sources')}</h1>
-	{#if $appSession.isAdmin}
-		<a href="/sources/new" class="btn btn-square btn-sm bg-sources">
-			<svg
-				class="h-6 w-6"
-				xmlns="http://www.w3.org/2000/svg"
-				fill="none"
-				viewBox="0 0 24 24"
-				stroke="currentColor"
-				><path
-					stroke-linecap="round"
-					stroke-linejoin="round"
-					stroke-width="2"
-					d="M12 6v6m0 0v6m0-6h6m-6 0H6"
-				/></svg
-			>
-		</a>
-	{/if}
-</nav>
-<br />
-<div class="flex-col justify-center mt-10 pb-12 sm:pb-16 lg:pt-16">
-	{#if !sources || ownSources.length === 0}
-		<div class="flex-col">
-			<div class="text-center text-xl font-bold">{$t('source.no_git_sources_found')}</div>
-		</div>
-	{/if}
-	{#if ownSources.length > 0 || otherSources.length > 0}
-		<div class="flex flex-col">
-			<div class="flex flex-col flex-wrap justify-center px-2 md:flex-row">
-				{#each ownSources as source}
-					<a href="/sources/{source.id}" class="p-2 no-underline">
-						<div
-							class="box-selection group relative hover:bg-orange-600"
-							class:border-red-500={source.gitlabApp && !source.gitlabAppId}
-							class:border-0={source.gitlabApp && !source.gitlabAppId}
-							class:border-l-4={source.gitlabApp && !source.gitlabAppId}
-						>
-							<div class="absolute top-0 left-0 -m-5 h-10 w-10">
-								{#if source?.type === 'gitlab'}
-									<svg viewBox="0 0 128 128">
-										<path
-											fill="#FC6D26"
-											d="M126.615 72.31l-7.034-21.647L105.64 7.76c-.716-2.206-3.84-2.206-4.556 0l-13.94 42.903H40.856L26.916 7.76c-.717-2.206-3.84-2.206-4.557 0L8.42 50.664 1.385 72.31a4.792 4.792 0 001.74 5.358L64 121.894l60.874-44.227a4.793 4.793 0 001.74-5.357"
-										/><path fill="#E24329" d="M64 121.894l23.144-71.23H40.856L64 121.893z" /><path
-											fill="#FC6D26"
-											d="M64 121.894l-23.144-71.23H8.42L64 121.893z"
-										/><path
-											fill="#FCA326"
-											d="M8.42 50.663L1.384 72.31a4.79 4.79 0 001.74 5.357L64 121.894 8.42 50.664z"
-										/><path
-											fill="#E24329"
-											d="M8.42 50.663h32.436L26.916 7.76c-.717-2.206-3.84-2.206-4.557 0L8.42 50.664z"
-										/><path fill="#FC6D26" d="M64 121.894l23.144-71.23h32.437L64 121.893z" /><path
-											fill="#FCA326"
-											d="M119.58 50.663l7.035 21.647a4.79 4.79 0 01-1.74 5.357L64 121.894l55.58-71.23z"
-										/><path
-											fill="#E24329"
-											d="M119.58 50.663H87.145l13.94-42.902c.717-2.206 3.84-2.206 4.557 0l13.94 42.903z"
-										/>
-									</svg>
-								{:else if source?.type === 'github'}
-									<svg viewBox="0 0 128 128">
-										<g fill="#ffffff"
-											><path
-												fill-rule="evenodd"
-												clip-rule="evenodd"
-												d="M64 5.103c-33.347 0-60.388 27.035-60.388 60.388 0 26.682 17.303 49.317 41.297 57.303 3.017.56 4.125-1.31 4.125-2.905 0-1.44-.056-6.197-.082-11.243-16.8 3.653-20.345-7.125-20.345-7.125-2.747-6.98-6.705-8.836-6.705-8.836-5.48-3.748.413-3.67.413-3.67 6.063.425 9.257 6.223 9.257 6.223 5.386 9.23 14.127 6.562 17.573 5.02.542-3.903 2.107-6.568 3.834-8.076-13.413-1.525-27.514-6.704-27.514-29.843 0-6.593 2.36-11.98 6.223-16.21-.628-1.52-2.695-7.662.584-15.98 0 0 5.07-1.623 16.61 6.19C53.7 35 58.867 34.327 64 34.304c5.13.023 10.3.694 15.127 2.033 11.526-7.813 16.59-6.19 16.59-6.19 3.287 8.317 1.22 14.46.593 15.98 3.872 4.23 6.215 9.617 6.215 16.21 0 23.194-14.127 28.3-27.574 29.796 2.167 1.874 4.097 5.55 4.097 11.183 0 8.08-.07 14.583-.07 16.572 0 1.607 1.088 3.49 4.148 2.897 23.98-7.994 41.263-30.622 41.263-57.294C124.388 32.14 97.35 5.104 64 5.104z"
-											/><path
-												d="M26.484 91.806c-.133.3-.605.39-1.035.185-.44-.196-.685-.605-.543-.906.13-.31.603-.395 1.04-.188.44.197.69.61.537.91zm2.446 2.729c-.287.267-.85.143-1.232-.28-.396-.42-.47-.983-.177-1.254.298-.266.844-.14 1.24.28.394.426.472.984.17 1.255zM31.312 98.012c-.37.258-.976.017-1.35-.52-.37-.538-.37-1.183.01-1.44.373-.258.97-.025 1.35.507.368.545.368 1.19-.01 1.452zm3.261 3.361c-.33.365-1.036.267-1.552-.23-.527-.487-.674-1.18-.343-1.544.336-.366 1.045-.264 1.564.23.527.486.686 1.18.333 1.543zm4.5 1.951c-.147.473-.825.688-1.51.486-.683-.207-1.13-.76-.99-1.238.14-.477.823-.7 1.512-.485.683.206 1.13.756.988 1.237zm4.943.361c.017.498-.563.91-1.28.92-.723.017-1.308-.387-1.315-.877 0-.503.568-.91 1.29-.924.717-.013 1.306.387 1.306.88zm4.598-.782c.086.485-.413.984-1.126 1.117-.7.13-1.35-.172-1.44-.653-.086-.498.422-.997 1.122-1.126.714-.123 1.354.17 1.444.663zm0 0"
-											/></g
-										>
-									</svg>
-								{/if}
-							</div>
-							<div class="truncate text-center text-xl font-bold">{source.name}</div>
-							{#if $appSession.teamId === '0' && otherSources.length > 0}
-								<div class="truncate text-center">{source.teams[0].name}</div>
-							{/if}
-
-							{#if (source.type === 'gitlab' && !source.gitlabAppId) || (source.type === 'github' && source.githubApp?.installationId === null)}
-								<div class="truncate text-center font-bold text-red-500 group-hover:text-white">
-									{$t('application.configuration.configuration_missing')}
-								</div>
-							{:else}
-								<div class="truncate text-center">{getDomain(source.htmlUrl) || ''}</div>
-							{/if}
-						</div>
-					</a>
-				{/each}
-			</div>
-
-			{#if otherSources.length > 0 && $appSession.teamId === '0'}
-				<div class="px-6 pb-5 pt-10 text-2xl font-bold text-center">Other Sources</div>
-				<div class="flex flex-col flex-wrap justify-center px-2 md:flex-row">
-					{#each otherSources as source}
-						<a href="/sources/{source.id}" class="p-2 no-underline">
-							<div
-								class="box-selection group hover:bg-orange-600"
-								class:border-red-500={source.gitlabApp && !source.gitlabAppId}
-								class:border-0={source.gitlabApp && !source.gitlabAppId}
-								class:border-l-4={source.gitlabApp && !source.gitlabAppId}
-							>
-								<div class="truncate text-center text-xl font-bold">{source.name}</div>
-								{#if $appSession.teamId === '0'}
-									<div class="truncate text-center">{source.teams[0].name}</div>
-								{/if}
-								{#if (source.type === 'gitlab' && !source.gitlabAppId) || (source.type === 'github' && source.githubApp?.installationId === null)}
-									<div class="truncate text-center font-bold text-red-500 group-hover:text-white">
-										{$t('application.configuration.configuration_missing')}
-									</div>
-								{:else}
-									<div class="truncate text-center">{source.htmlUrl}</div>
-								{/if}
-							</div>
-						</a>
-					{/each}
-				</div>
-			{/if}
-		</div>
-	{/if}
-</div>
-=======
 	goto('/');
-</script>
->>>>>>> ac72c19d
+</script>