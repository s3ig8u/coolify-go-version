--- conflicted
+++ resolved
@@ -75,14 +75,12 @@
 	<a href="https://weblate.org" target="_blank">
 		<Icons.Weblate />
 	</a>
-<<<<<<< HEAD
 {:else if service.type === 'grafana'}
 	<a href="https://github.com/grafana/grafana" target="_blank">
 		<Icons.Grafana />
-=======
+	</a>
 {:else if service.type === 'trilium'}
 	<a href="https://github.com/zadam/trilium" target="_blank">
 		<Icons.Trilium />
->>>>>>> 4b603c45
 	</a>
 {/if}